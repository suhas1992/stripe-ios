--- conflicted
+++ resolved
@@ -9,9 +9,6 @@
 import UIKit
 import Stripe
 
-<<<<<<< HEAD
-class ViewController: UIViewController, STPPaymentAuthorizationViewControllerDelegate {
-=======
 enum STPBackendChargeResult {
     case Success, Failure
 }
@@ -19,8 +16,7 @@
 typealias STPTokenSubmissionHandler = (STPBackendChargeResult?, NSError?) -> Void
 
 
-class ViewController: UIViewController, PKPaymentAuthorizationViewControllerDelegate {
->>>>>>> 08de40ab
+class ViewController: UIViewController, STPPaymentAuthorizationViewControllerDelegate {
 
     // Replace these values with your application's keys
     
