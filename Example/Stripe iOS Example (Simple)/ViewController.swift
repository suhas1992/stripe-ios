--- conflicted
+++ resolved
@@ -35,10 +35,6 @@
         paymentRequest.paymentSummaryItems = [
             PKPaymentSummaryItem(label: "Very Stylish Hat", amount: NSDecimalNumber(string: "10.00"))
         ]
-<<<<<<< HEAD
-        paymentRequest.requiredShippingAddressFields = [.All];
-        let paymentCoordinator = STPPaymentCoordinator(paymentRequest: paymentRequest, apiAdapter:nil, apiClient: STPAPIClient.sharedClient(), delegate: self)
-=======
         paymentRequest.requiredShippingAddressFields = [.PostalAddress];
         let apiAdapter = BackendAPIAdapter()
         let address = STPAddress()
@@ -48,7 +44,6 @@
                                                        apiAdapter:apiAdapter,
                                                        apiClient: STPAPIClient.sharedClient(),
                                                        delegate: self)
->>>>>>> 93ad87c1
         self.presentViewController(paymentCoordinator.paymentViewController, animated: true, completion: nil)
     }
     
