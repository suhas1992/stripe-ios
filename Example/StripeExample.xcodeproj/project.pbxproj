--- conflicted
+++ resolved
@@ -24,13 +24,6 @@
 		0470A30B19A5D69E00B66DB7 /* Main.storyboard in Resources */ = {isa = PBXBuildFile; fileRef = 0470A2D119A5D69E00B66DB7 /* Main.storyboard */; };
 		0470A30C19A5D69E00B66DB7 /* InfoPlist.strings in Resources */ = {isa = PBXBuildFile; fileRef = 0470A2D419A5D69E00B66DB7 /* InfoPlist.strings */; };
 		0470A32D19A5D69E00B66DB7 /* PaymentViewController.m in Sources */ = {isa = PBXBuildFile; fileRef = 0470A30619A5D69E00B66DB7 /* PaymentViewController.m */; };
-		0499F3A319DCF1F30094E5E5 /* Stripe+ApplePay.m in Sources */ = {isa = PBXBuildFile; fileRef = 0499F38B19DCF1F30094E5E5 /* Stripe+ApplePay.m */; };
-		0499F3A419DCF1F30094E5E5 /* STPAPIConnection.m in Sources */ = {isa = PBXBuildFile; fileRef = 0499F38D19DCF1F30094E5E5 /* STPAPIConnection.m */; };
-		0499F3A519DCF1F30094E5E5 /* STPCard.m in Sources */ = {isa = PBXBuildFile; fileRef = 0499F38F19DCF1F30094E5E5 /* STPCard.m */; };
-		0499F3A619DCF1F30094E5E5 /* STPToken.m in Sources */ = {isa = PBXBuildFile; fileRef = 0499F39219DCF1F30094E5E5 /* STPToken.m */; };
-		0499F3A719DCF1F30094E5E5 /* STPUtils.m in Sources */ = {isa = PBXBuildFile; fileRef = 0499F39419DCF1F30094E5E5 /* STPUtils.m */; };
-		0499F3A819DCF1F30094E5E5 /* Stripe.m in Sources */ = {isa = PBXBuildFile; fileRef = 0499F39619DCF1F30094E5E5 /* Stripe.m */; };
-		0499F3A919DCF1F30094E5E5 /* StripeError.m in Sources */ = {isa = PBXBuildFile; fileRef = 0499F39819DCF1F30094E5E5 /* StripeError.m */; };
 		04BA872E19F89D5400B79DAF /* PKPayment+STPTestKeys.m in Sources */ = {isa = PBXBuildFile; fileRef = 04BA871F19F89D5400B79DAF /* PKPayment+STPTestKeys.m */; };
 		04BA872F19F89D5400B79DAF /* STPTestAddressStore.m in Sources */ = {isa = PBXBuildFile; fileRef = 04BA872119F89D5400B79DAF /* STPTestAddressStore.m */; };
 		04BA873019F89D5400B79DAF /* STPTestCardStore.m in Sources */ = {isa = PBXBuildFile; fileRef = 04BA872319F89D5400B79DAF /* STPTestCardStore.m */; };
@@ -40,6 +33,28 @@
 		04BA873419F89D5400B79DAF /* STPTestPaymentSummaryViewController.xib in Resources */ = {isa = PBXBuildFile; fileRef = 04BA872B19F89D5400B79DAF /* STPTestPaymentSummaryViewController.xib */; };
 		04BA873519F89D5400B79DAF /* STPTestShippingMethodStore.m in Sources */ = {isa = PBXBuildFile; fileRef = 04BA872D19F89D5400B79DAF /* STPTestShippingMethodStore.m */; };
 		04C0A07619F85E5100D699BB /* ShippingManager.m in Sources */ = {isa = PBXBuildFile; fileRef = 04C0A07519F85E5100D699BB /* ShippingManager.m */; };
+		04CAFE1B1A018A2A00C36FC5 /* Stripe+ApplePay.m in Sources */ = {isa = PBXBuildFile; fileRef = 04CAFE061A018A2A00C36FC5 /* Stripe+ApplePay.m */; };
+		04CAFE1C1A018A2A00C36FC5 /* Stripe+ApplePay.m in Sources */ = {isa = PBXBuildFile; fileRef = 04CAFE061A018A2A00C36FC5 /* Stripe+ApplePay.m */; };
+		04CAFE1D1A018A2A00C36FC5 /* STPAPIConnection.m in Sources */ = {isa = PBXBuildFile; fileRef = 04CAFE081A018A2A00C36FC5 /* STPAPIConnection.m */; };
+		04CAFE1E1A018A2A00C36FC5 /* STPAPIConnection.m in Sources */ = {isa = PBXBuildFile; fileRef = 04CAFE081A018A2A00C36FC5 /* STPAPIConnection.m */; };
+		04CAFE1F1A018A2A00C36FC5 /* STPBankAccount.m in Sources */ = {isa = PBXBuildFile; fileRef = 04CAFE0A1A018A2A00C36FC5 /* STPBankAccount.m */; };
+		04CAFE201A018A2A00C36FC5 /* STPBankAccount.m in Sources */ = {isa = PBXBuildFile; fileRef = 04CAFE0A1A018A2A00C36FC5 /* STPBankAccount.m */; };
+		04CAFE211A018A2A00C36FC5 /* STPCard.m in Sources */ = {isa = PBXBuildFile; fileRef = 04CAFE0C1A018A2A00C36FC5 /* STPCard.m */; };
+		04CAFE221A018A2A00C36FC5 /* STPCard.m in Sources */ = {isa = PBXBuildFile; fileRef = 04CAFE0C1A018A2A00C36FC5 /* STPCard.m */; };
+		04CAFE231A018A2A00C36FC5 /* STPToken.m in Sources */ = {isa = PBXBuildFile; fileRef = 04CAFE0F1A018A2A00C36FC5 /* STPToken.m */; };
+		04CAFE241A018A2A00C36FC5 /* STPToken.m in Sources */ = {isa = PBXBuildFile; fileRef = 04CAFE0F1A018A2A00C36FC5 /* STPToken.m */; };
+		04CAFE251A018A2A00C36FC5 /* STPToken.m.orig in Resources */ = {isa = PBXBuildFile; fileRef = 04CAFE101A018A2A00C36FC5 /* STPToken.m.orig */; };
+		04CAFE261A018A2A00C36FC5 /* STPToken.m.orig in Resources */ = {isa = PBXBuildFile; fileRef = 04CAFE101A018A2A00C36FC5 /* STPToken.m.orig */; };
+		04CAFE271A018A2A00C36FC5 /* STPUtils.m in Sources */ = {isa = PBXBuildFile; fileRef = 04CAFE121A018A2A00C36FC5 /* STPUtils.m */; };
+		04CAFE281A018A2A00C36FC5 /* STPUtils.m in Sources */ = {isa = PBXBuildFile; fileRef = 04CAFE121A018A2A00C36FC5 /* STPUtils.m */; };
+		04CAFE291A018A2A00C36FC5 /* Stripe.h.orig in Resources */ = {isa = PBXBuildFile; fileRef = 04CAFE141A018A2A00C36FC5 /* Stripe.h.orig */; };
+		04CAFE2A1A018A2A00C36FC5 /* Stripe.h.orig in Resources */ = {isa = PBXBuildFile; fileRef = 04CAFE141A018A2A00C36FC5 /* Stripe.h.orig */; };
+		04CAFE2B1A018A2A00C36FC5 /* Stripe.m in Sources */ = {isa = PBXBuildFile; fileRef = 04CAFE151A018A2A00C36FC5 /* Stripe.m */; };
+		04CAFE2C1A018A2A00C36FC5 /* Stripe.m in Sources */ = {isa = PBXBuildFile; fileRef = 04CAFE151A018A2A00C36FC5 /* Stripe.m */; };
+		04CAFE2D1A018A2A00C36FC5 /* Stripe.m.orig in Resources */ = {isa = PBXBuildFile; fileRef = 04CAFE161A018A2A00C36FC5 /* Stripe.m.orig */; };
+		04CAFE2E1A018A2A00C36FC5 /* Stripe.m.orig in Resources */ = {isa = PBXBuildFile; fileRef = 04CAFE161A018A2A00C36FC5 /* Stripe.m.orig */; };
+		04CAFE2F1A018A2A00C36FC5 /* StripeError.m in Sources */ = {isa = PBXBuildFile; fileRef = 04CAFE181A018A2A00C36FC5 /* StripeError.m */; };
+		04CAFE301A018A2A00C36FC5 /* StripeError.m in Sources */ = {isa = PBXBuildFile; fileRef = 04CAFE181A018A2A00C36FC5 /* StripeError.m */; };
 		04E75A3B19A71BFD000003DE /* Parse.framework in Frameworks */ = {isa = PBXBuildFile; fileRef = 04E75A3A19A71BFD000003DE /* Parse.framework */; };
 		04E75A3D19A71C22000003DE /* AudioToolbox.framework in Frameworks */ = {isa = PBXBuildFile; fileRef = 04E75A3C19A71C22000003DE /* AudioToolbox.framework */; };
 		04E75A3F19A71C2A000003DE /* CFNetwork.framework in Frameworks */ = {isa = PBXBuildFile; fileRef = 04E75A3E19A71C2A000003DE /* CFNetwork.framework */; };
@@ -81,16 +96,6 @@
 		04EEE20B19CB7ED500192164 /* gradient@2x.png in Resources */ = {isa = PBXBuildFile; fileRef = 04EEE1ED19CB7ED500192164 /* gradient@2x.png */; };
 		04EEE20C19CB7ED500192164 /* textfield.png in Resources */ = {isa = PBXBuildFile; fileRef = 04EEE1EE19CB7ED500192164 /* textfield.png */; };
 		04EEE20D19CB7ED500192164 /* textfield@2x.png in Resources */ = {isa = PBXBuildFile; fileRef = 04EEE1EF19CB7ED500192164 /* textfield@2x.png */; };
-<<<<<<< HEAD
-=======
-		04EEE22D19CB801E00192164 /* Stripe.m in Sources */ = {isa = PBXBuildFile; fileRef = 04EEE21819CB801E00192164 /* Stripe.m */; };
-		04EEE22E19CB801E00192164 /* StripeError.m in Sources */ = {isa = PBXBuildFile; fileRef = 04EEE21A19CB801E00192164 /* StripeError.m */; };
-		04EEE22F19CB801E00192164 /* STPAPIConnection.m in Sources */ = {isa = PBXBuildFile; fileRef = 04EEE21C19CB801E00192164 /* STPAPIConnection.m */; };
-		04EEE23019CB801E00192164 /* STPCard.m in Sources */ = {isa = PBXBuildFile; fileRef = 04EEE21E19CB801E00192164 /* STPCard.m */; };
-		04EEE23119CB801E00192164 /* STPToken.m in Sources */ = {isa = PBXBuildFile; fileRef = 04EEE22119CB801E00192164 /* STPToken.m */; };
-		04EEE23219CB801E00192164 /* STPUtils.m in Sources */ = {isa = PBXBuildFile; fileRef = 04EEE22319CB801E00192164 /* STPUtils.m */; };
-		15BA982419DDB1800053986F /* STPBankAccount.m in Sources */ = {isa = PBXBuildFile; fileRef = 15BA982319DDB1800053986F /* STPBankAccount.m */; };
->>>>>>> d80e6375
 /* End PBXBuildFile section */
 
 /* Begin PBXContainerItemProxy section */
@@ -127,22 +132,6 @@
 		0470A2D519A5D69E00B66DB7 /* en */ = {isa = PBXFileReference; lastKnownFileType = text.plist.strings; name = en; path = InfoPlist.strings; sourceTree = "<group>"; };
 		0470A30519A5D69E00B66DB7 /* PaymentViewController.h */ = {isa = PBXFileReference; fileEncoding = 4; lastKnownFileType = sourcecode.c.h; path = PaymentViewController.h; sourceTree = "<group>"; };
 		0470A30619A5D69E00B66DB7 /* PaymentViewController.m */ = {isa = PBXFileReference; fileEncoding = 4; lastKnownFileType = sourcecode.c.objc; path = PaymentViewController.m; sourceTree = "<group>"; };
-		0499F38A19DCF1F30094E5E5 /* Stripe+ApplePay.h */ = {isa = PBXFileReference; fileEncoding = 4; lastKnownFileType = sourcecode.c.h; path = "Stripe+ApplePay.h"; sourceTree = "<group>"; };
-		0499F38B19DCF1F30094E5E5 /* Stripe+ApplePay.m */ = {isa = PBXFileReference; fileEncoding = 4; lastKnownFileType = sourcecode.c.objc; path = "Stripe+ApplePay.m"; sourceTree = "<group>"; };
-		0499F38C19DCF1F30094E5E5 /* STPAPIConnection.h */ = {isa = PBXFileReference; fileEncoding = 4; lastKnownFileType = sourcecode.c.h; path = STPAPIConnection.h; sourceTree = "<group>"; };
-		0499F38D19DCF1F30094E5E5 /* STPAPIConnection.m */ = {isa = PBXFileReference; fileEncoding = 4; lastKnownFileType = sourcecode.c.objc; path = STPAPIConnection.m; sourceTree = "<group>"; };
-		0499F38E19DCF1F30094E5E5 /* STPCard.h */ = {isa = PBXFileReference; fileEncoding = 4; lastKnownFileType = sourcecode.c.h; path = STPCard.h; sourceTree = "<group>"; };
-		0499F38F19DCF1F30094E5E5 /* STPCard.m */ = {isa = PBXFileReference; fileEncoding = 4; lastKnownFileType = sourcecode.c.objc; path = STPCard.m; sourceTree = "<group>"; };
-		0499F39019DCF1F30094E5E5 /* STPFormEncodeProtocol.h */ = {isa = PBXFileReference; fileEncoding = 4; lastKnownFileType = sourcecode.c.h; path = STPFormEncodeProtocol.h; sourceTree = "<group>"; };
-		0499F39119DCF1F30094E5E5 /* STPToken.h */ = {isa = PBXFileReference; fileEncoding = 4; lastKnownFileType = sourcecode.c.h; path = STPToken.h; sourceTree = "<group>"; };
-		0499F39219DCF1F30094E5E5 /* STPToken.m */ = {isa = PBXFileReference; fileEncoding = 4; lastKnownFileType = sourcecode.c.objc; path = STPToken.m; sourceTree = "<group>"; };
-		0499F39319DCF1F30094E5E5 /* STPUtils.h */ = {isa = PBXFileReference; fileEncoding = 4; lastKnownFileType = sourcecode.c.h; path = STPUtils.h; sourceTree = "<group>"; };
-		0499F39419DCF1F30094E5E5 /* STPUtils.m */ = {isa = PBXFileReference; fileEncoding = 4; lastKnownFileType = sourcecode.c.objc; path = STPUtils.m; sourceTree = "<group>"; };
-		0499F39519DCF1F30094E5E5 /* Stripe.h */ = {isa = PBXFileReference; fileEncoding = 4; lastKnownFileType = sourcecode.c.h; path = Stripe.h; sourceTree = "<group>"; };
-		0499F39619DCF1F30094E5E5 /* Stripe.m */ = {isa = PBXFileReference; fileEncoding = 4; lastKnownFileType = sourcecode.c.objc; path = Stripe.m; sourceTree = "<group>"; };
-		0499F39719DCF1F30094E5E5 /* StripeError.h */ = {isa = PBXFileReference; fileEncoding = 4; lastKnownFileType = sourcecode.c.h; path = StripeError.h; sourceTree = "<group>"; };
-		0499F39819DCF1F30094E5E5 /* StripeError.m */ = {isa = PBXFileReference; fileEncoding = 4; lastKnownFileType = sourcecode.c.objc; path = StripeError.m; sourceTree = "<group>"; };
-		0499F39A19DCF1F30094E5E5 /* Stripe-Prefix.pch */ = {isa = PBXFileReference; fileEncoding = 4; lastKnownFileType = sourcecode.c.h; path = "Stripe-Prefix.pch"; sourceTree = "<group>"; };
 		04BA871E19F89D5400B79DAF /* PKPayment+STPTestKeys.h */ = {isa = PBXFileReference; fileEncoding = 4; lastKnownFileType = sourcecode.c.h; path = "PKPayment+STPTestKeys.h"; sourceTree = "<group>"; };
 		04BA871F19F89D5400B79DAF /* PKPayment+STPTestKeys.m */ = {isa = PBXFileReference; fileEncoding = 4; lastKnownFileType = sourcecode.c.objc; path = "PKPayment+STPTestKeys.m"; sourceTree = "<group>"; };
 		04BA872019F89D5400B79DAF /* STPTestAddressStore.h */ = {isa = PBXFileReference; fileEncoding = 4; lastKnownFileType = sourcecode.c.h; path = STPTestAddressStore.h; sourceTree = "<group>"; };
@@ -162,6 +151,27 @@
 		04C0A07319F85BD800D699BB /* StripeExample.entitlements */ = {isa = PBXFileReference; lastKnownFileType = text.xml; path = StripeExample.entitlements; sourceTree = "<group>"; };
 		04C0A07419F85E5100D699BB /* ShippingManager.h */ = {isa = PBXFileReference; fileEncoding = 4; lastKnownFileType = sourcecode.c.h; path = ShippingManager.h; sourceTree = "<group>"; };
 		04C0A07519F85E5100D699BB /* ShippingManager.m */ = {isa = PBXFileReference; fileEncoding = 4; lastKnownFileType = sourcecode.c.objc; path = ShippingManager.m; sourceTree = "<group>"; };
+		04CAFE051A018A2A00C36FC5 /* Stripe+ApplePay.h */ = {isa = PBXFileReference; fileEncoding = 4; lastKnownFileType = sourcecode.c.h; path = "Stripe+ApplePay.h"; sourceTree = "<group>"; };
+		04CAFE061A018A2A00C36FC5 /* Stripe+ApplePay.m */ = {isa = PBXFileReference; fileEncoding = 4; lastKnownFileType = sourcecode.c.objc; path = "Stripe+ApplePay.m"; sourceTree = "<group>"; };
+		04CAFE071A018A2A00C36FC5 /* STPAPIConnection.h */ = {isa = PBXFileReference; fileEncoding = 4; lastKnownFileType = sourcecode.c.h; path = STPAPIConnection.h; sourceTree = "<group>"; };
+		04CAFE081A018A2A00C36FC5 /* STPAPIConnection.m */ = {isa = PBXFileReference; fileEncoding = 4; lastKnownFileType = sourcecode.c.objc; path = STPAPIConnection.m; sourceTree = "<group>"; };
+		04CAFE091A018A2A00C36FC5 /* STPBankAccount.h */ = {isa = PBXFileReference; fileEncoding = 4; lastKnownFileType = sourcecode.c.h; path = STPBankAccount.h; sourceTree = "<group>"; };
+		04CAFE0A1A018A2A00C36FC5 /* STPBankAccount.m */ = {isa = PBXFileReference; fileEncoding = 4; lastKnownFileType = sourcecode.c.objc; path = STPBankAccount.m; sourceTree = "<group>"; };
+		04CAFE0B1A018A2A00C36FC5 /* STPCard.h */ = {isa = PBXFileReference; fileEncoding = 4; lastKnownFileType = sourcecode.c.h; path = STPCard.h; sourceTree = "<group>"; };
+		04CAFE0C1A018A2A00C36FC5 /* STPCard.m */ = {isa = PBXFileReference; fileEncoding = 4; lastKnownFileType = sourcecode.c.objc; path = STPCard.m; sourceTree = "<group>"; };
+		04CAFE0D1A018A2A00C36FC5 /* STPFormEncodeProtocol.h */ = {isa = PBXFileReference; fileEncoding = 4; lastKnownFileType = sourcecode.c.h; path = STPFormEncodeProtocol.h; sourceTree = "<group>"; };
+		04CAFE0E1A018A2A00C36FC5 /* STPToken.h */ = {isa = PBXFileReference; fileEncoding = 4; lastKnownFileType = sourcecode.c.h; path = STPToken.h; sourceTree = "<group>"; };
+		04CAFE0F1A018A2A00C36FC5 /* STPToken.m */ = {isa = PBXFileReference; fileEncoding = 4; lastKnownFileType = sourcecode.c.objc; path = STPToken.m; sourceTree = "<group>"; };
+		04CAFE101A018A2A00C36FC5 /* STPToken.m.orig */ = {isa = PBXFileReference; fileEncoding = 4; lastKnownFileType = text; path = STPToken.m.orig; sourceTree = "<group>"; };
+		04CAFE111A018A2A00C36FC5 /* STPUtils.h */ = {isa = PBXFileReference; fileEncoding = 4; lastKnownFileType = sourcecode.c.h; path = STPUtils.h; sourceTree = "<group>"; };
+		04CAFE121A018A2A00C36FC5 /* STPUtils.m */ = {isa = PBXFileReference; fileEncoding = 4; lastKnownFileType = sourcecode.c.objc; path = STPUtils.m; sourceTree = "<group>"; };
+		04CAFE131A018A2A00C36FC5 /* Stripe.h */ = {isa = PBXFileReference; fileEncoding = 4; lastKnownFileType = sourcecode.c.h; path = Stripe.h; sourceTree = "<group>"; };
+		04CAFE141A018A2A00C36FC5 /* Stripe.h.orig */ = {isa = PBXFileReference; fileEncoding = 4; lastKnownFileType = text; path = Stripe.h.orig; sourceTree = "<group>"; };
+		04CAFE151A018A2A00C36FC5 /* Stripe.m */ = {isa = PBXFileReference; fileEncoding = 4; lastKnownFileType = sourcecode.c.objc; path = Stripe.m; sourceTree = "<group>"; };
+		04CAFE161A018A2A00C36FC5 /* Stripe.m.orig */ = {isa = PBXFileReference; fileEncoding = 4; lastKnownFileType = text; path = Stripe.m.orig; sourceTree = "<group>"; };
+		04CAFE171A018A2A00C36FC5 /* StripeError.h */ = {isa = PBXFileReference; fileEncoding = 4; lastKnownFileType = sourcecode.c.h; path = StripeError.h; sourceTree = "<group>"; };
+		04CAFE181A018A2A00C36FC5 /* StripeError.m */ = {isa = PBXFileReference; fileEncoding = 4; lastKnownFileType = sourcecode.c.objc; path = StripeError.m; sourceTree = "<group>"; };
+		04CAFE1A1A018A2A00C36FC5 /* Stripe-Prefix.pch */ = {isa = PBXFileReference; fileEncoding = 4; lastKnownFileType = sourcecode.c.h; path = "Stripe-Prefix.pch"; sourceTree = "<group>"; };
 		04E75A3A19A71BFD000003DE /* Parse.framework */ = {isa = PBXFileReference; lastKnownFileType = wrapper.framework; path = Parse.framework; sourceTree = "<group>"; };
 		04E75A3C19A71C22000003DE /* AudioToolbox.framework */ = {isa = PBXFileReference; lastKnownFileType = wrapper.framework; name = AudioToolbox.framework; path = System/Library/Frameworks/AudioToolbox.framework; sourceTree = SDKROOT; };
 		04E75A3E19A71C2A000003DE /* CFNetwork.framework */ = {isa = PBXFileReference; lastKnownFileType = wrapper.framework; name = CFNetwork.framework; path = System/Library/Frameworks/CFNetwork.framework; sourceTree = SDKROOT; };
@@ -215,25 +225,6 @@
 		04EEE1ED19CB7ED500192164 /* gradient@2x.png */ = {isa = PBXFileReference; lastKnownFileType = image.png; path = "gradient@2x.png"; sourceTree = "<group>"; };
 		04EEE1EE19CB7ED500192164 /* textfield.png */ = {isa = PBXFileReference; lastKnownFileType = image.png; path = textfield.png; sourceTree = "<group>"; };
 		04EEE1EF19CB7ED500192164 /* textfield@2x.png */ = {isa = PBXFileReference; lastKnownFileType = image.png; path = "textfield@2x.png"; sourceTree = "<group>"; };
-<<<<<<< HEAD
-=======
-		04EEE21719CB801E00192164 /* Stripe.h */ = {isa = PBXFileReference; fileEncoding = 4; lastKnownFileType = sourcecode.c.h; path = Stripe.h; sourceTree = "<group>"; };
-		04EEE21819CB801E00192164 /* Stripe.m */ = {isa = PBXFileReference; fileEncoding = 4; lastKnownFileType = sourcecode.c.objc; path = Stripe.m; sourceTree = "<group>"; };
-		04EEE21919CB801E00192164 /* StripeError.h */ = {isa = PBXFileReference; fileEncoding = 4; lastKnownFileType = sourcecode.c.h; path = StripeError.h; sourceTree = "<group>"; };
-		04EEE21A19CB801E00192164 /* StripeError.m */ = {isa = PBXFileReference; fileEncoding = 4; lastKnownFileType = sourcecode.c.objc; path = StripeError.m; sourceTree = "<group>"; };
-		04EEE21B19CB801E00192164 /* STPAPIConnection.h */ = {isa = PBXFileReference; fileEncoding = 4; lastKnownFileType = sourcecode.c.h; path = STPAPIConnection.h; sourceTree = "<group>"; };
-		04EEE21C19CB801E00192164 /* STPAPIConnection.m */ = {isa = PBXFileReference; fileEncoding = 4; lastKnownFileType = sourcecode.c.objc; path = STPAPIConnection.m; sourceTree = "<group>"; };
-		04EEE21D19CB801E00192164 /* STPCard.h */ = {isa = PBXFileReference; fileEncoding = 4; lastKnownFileType = sourcecode.c.h; path = STPCard.h; sourceTree = "<group>"; };
-		04EEE21E19CB801E00192164 /* STPCard.m */ = {isa = PBXFileReference; fileEncoding = 4; lastKnownFileType = sourcecode.c.objc; path = STPCard.m; sourceTree = "<group>"; };
-		04EEE21F19CB801E00192164 /* STPFormEncodeProtocol.h */ = {isa = PBXFileReference; fileEncoding = 4; lastKnownFileType = sourcecode.c.h; path = STPFormEncodeProtocol.h; sourceTree = "<group>"; };
-		04EEE22019CB801E00192164 /* STPToken.h */ = {isa = PBXFileReference; fileEncoding = 4; lastKnownFileType = sourcecode.c.h; path = STPToken.h; sourceTree = "<group>"; };
-		04EEE22119CB801E00192164 /* STPToken.m */ = {isa = PBXFileReference; fileEncoding = 4; lastKnownFileType = sourcecode.c.objc; path = STPToken.m; sourceTree = "<group>"; };
-		04EEE22219CB801E00192164 /* STPUtils.h */ = {isa = PBXFileReference; fileEncoding = 4; lastKnownFileType = sourcecode.c.h; path = STPUtils.h; sourceTree = "<group>"; };
-		04EEE22319CB801E00192164 /* STPUtils.m */ = {isa = PBXFileReference; fileEncoding = 4; lastKnownFileType = sourcecode.c.objc; path = STPUtils.m; sourceTree = "<group>"; };
-		04EEE22A19CB801E00192164 /* Stripe-Prefix.pch */ = {isa = PBXFileReference; fileEncoding = 4; lastKnownFileType = sourcecode.c.h; path = "Stripe-Prefix.pch"; sourceTree = "<group>"; };
-		15BA982219DDB1800053986F /* STPBankAccount.h */ = {isa = PBXFileReference; fileEncoding = 4; lastKnownFileType = sourcecode.c.h; path = STPBankAccount.h; sourceTree = "<group>"; };
-		15BA982319DDB1800053986F /* STPBankAccount.m */ = {isa = PBXFileReference; fileEncoding = 4; lastKnownFileType = sourcecode.c.objc; path = STPBankAccount.m; sourceTree = "<group>"; };
->>>>>>> d80e6375
 /* End PBXFileReference section */
 
 /* Begin PBXFrameworksBuildPhase section */
@@ -272,8 +263,8 @@
 		0470A28F19A5D5DB00B66DB7 = {
 			isa = PBXGroup;
 			children = (
+				04CAFE031A018A2A00C36FC5 /* Stripe */,
 				04BA871D19F89D5400B79DAF /* ApplePayStubs */,
-				0499F37819DCF1F30094E5E5 /* Stripe */,
 				04EEE1C519CB7ED400192164 /* PaymentKit */,
 				04E75A5219A74329000003DE /* MBProgressHUD */,
 				0470A2A119A5D5DB00B66DB7 /* StripeExample */,
@@ -380,46 +371,6 @@
 			path = en.lproj;
 			sourceTree = "<group>";
 		};
-		0499F37819DCF1F30094E5E5 /* Stripe */ = {
-			isa = PBXGroup;
-			children = (
-				0499F37919DCF1F30094E5E5 /* ApplePay */,
-				0499F38C19DCF1F30094E5E5 /* STPAPIConnection.h */,
-				0499F38D19DCF1F30094E5E5 /* STPAPIConnection.m */,
-				0499F38E19DCF1F30094E5E5 /* STPCard.h */,
-				0499F38F19DCF1F30094E5E5 /* STPCard.m */,
-				0499F39019DCF1F30094E5E5 /* STPFormEncodeProtocol.h */,
-				0499F39119DCF1F30094E5E5 /* STPToken.h */,
-				0499F39219DCF1F30094E5E5 /* STPToken.m */,
-				0499F39319DCF1F30094E5E5 /* STPUtils.h */,
-				0499F39419DCF1F30094E5E5 /* STPUtils.m */,
-				0499F39519DCF1F30094E5E5 /* Stripe.h */,
-				0499F39619DCF1F30094E5E5 /* Stripe.m */,
-				0499F39719DCF1F30094E5E5 /* StripeError.h */,
-				0499F39819DCF1F30094E5E5 /* StripeError.m */,
-				0499F39919DCF1F30094E5E5 /* Supporting Files */,
-			);
-			name = Stripe;
-			path = ../Stripe;
-			sourceTree = "<group>";
-		};
-		0499F37919DCF1F30094E5E5 /* ApplePay */ = {
-			isa = PBXGroup;
-			children = (
-				0499F38A19DCF1F30094E5E5 /* Stripe+ApplePay.h */,
-				0499F38B19DCF1F30094E5E5 /* Stripe+ApplePay.m */,
-			);
-			path = ApplePay;
-			sourceTree = "<group>";
-		};
-		0499F39919DCF1F30094E5E5 /* Supporting Files */ = {
-			isa = PBXGroup;
-			children = (
-				0499F39A19DCF1F30094E5E5 /* Stripe-Prefix.pch */,
-			);
-			path = "Supporting Files";
-			sourceTree = "<group>";
-		};
 		04BA871D19F89D5400B79DAF /* ApplePayStubs */ = {
 			isa = PBXGroup;
 			children = (
@@ -441,6 +392,51 @@
 				04BA872D19F89D5400B79DAF /* STPTestShippingMethodStore.m */,
 			);
 			path = ApplePayStubs;
+			sourceTree = "<group>";
+		};
+		04CAFE031A018A2A00C36FC5 /* Stripe */ = {
+			isa = PBXGroup;
+			children = (
+				04CAFE041A018A2A00C36FC5 /* ApplePay */,
+				04CAFE071A018A2A00C36FC5 /* STPAPIConnection.h */,
+				04CAFE081A018A2A00C36FC5 /* STPAPIConnection.m */,
+				04CAFE091A018A2A00C36FC5 /* STPBankAccount.h */,
+				04CAFE0A1A018A2A00C36FC5 /* STPBankAccount.m */,
+				04CAFE0B1A018A2A00C36FC5 /* STPCard.h */,
+				04CAFE0C1A018A2A00C36FC5 /* STPCard.m */,
+				04CAFE0D1A018A2A00C36FC5 /* STPFormEncodeProtocol.h */,
+				04CAFE0E1A018A2A00C36FC5 /* STPToken.h */,
+				04CAFE0F1A018A2A00C36FC5 /* STPToken.m */,
+				04CAFE101A018A2A00C36FC5 /* STPToken.m.orig */,
+				04CAFE111A018A2A00C36FC5 /* STPUtils.h */,
+				04CAFE121A018A2A00C36FC5 /* STPUtils.m */,
+				04CAFE131A018A2A00C36FC5 /* Stripe.h */,
+				04CAFE141A018A2A00C36FC5 /* Stripe.h.orig */,
+				04CAFE151A018A2A00C36FC5 /* Stripe.m */,
+				04CAFE161A018A2A00C36FC5 /* Stripe.m.orig */,
+				04CAFE171A018A2A00C36FC5 /* StripeError.h */,
+				04CAFE181A018A2A00C36FC5 /* StripeError.m */,
+				04CAFE191A018A2A00C36FC5 /* Supporting Files */,
+			);
+			name = Stripe;
+			path = ../Stripe;
+			sourceTree = "<group>";
+		};
+		04CAFE041A018A2A00C36FC5 /* ApplePay */ = {
+			isa = PBXGroup;
+			children = (
+				04CAFE051A018A2A00C36FC5 /* Stripe+ApplePay.h */,
+				04CAFE061A018A2A00C36FC5 /* Stripe+ApplePay.m */,
+			);
+			path = ApplePay;
+			sourceTree = "<group>";
+		};
+		04CAFE191A018A2A00C36FC5 /* Supporting Files */ = {
+			isa = PBXGroup;
+			children = (
+				04CAFE1A1A018A2A00C36FC5 /* Stripe-Prefix.pch */,
+			);
+			path = "Supporting Files";
 			sourceTree = "<group>";
 		};
 		04E75A5219A74329000003DE /* MBProgressHUD */ = {
@@ -515,42 +511,6 @@
 			path = Cards;
 			sourceTree = "<group>";
 		};
-<<<<<<< HEAD
-=======
-		04EEE22B19CB801E00192164 /* Supporting Files */ = {
-			isa = PBXGroup;
-			children = (
-				04EEE22A19CB801E00192164 /* Stripe-Prefix.pch */,
-			);
-			name = "Supporting Files";
-			sourceTree = "<group>";
-		};
-		04EEE22C19CB801E00192164 /* Stripe */ = {
-			isa = PBXGroup;
-			children = (
-				04EEE21719CB801E00192164 /* Stripe.h */,
-				04EEE21819CB801E00192164 /* Stripe.m */,
-				04EEE21919CB801E00192164 /* StripeError.h */,
-				04EEE21A19CB801E00192164 /* StripeError.m */,
-				04EEE21B19CB801E00192164 /* STPAPIConnection.h */,
-				04EEE21C19CB801E00192164 /* STPAPIConnection.m */,
-				15BA982219DDB1800053986F /* STPBankAccount.h */,
-				15BA982319DDB1800053986F /* STPBankAccount.m */,
-				04EEE21D19CB801E00192164 /* STPCard.h */,
-				04EEE21E19CB801E00192164 /* STPCard.m */,
-				04EEE21F19CB801E00192164 /* STPFormEncodeProtocol.h */,
-				04EEE22019CB801E00192164 /* STPToken.h */,
-				04EEE22119CB801E00192164 /* STPToken.m */,
-				04EEE22219CB801E00192164 /* STPUtils.h */,
-				04EEE22319CB801E00192164 /* STPUtils.m */,
-				0477976419D4EE030022A00F /* ApplePay */,
-				04EEE22B19CB801E00192164 /* Supporting Files */,
-			);
-			name = Stripe;
-			path = ../Stripe;
-			sourceTree = "<group>";
-		};
->>>>>>> d80e6375
 /* End PBXGroup section */
 
 /* Begin PBXNativeTarget section */
@@ -645,6 +605,7 @@
 				04EEE1FD19CB7ED500192164 /* cvc.png in Resources */,
 				04EEE20B19CB7ED500192164 /* gradient@2x.png in Resources */,
 				0470A2B419A5D5DB00B66DB7 /* Images.xcassets in Resources */,
+				04CAFE2D1A018A2A00C36FC5 /* Stripe.m.orig in Resources */,
 				04EEE20119CB7ED500192164 /* discover.png in Resources */,
 				04EEE1FF19CB7ED500192164 /* diners.png in Resources */,
 				04EEE20019CB7ED500192164 /* diners@2x.png in Resources */,
@@ -654,9 +615,11 @@
 				04EEE20C19CB7ED500192164 /* textfield.png in Resources */,
 				04EEE20819CB7ED500192164 /* placeholder@2x.png in Resources */,
 				04EEE1F919CB7ED500192164 /* amex.png in Resources */,
+				04CAFE251A018A2A00C36FC5 /* STPToken.m.orig in Resources */,
 				04EEE20319CB7ED500192164 /* jcb.png in Resources */,
 				04EEE20D19CB7ED500192164 /* textfield@2x.png in Resources */,
 				04EEE1FE19CB7ED500192164 /* cvc@2x.png in Resources */,
+				04CAFE291A018A2A00C36FC5 /* Stripe.h.orig in Resources */,
 				04EEE1FC19CB7ED500192164 /* cvc-amex@2x.png in Resources */,
 				04EEE20419CB7ED500192164 /* jcb@2x.png in Resources */,
 				04EEE20719CB7ED500192164 /* placeholder.png in Resources */,
@@ -676,6 +639,9 @@
 			buildActionMask = 2147483647;
 			files = (
 				0470A2C519A5D5DB00B66DB7 /* InfoPlist.strings in Resources */,
+				04CAFE2A1A018A2A00C36FC5 /* Stripe.h.orig in Resources */,
+				04CAFE2E1A018A2A00C36FC5 /* Stripe.m.orig in Resources */,
+				04CAFE261A018A2A00C36FC5 /* STPToken.m.orig in Resources */,
 			);
 			runOnlyForDeploymentPostprocessing = 0;
 		};
@@ -686,20 +652,18 @@
 			isa = PBXSourcesBuildPhase;
 			buildActionMask = 2147483647;
 			files = (
-				0499F3A519DCF1F30094E5E5 /* STPCard.m in Sources */,
 				04BA873019F89D5400B79DAF /* STPTestCardStore.m in Sources */,
 				04BA872E19F89D5400B79DAF /* PKPayment+STPTestKeys.m in Sources */,
+				04CAFE1D1A018A2A00C36FC5 /* STPAPIConnection.m in Sources */,
 				0470A2B219A5D5DB00B66DB7 /* ViewController.m in Sources */,
 				04BA873519F89D5400B79DAF /* STPTestShippingMethodStore.m in Sources */,
+				04CAFE211A018A2A00C36FC5 /* STPCard.m in Sources */,
 				0470A2AC19A5D5DB00B66DB7 /* AppDelegate.m in Sources */,
 				04EEE1F219CB7ED500192164 /* PTKCardCVC.m in Sources */,
-				0499F3A919DCF1F30094E5E5 /* StripeError.m in Sources */,
-				0499F3A619DCF1F30094E5E5 /* STPToken.m in Sources */,
 				04EEE1F419CB7ED500192164 /* PTKCardNumber.m in Sources */,
+				04CAFE2F1A018A2A00C36FC5 /* StripeError.m in Sources */,
 				04BA873319F89D5400B79DAF /* STPTestPaymentSummaryViewController.m in Sources */,
-				0499F3A419DCF1F30094E5E5 /* STPAPIConnection.m in Sources */,
 				04E75A5119A734EA000003DE /* Constants.m in Sources */,
-				0499F3A319DCF1F30094E5E5 /* Stripe+ApplePay.m in Sources */,
 				04EEE1F819CB7ED500192164 /* PTKView.m in Sources */,
 				0470A32D19A5D69E00B66DB7 /* PaymentViewController.m in Sources */,
 				04EEE1F319CB7ED500192164 /* PTKCardExpiry.m in Sources */,
@@ -708,20 +672,17 @@
 				04C0A07619F85E5100D699BB /* ShippingManager.m in Sources */,
 				04EEE1F019CB7ED500192164 /* PTKAddressZip.m in Sources */,
 				0470A2A819A5D5DB00B66DB7 /* main.m in Sources */,
-				0499F3A719DCF1F30094E5E5 /* STPUtils.m in Sources */,
 				04EEE1F519CB7ED500192164 /* PTKComponent.m in Sources */,
-<<<<<<< HEAD
 				04BA873119F89D5400B79DAF /* STPTestDataTableViewController.m in Sources */,
+				04CAFE2B1A018A2A00C36FC5 /* Stripe.m in Sources */,
 				04BA873219F89D5400B79DAF /* STPTestPaymentAuthorizationViewController.m in Sources */,
-=======
-				0477976C19D4EE030022A00F /* STPTestPaymentAuthorizationViewController.m in Sources */,
-				0477976D19D4EE030022A00F /* Stripe+ApplePay.m in Sources */,
-				15BA982419DDB1800053986F /* STPBankAccount.m in Sources */,
->>>>>>> d80e6375
 				04EEE1F719CB7ED500192164 /* PTKUSAddressZip.m in Sources */,
 				04EEE1F619CB7ED500192164 /* PTKTextField.m in Sources */,
+				04CAFE1F1A018A2A00C36FC5 /* STPBankAccount.m in Sources */,
 				04EEE1F119CB7ED500192164 /* PTKCard.m in Sources */,
-				0499F3A819DCF1F30094E5E5 /* Stripe.m in Sources */,
+				04CAFE271A018A2A00C36FC5 /* STPUtils.m in Sources */,
+				04CAFE231A018A2A00C36FC5 /* STPToken.m in Sources */,
+				04CAFE1B1A018A2A00C36FC5 /* Stripe+ApplePay.m in Sources */,
 			);
 			runOnlyForDeploymentPostprocessing = 0;
 		};
@@ -729,7 +690,15 @@
 			isa = PBXSourcesBuildPhase;
 			buildActionMask = 2147483647;
 			files = (
+				04CAFE221A018A2A00C36FC5 /* STPCard.m in Sources */,
+				04CAFE281A018A2A00C36FC5 /* STPUtils.m in Sources */,
+				04CAFE2C1A018A2A00C36FC5 /* Stripe.m in Sources */,
+				04CAFE1E1A018A2A00C36FC5 /* STPAPIConnection.m in Sources */,
+				04CAFE1C1A018A2A00C36FC5 /* Stripe+ApplePay.m in Sources */,
+				04CAFE241A018A2A00C36FC5 /* STPToken.m in Sources */,
 				0470A2C719A5D5DB00B66DB7 /* StripeExampleTests.m in Sources */,
+				04CAFE301A018A2A00C36FC5 /* StripeError.m in Sources */,
+				04CAFE201A018A2A00C36FC5 /* STPBankAccount.m in Sources */,
 			);
 			runOnlyForDeploymentPostprocessing = 0;
 		};
