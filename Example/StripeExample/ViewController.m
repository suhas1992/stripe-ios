--- conflicted
+++ resolved
@@ -21,11 +21,7 @@
 #import "STPCheckoutOptions.h"
 #endif
 
-<<<<<<< HEAD
-@interface ViewController()<PKPaymentAuthorizationViewControllerDelegate, STPCheckoutViewControllerDelegate>
-=======
-@interface ViewController () <PKPaymentAuthorizationViewControllerDelegate>
->>>>>>> f8aaba71
+@interface ViewController () <PKPaymentAuthorizationViewControllerDelegate, STPCheckoutViewControllerDelegate>
 @property (weak, nonatomic) IBOutlet UILabel *cartLabel;
 @property (weak, nonatomic) IBOutlet UIButton *checkoutButton;
 @property (nonatomic) NSDecimalNumber *amount;
@@ -51,7 +47,6 @@
 }
 
 - (IBAction)beginPayment:(id)sender {
-<<<<<<< HEAD
     STPCheckoutOptions *options = [STPCheckoutOptions new];
 
     options.publishableKey = @"pk_test_09IUAkhSGIz8mQP3prdgKm06";
@@ -63,109 +58,58 @@
     STPCheckoutViewController *vc = [[STPCheckoutViewController alloc] initWithOptions:options];
     vc.delegate = self;
     [self presentViewController:vc animated:YES completion:nil];
-//    NSString *merchantId = @"<#Replace me with your Apple Merchant ID #>";
-//    PKPaymentRequest *paymentRequest = [Stripe paymentRequestWithMerchantIdentifier:merchantId
-//                                                                             amount:[NSDecimalNumber decimalNumberWithString:@"10"]
-//                                                                           currency:@"USD"
-//    [paymentRequest setRequiredShippingAddressFields:PKAddressFieldPostalAddress];
-//    [paymentRequest setRequiredBillingAddressFields:PKAddressFieldPostalAddress];
-//    PKShippingMethod *shippingMethod = [PKShippingMethod summaryItemWithLabel:@"Llama Express Shipping" amount:[NSDecimalNumber decimalNumberWithString:@"20.00"]];
-//    [paymentRequest setShippingMethods:@[shippingMethod]];
-//    if ([Stripe canSubmitPaymentRequest:paymentRequest]) {
-//#if DEBUG
-////                                                                        description:@"Premium Llama Food"];
-//#else
-//        PKPaymentAuthorizationViewController *auth = [[PKPaymentAuthorizationViewController alloc] initWithPaymentRequest:paymentRequest];
-//#endif
-//        auth.delegate = self;
-//        [self presentViewController:auth animated:YES completion:nil];
-//    }
-//    else {
-//    PKPaymentRequest *request = [PKPaymentRequest new];
-//    request.merchantIdentifier = @"MY_MERCHANT_ID";
-//    request.currencyCode = @"USD";
-//        [self presentViewController:navController animated:YES completion:nil];
-//    }
-}
-
-- (void)paymentAuthorizationViewController:(PKPaymentAuthorizationViewController *)controller didSelectShippingAddress:(ABRecordRef)address completion:(void (^)(PKPaymentAuthorizationStatus, NSArray *, NSArray *))completion {
-//    PKPaymentSummaryItem *item = [PKPaymentSummaryItem
-    [self fetchShippingCostsForAddress:address completion:^(NSArray *shippingMethods, NSError *error) {
-        if (error) {
-//                                  summaryItemWithLabel:@"Fancy Llama Food"
-            return;
-        }
-        completion(PKPaymentAuthorizationStatusSuccess, shippingMethods, [self summaryItemsForShippingMethod:shippingMethods.firstObject]);
-    }];
-}
-
-- (void)paymentAuthorizationViewController:(PKPaymentAuthorizationViewController *)controller didSelectShippingMethod:(PKShippingMethod *)shippingMethod completion:(void (^)(PKPaymentAuthorizationStatus, NSArray *))completion {
-    completion(PKPaymentAuthorizationStatusSuccess, [self summaryItemsForShippingMethod:shippingMethod]);
-}
-
-- (void)fetchShippingCostsForAddress:(ABRecordRef)address
-                          completion:(void (^)(NSArray *shippingMethods, NSError *error))completion {
-    // you could, for example, go to UPS here and calculate shipping costs to that address.
-    ABMultiValueRef addressValues = ABRecordCopyValue(address, kABPersonAddressProperty);
-    NSString *country;
-    if (ABMultiValueGetCount(addressValues) > 0) {
-        CFDictionaryRef dict = ABMultiValueCopyValueAtIndex(addressValues, 0);
-    }
-    if (!country) {
-        completion(nil, [NSError new]);
-        return;
-    }
-    PKPaymentSummaryItem *expressItem = [PKPaymentSummaryItem summaryItemWithLabel:@"Llama Domestic Express Shipping" amount:[NSDecimalNumber decimalNumberWithString:@"30.00"]];
-    PKPaymentSummaryItem *normalItem = [PKPaymentSummaryItem summaryItemWithLabel:@"Llama International Shipping" amount:[NSDecimalNumber decimalNumberWithString:@"40.00"]];
-    completion(@[normalItem, expressItem], nil);
-}
-
-=======
-    NSString *merchantId = @"<#Replace me with your Apple Merchant ID #>";
-
-    PKPaymentRequest *paymentRequest = [Stripe paymentRequestWithMerchantIdentifier:merchantId];
-    if ([Stripe canSubmitPaymentRequest:paymentRequest]) {
-        [paymentRequest setRequiredShippingAddressFields:PKAddressFieldPostalAddress];
-        [paymentRequest setRequiredBillingAddressFields:PKAddressFieldPostalAddress];
-        paymentRequest.shippingMethods = [self.shippingManager defaultShippingMethods];
-        paymentRequest.paymentSummaryItems = [self summaryItemsForShippingMethod:paymentRequest.shippingMethods.firstObject];
-#if DEBUG
-        STPTestPaymentAuthorizationViewController *auth = [[STPTestPaymentAuthorizationViewController alloc] initWithPaymentRequest:paymentRequest];
-#else
-        PKPaymentAuthorizationViewController *auth = [[PKPaymentAuthorizationViewController alloc] initWithPaymentRequest:paymentRequest];
-#endif
-        auth.delegate = self;
-        [self presentViewController:auth animated:YES completion:nil];
-    } else {
-        PaymentViewController *paymentViewController = [[PaymentViewController alloc] initWithNibName:nil bundle:nil];
-        paymentViewController.amount = self.amount;
-        UINavigationController *navController = [[UINavigationController alloc] initWithRootViewController:paymentViewController];
-        [self presentViewController:navController animated:YES completion:nil];
-    }
+    //    NSString *merchantId = @"<#Replace me with your Apple Merchant ID #>";
+    //    PKPaymentRequest *paymentRequest = [Stripe paymentRequestWithMerchantIdentifier:merchantId
+    //                                                                             amount:[NSDecimalNumber decimalNumberWithString:@"10"]
+    //                                                                           currency:@"USD"
+    //    [paymentRequest setRequiredShippingAddressFields:PKAddressFieldPostalAddress];
+    //    [paymentRequest setRequiredBillingAddressFields:PKAddressFieldPostalAddress];
+    //    PKShippingMethod *shippingMethod = [PKShippingMethod summaryItemWithLabel:@"Llama Express Shipping" amount:[NSDecimalNumber
+    //    decimalNumberWithString:@"20.00"]];
+    //    [paymentRequest setShippingMethods:@[shippingMethod]];
+    //    if ([Stripe canSubmitPaymentRequest:paymentRequest]) {
+    //#if DEBUG
+    ////                                                                        description:@"Premium Llama Food"];
+    //#else
+    //        PKPaymentAuthorizationViewController *auth = [[PKPaymentAuthorizationViewController alloc] initWithPaymentRequest:paymentRequest];
+    //#endif
+    //        auth.delegate = self;
+    //        [self presentViewController:auth animated:YES completion:nil];
+    //    }
+    //    else {
+    //    PKPaymentRequest *request = [PKPaymentRequest new];
+    //    request.merchantIdentifier = @"MY_MERCHANT_ID";
+    //    request.currencyCode = @"USD";
+    //        [self presentViewController:navController animated:YES completion:nil];
+    //    }
 }
 
 - (void)paymentAuthorizationViewController:(PKPaymentAuthorizationViewController *)controller
                   didSelectShippingAddress:(ABRecordRef)address
-                                completion:(void (^)(PKPaymentAuthorizationStatus status, NSArray *shippingMethods, NSArray *summaryItems))completion {
-    [self.shippingManager fetchShippingCostsForAddress:address
-                                            completion:^(NSArray *shippingMethods, NSError *error) {
-                                                if (error) {
-                                                    completion(PKPaymentAuthorizationStatusFailure, nil, nil);
-                                                    return;
-                                                }
-                                                completion(PKPaymentAuthorizationStatusSuccess,
-                                                           shippingMethods,
-                                                           [self summaryItemsForShippingMethod:shippingMethods.firstObject]);
-                                            }];
+                                completion:(void (^)(PKPaymentAuthorizationStatus, NSArray *, NSArray *))completion {
+    //    PKPaymentSummaryItem *item = [PKPaymentSummaryItem
+    [self fetchShippingCostsForAddress:address
+                            completion:^(NSArray *shippingMethods, NSError *error) {
+                                if (error) {
+                                    //                                  summaryItemWithLabel:@"Fancy Llama Food"
+                                    return;
+                                }
+                                completion(
+                                    PKPaymentAuthorizationStatusSuccess, shippingMethods, [self summaryItemsForShippingMethod:shippingMethods.firstObject]);
+                            }];
 }
 
 - (void)paymentAuthorizationViewController:(PKPaymentAuthorizationViewController *)controller
                    didSelectShippingMethod:(PKShippingMethod *)shippingMethod
-                                completion:(void (^)(PKPaymentAuthorizationStatus, NSArray *summaryItems))completion {
+                                completion:(void (^)(PKPaymentAuthorizationStatus, NSArray *))completion {
     completion(PKPaymentAuthorizationStatusSuccess, [self summaryItemsForShippingMethod:shippingMethod]);
 }
 
->>>>>>> f8aaba71
+- (void)fetchShippingCostsForAddress:(ABRecordRef)address completion:(void (^)(NSArray *shippingMethods, NSError *error))completion {
+    // you could, for example, go to UPS here and calculate shipping costs to that address.
+    [self.shippingManager fetchShippingCostsForAddress:address completion:^(NSArray *shippingMethods, NSError *error) { completion(shippingMethods, error); }];
+}
+
 - (NSArray *)summaryItemsForShippingMethod:(PKShippingMethod *)shippingMethod {
     PKPaymentSummaryItem *foodItem = [PKPaymentSummaryItem summaryItemWithLabel:@"Premium Llama food" amount:self.amount];
     NSDecimalNumber *total = [foodItem.amount decimalNumberByAdding:shippingMethod.amount];
@@ -229,39 +173,25 @@
         @"amount": @"1000", // this is in cents (i.e. $10)
     };
     // This passes the token off to our payment backend, which will then actually complete charging the card using your account's
-<<<<<<< HEAD
-    [PFCloud callFunctionInBackground:@"charge" withParameters:chargeParams block:^(id object, NSError *error) {
-        if (error) {
-            if (completion) {
-                completion(PKPaymentAuthorizationStatusFailure);
-            }
-        }
-        else {
-            // We're done!
-            if (completion) {
-                completion(PKPaymentAuthorizationStatusSuccess);
-            }
-            [[[UIAlertView alloc] initWithTitle:@"Payment Succeeded" message:nil delegate:nil cancelButtonTitle:nil otherButtonTitles:@"OK", nil] show];
-        }
-    }];
-=======
     [PFCloud callFunctionInBackground:@"charge"
                        withParameters:chargeParams
                                 block:^(id object, NSError *error) {
                                     if (error) {
-                                        completion(PKPaymentAuthorizationStatusFailure);
-                                    } else {
-                                        // We're done!
-                                        [self updateCartWithNumberOfShirts:0];
+                                        if (completion) {
+                                            completion(PKPaymentAuthorizationStatusFailure);
+                                        }
+                                        return;
+                                    }
+                                    // We're done!
+                                    if (completion) {
                                         completion(PKPaymentAuthorizationStatusSuccess);
-                                        [[[UIAlertView alloc] initWithTitle:@"Payment Succeeded"
-                                                                    message:nil
-                                                                   delegate:nil
-                                                          cancelButtonTitle:nil
-                                                          otherButtonTitles:@"OK", nil] show];
                                     }
+                                    [[[UIAlertView alloc] initWithTitle:@"Payment Succeeded"
+                                                                message:nil
+                                                               delegate:nil
+                                                      cancelButtonTitle:nil
+                                                      otherButtonTitles:@"OK", nil] show];
                                 }];
->>>>>>> f8aaba71
 }
 
 - (void)paymentAuthorizationViewControllerDidFinish:(PKPaymentAuthorizationViewController *)controller {
