--- conflicted
+++ resolved
@@ -6,12 +6,8 @@
   s.homepage                       = 'https://stripe.com/docs/mobile/ios'
   s.authors                        = { 'Jack Flintermann' => 'jack@stripe.com', 'Stripe' => 'support+github@stripe.com' }
   s.source                         = { :git => 'https://github.com/stripe/stripe-ios.git', :tag => "v#{s.version}" }
-<<<<<<< HEAD
   s.frameworks                     = 'Foundation', 'Security', 'WebKit', 'PassKit', 'AddressBook', 'SafariServices'
-=======
-  s.frameworks                     = 'Foundation', 'Security', 'WebKit', 'PassKit', 'AddressBook'
   s.weak_frameworks                = 'Contacts'
->>>>>>> 6a213365
   s.requires_arc                   = true
   s.platform                       = :ios
   s.ios.deployment_target          = '8.0'
