// !$*UTF8*$!
{
	archiveVersion = 1;
	classes = {
	};
	objectVersion = 46;
	objects = {

/* Begin PBXAggregateTarget section */
		049E85221A607FFD000B66CD /* StripeiOSStaticFramework */ = {
			isa = PBXAggregateTarget;
			buildConfigurationList = 049E85231A607FFD000B66CD /* Build configuration list for PBXAggregateTarget "StripeiOSStaticFramework" */;
			buildPhases = (
				049E85281A608030000B66CD /* MultiPlatform Build */,
				04B33F321BC744D100DD8120 /* Copy Files */,
			);
			dependencies = (
				049E85271A608027000B66CD /* PBXTargetDependency */,
			);
			name = StripeiOSStaticFramework;
			productName = Framework;
		};
/* End PBXAggregateTarget section */

/* Begin PBXBuildFile section */
		040389D81CA9AABB002C9960 /* STPSourceListCoordinator.h in Headers */ = {isa = PBXBuildFile; fileRef = 040389D61CA9AABB002C9960 /* STPSourceListCoordinator.h */; };
		040389D91CA9AABB002C9960 /* STPSourceListCoordinator.m in Sources */ = {isa = PBXBuildFile; fileRef = 040389D71CA9AABB002C9960 /* STPSourceListCoordinator.m */; };
		040389E01CA9B501002C9960 /* STPBaseCoordinator.h in Headers */ = {isa = PBXBuildFile; fileRef = 040389DE1CA9B501002C9960 /* STPBaseCoordinator.h */; };
		040389E11CA9B501002C9960 /* STPBaseCoordinator.m in Sources */ = {isa = PBXBuildFile; fileRef = 040389DF1CA9B501002C9960 /* STPBaseCoordinator.m */; };
		042CA1B61B7BD84100AF0DA6 /* stp_card_placeholder_template.png in Resources */ = {isa = PBXBuildFile; fileRef = 042CA1B31B7BD84100AF0DA6 /* stp_card_placeholder_template.png */; };
		042CA1B71B7BD84100AF0DA6 /* stp_card_placeholder_template@2x.png in Resources */ = {isa = PBXBuildFile; fileRef = 042CA1B41B7BD84100AF0DA6 /* stp_card_placeholder_template@2x.png */; };
		042CA1B81B7BD84100AF0DA6 /* stp_card_placeholder_template@3x.png in Resources */ = {isa = PBXBuildFile; fileRef = 042CA1B51B7BD84100AF0DA6 /* stp_card_placeholder_template@3x.png */; };
		0433EB491BD06313003912B4 /* NSDictionary+Stripe.h in Headers */ = {isa = PBXBuildFile; fileRef = 0433EB471BD06313003912B4 /* NSDictionary+Stripe.h */; };
		0433EB4A1BD06313003912B4 /* NSDictionary+Stripe.h in Headers */ = {isa = PBXBuildFile; fileRef = 0433EB471BD06313003912B4 /* NSDictionary+Stripe.h */; };
		0433EB4B1BD06313003912B4 /* NSDictionary+Stripe.h in Headers */ = {isa = PBXBuildFile; fileRef = 0433EB471BD06313003912B4 /* NSDictionary+Stripe.h */; };
		0433EB4C1BD06313003912B4 /* NSDictionary+Stripe.m in Sources */ = {isa = PBXBuildFile; fileRef = 0433EB481BD06313003912B4 /* NSDictionary+Stripe.m */; };
		0433EB4D1BD06313003912B4 /* NSDictionary+Stripe.m in Sources */ = {isa = PBXBuildFile; fileRef = 0433EB481BD06313003912B4 /* NSDictionary+Stripe.m */; };
		0433EB4E1BD06313003912B4 /* NSDictionary+Stripe.m in Sources */ = {isa = PBXBuildFile; fileRef = 0433EB481BD06313003912B4 /* NSDictionary+Stripe.m */; };
		0438EF2C1B7416BB00D506CC /* STPFormTextField.h in Headers */ = {isa = PBXBuildFile; fileRef = 0438EF261B7416BB00D506CC /* STPFormTextField.h */; };
		0438EF2E1B7416BB00D506CC /* STPFormTextField.h in Headers */ = {isa = PBXBuildFile; fileRef = 0438EF261B7416BB00D506CC /* STPFormTextField.h */; };
		0438EF2F1B7416BB00D506CC /* STPFormTextField.m in Sources */ = {isa = PBXBuildFile; fileRef = 0438EF271B7416BB00D506CC /* STPFormTextField.m */; };
		0438EF311B7416BB00D506CC /* STPFormTextField.m in Sources */ = {isa = PBXBuildFile; fileRef = 0438EF271B7416BB00D506CC /* STPFormTextField.m */; };
		0438EF351B7416BB00D506CC /* STPPaymentCardTextField.m in Sources */ = {isa = PBXBuildFile; fileRef = 0438EF291B7416BB00D506CC /* STPPaymentCardTextField.m */; };
		0438EF371B7416BB00D506CC /* STPPaymentCardTextField.m in Sources */ = {isa = PBXBuildFile; fileRef = 0438EF291B7416BB00D506CC /* STPPaymentCardTextField.m */; };
		0438EF381B7416BB00D506CC /* STPPaymentCardTextFieldViewModel.h in Headers */ = {isa = PBXBuildFile; fileRef = 0438EF2A1B7416BB00D506CC /* STPPaymentCardTextFieldViewModel.h */; };
		0438EF3A1B7416BB00D506CC /* STPPaymentCardTextFieldViewModel.h in Headers */ = {isa = PBXBuildFile; fileRef = 0438EF2A1B7416BB00D506CC /* STPPaymentCardTextFieldViewModel.h */; };
		0438EF3B1B7416BB00D506CC /* STPPaymentCardTextFieldViewModel.m in Sources */ = {isa = PBXBuildFile; fileRef = 0438EF2B1B7416BB00D506CC /* STPPaymentCardTextFieldViewModel.m */; };
		0438EF3D1B7416BB00D506CC /* STPPaymentCardTextFieldViewModel.m in Sources */ = {isa = PBXBuildFile; fileRef = 0438EF2B1B7416BB00D506CC /* STPPaymentCardTextFieldViewModel.m */; };
		0438EF431B74170D00D506CC /* STPCardValidator.m in Sources */ = {isa = PBXBuildFile; fileRef = 0438EF3F1B74170D00D506CC /* STPCardValidator.m */; };
		0438EF441B74170D00D506CC /* STPCardValidator.m in Sources */ = {isa = PBXBuildFile; fileRef = 0438EF3F1B74170D00D506CC /* STPCardValidator.m */; };
		0438EF451B74170D00D506CC /* STPCardValidator.m in Sources */ = {isa = PBXBuildFile; fileRef = 0438EF3F1B74170D00D506CC /* STPCardValidator.m */; };
		0438EF471B74183100D506CC /* STPCardBrand.h in Headers */ = {isa = PBXBuildFile; fileRef = 0438EF461B74183100D506CC /* STPCardBrand.h */; settings = {ATTRIBUTES = (Public, ); }; };
		0438EF481B74183100D506CC /* STPCardBrand.h in Headers */ = {isa = PBXBuildFile; fileRef = 0438EF461B74183100D506CC /* STPCardBrand.h */; settings = {ATTRIBUTES = (Public, ); }; };
		0438EF491B74183100D506CC /* STPCardBrand.h in Headers */ = {isa = PBXBuildFile; fileRef = 0438EF461B74183100D506CC /* STPCardBrand.h */; settings = {ATTRIBUTES = (Public, ); }; };
		0438EF4C1B741B0100D506CC /* STPCardValidatorTest.m in Sources */ = {isa = PBXBuildFile; fileRef = 0438EF4A1B741B0100D506CC /* STPCardValidatorTest.m */; };
		0438EF4D1B741B0100D506CC /* STPPaymentCardTextFieldViewModelTest.m in Sources */ = {isa = PBXBuildFile; fileRef = 0438EF4B1B741B0100D506CC /* STPPaymentCardTextFieldViewModelTest.m */; };
		0438EFA41B741C2800D506CC /* stp_card_amex.png in Resources */ = {isa = PBXBuildFile; fileRef = 0438EF891B741C2800D506CC /* stp_card_amex.png */; };
		0438EFA51B741C2800D506CC /* stp_card_amex.png in Resources */ = {isa = PBXBuildFile; fileRef = 0438EF891B741C2800D506CC /* stp_card_amex.png */; };
		0438EFA61B741C2800D506CC /* stp_card_amex@2x.png in Resources */ = {isa = PBXBuildFile; fileRef = 0438EF8A1B741C2800D506CC /* stp_card_amex@2x.png */; };
		0438EFA71B741C2800D506CC /* stp_card_amex@2x.png in Resources */ = {isa = PBXBuildFile; fileRef = 0438EF8A1B741C2800D506CC /* stp_card_amex@2x.png */; };
		0438EFA81B741C2800D506CC /* stp_card_amex@3x.png in Resources */ = {isa = PBXBuildFile; fileRef = 0438EF8B1B741C2800D506CC /* stp_card_amex@3x.png */; };
		0438EFA91B741C2800D506CC /* stp_card_amex@3x.png in Resources */ = {isa = PBXBuildFile; fileRef = 0438EF8B1B741C2800D506CC /* stp_card_amex@3x.png */; };
		0438EFAA1B741C2800D506CC /* stp_card_cvc.png in Resources */ = {isa = PBXBuildFile; fileRef = 0438EF8C1B741C2800D506CC /* stp_card_cvc.png */; };
		0438EFAB1B741C2800D506CC /* stp_card_cvc.png in Resources */ = {isa = PBXBuildFile; fileRef = 0438EF8C1B741C2800D506CC /* stp_card_cvc.png */; };
		0438EFAC1B741C2800D506CC /* stp_card_cvc@2x.png in Resources */ = {isa = PBXBuildFile; fileRef = 0438EF8D1B741C2800D506CC /* stp_card_cvc@2x.png */; };
		0438EFAD1B741C2800D506CC /* stp_card_cvc@2x.png in Resources */ = {isa = PBXBuildFile; fileRef = 0438EF8D1B741C2800D506CC /* stp_card_cvc@2x.png */; };
		0438EFAE1B741C2800D506CC /* stp_card_cvc@3x.png in Resources */ = {isa = PBXBuildFile; fileRef = 0438EF8E1B741C2800D506CC /* stp_card_cvc@3x.png */; };
		0438EFAF1B741C2800D506CC /* stp_card_cvc@3x.png in Resources */ = {isa = PBXBuildFile; fileRef = 0438EF8E1B741C2800D506CC /* stp_card_cvc@3x.png */; };
		0438EFB01B741C2800D506CC /* stp_card_cvc_amex.png in Resources */ = {isa = PBXBuildFile; fileRef = 0438EF8F1B741C2800D506CC /* stp_card_cvc_amex.png */; };
		0438EFB11B741C2800D506CC /* stp_card_cvc_amex.png in Resources */ = {isa = PBXBuildFile; fileRef = 0438EF8F1B741C2800D506CC /* stp_card_cvc_amex.png */; };
		0438EFB21B741C2800D506CC /* stp_card_cvc_amex@2x.png in Resources */ = {isa = PBXBuildFile; fileRef = 0438EF901B741C2800D506CC /* stp_card_cvc_amex@2x.png */; };
		0438EFB31B741C2800D506CC /* stp_card_cvc_amex@2x.png in Resources */ = {isa = PBXBuildFile; fileRef = 0438EF901B741C2800D506CC /* stp_card_cvc_amex@2x.png */; };
		0438EFB41B741C2800D506CC /* stp_card_cvc_amex@3x.png in Resources */ = {isa = PBXBuildFile; fileRef = 0438EF911B741C2800D506CC /* stp_card_cvc_amex@3x.png */; };
		0438EFB51B741C2800D506CC /* stp_card_cvc_amex@3x.png in Resources */ = {isa = PBXBuildFile; fileRef = 0438EF911B741C2800D506CC /* stp_card_cvc_amex@3x.png */; };
		0438EFB61B741C2800D506CC /* stp_card_diners.png in Resources */ = {isa = PBXBuildFile; fileRef = 0438EF921B741C2800D506CC /* stp_card_diners.png */; };
		0438EFB71B741C2800D506CC /* stp_card_diners.png in Resources */ = {isa = PBXBuildFile; fileRef = 0438EF921B741C2800D506CC /* stp_card_diners.png */; };
		0438EFB81B741C2800D506CC /* stp_card_diners@2x.png in Resources */ = {isa = PBXBuildFile; fileRef = 0438EF931B741C2800D506CC /* stp_card_diners@2x.png */; };
		0438EFB91B741C2800D506CC /* stp_card_diners@2x.png in Resources */ = {isa = PBXBuildFile; fileRef = 0438EF931B741C2800D506CC /* stp_card_diners@2x.png */; };
		0438EFBA1B741C2800D506CC /* stp_card_diners@3x.png in Resources */ = {isa = PBXBuildFile; fileRef = 0438EF941B741C2800D506CC /* stp_card_diners@3x.png */; };
		0438EFBB1B741C2800D506CC /* stp_card_diners@3x.png in Resources */ = {isa = PBXBuildFile; fileRef = 0438EF941B741C2800D506CC /* stp_card_diners@3x.png */; };
		0438EFBC1B741C2800D506CC /* stp_card_discover.png in Resources */ = {isa = PBXBuildFile; fileRef = 0438EF951B741C2800D506CC /* stp_card_discover.png */; };
		0438EFBD1B741C2800D506CC /* stp_card_discover.png in Resources */ = {isa = PBXBuildFile; fileRef = 0438EF951B741C2800D506CC /* stp_card_discover.png */; };
		0438EFBE1B741C2800D506CC /* stp_card_discover@2x.png in Resources */ = {isa = PBXBuildFile; fileRef = 0438EF961B741C2800D506CC /* stp_card_discover@2x.png */; };
		0438EFBF1B741C2800D506CC /* stp_card_discover@2x.png in Resources */ = {isa = PBXBuildFile; fileRef = 0438EF961B741C2800D506CC /* stp_card_discover@2x.png */; };
		0438EFC01B741C2800D506CC /* stp_card_discover@3x.png in Resources */ = {isa = PBXBuildFile; fileRef = 0438EF971B741C2800D506CC /* stp_card_discover@3x.png */; };
		0438EFC11B741C2800D506CC /* stp_card_discover@3x.png in Resources */ = {isa = PBXBuildFile; fileRef = 0438EF971B741C2800D506CC /* stp_card_discover@3x.png */; };
		0438EFC21B741C2800D506CC /* stp_card_jcb.png in Resources */ = {isa = PBXBuildFile; fileRef = 0438EF981B741C2800D506CC /* stp_card_jcb.png */; };
		0438EFC31B741C2800D506CC /* stp_card_jcb.png in Resources */ = {isa = PBXBuildFile; fileRef = 0438EF981B741C2800D506CC /* stp_card_jcb.png */; };
		0438EFC41B741C2800D506CC /* stp_card_jcb@2x.png in Resources */ = {isa = PBXBuildFile; fileRef = 0438EF991B741C2800D506CC /* stp_card_jcb@2x.png */; };
		0438EFC51B741C2800D506CC /* stp_card_jcb@2x.png in Resources */ = {isa = PBXBuildFile; fileRef = 0438EF991B741C2800D506CC /* stp_card_jcb@2x.png */; };
		0438EFC61B741C2800D506CC /* stp_card_jcb@3x.png in Resources */ = {isa = PBXBuildFile; fileRef = 0438EF9A1B741C2800D506CC /* stp_card_jcb@3x.png */; };
		0438EFC71B741C2800D506CC /* stp_card_jcb@3x.png in Resources */ = {isa = PBXBuildFile; fileRef = 0438EF9A1B741C2800D506CC /* stp_card_jcb@3x.png */; };
		0438EFC81B741C2800D506CC /* stp_card_mastercard.png in Resources */ = {isa = PBXBuildFile; fileRef = 0438EF9B1B741C2800D506CC /* stp_card_mastercard.png */; };
		0438EFC91B741C2800D506CC /* stp_card_mastercard.png in Resources */ = {isa = PBXBuildFile; fileRef = 0438EF9B1B741C2800D506CC /* stp_card_mastercard.png */; };
		0438EFCA1B741C2800D506CC /* stp_card_mastercard@2x.png in Resources */ = {isa = PBXBuildFile; fileRef = 0438EF9C1B741C2800D506CC /* stp_card_mastercard@2x.png */; };
		0438EFCB1B741C2800D506CC /* stp_card_mastercard@2x.png in Resources */ = {isa = PBXBuildFile; fileRef = 0438EF9C1B741C2800D506CC /* stp_card_mastercard@2x.png */; };
		0438EFCC1B741C2800D506CC /* stp_card_mastercard@3x.png in Resources */ = {isa = PBXBuildFile; fileRef = 0438EF9D1B741C2800D506CC /* stp_card_mastercard@3x.png */; };
		0438EFCD1B741C2800D506CC /* stp_card_mastercard@3x.png in Resources */ = {isa = PBXBuildFile; fileRef = 0438EF9D1B741C2800D506CC /* stp_card_mastercard@3x.png */; };
		0438EFCE1B741C2800D506CC /* stp_card_placeholder.png in Resources */ = {isa = PBXBuildFile; fileRef = 0438EF9E1B741C2800D506CC /* stp_card_placeholder.png */; };
		0438EFCF1B741C2800D506CC /* stp_card_placeholder.png in Resources */ = {isa = PBXBuildFile; fileRef = 0438EF9E1B741C2800D506CC /* stp_card_placeholder.png */; };
		0438EFD01B741C2800D506CC /* stp_card_placeholder@2x.png in Resources */ = {isa = PBXBuildFile; fileRef = 0438EF9F1B741C2800D506CC /* stp_card_placeholder@2x.png */; };
		0438EFD11B741C2800D506CC /* stp_card_placeholder@2x.png in Resources */ = {isa = PBXBuildFile; fileRef = 0438EF9F1B741C2800D506CC /* stp_card_placeholder@2x.png */; };
		0438EFD21B741C2800D506CC /* stp_card_placeholder@3x.png in Resources */ = {isa = PBXBuildFile; fileRef = 0438EFA01B741C2800D506CC /* stp_card_placeholder@3x.png */; };
		0438EFD31B741C2800D506CC /* stp_card_placeholder@3x.png in Resources */ = {isa = PBXBuildFile; fileRef = 0438EFA01B741C2800D506CC /* stp_card_placeholder@3x.png */; };
		0438EFD41B741C2800D506CC /* stp_card_visa.png in Resources */ = {isa = PBXBuildFile; fileRef = 0438EFA11B741C2800D506CC /* stp_card_visa.png */; };
		0438EFD51B741C2800D506CC /* stp_card_visa.png in Resources */ = {isa = PBXBuildFile; fileRef = 0438EFA11B741C2800D506CC /* stp_card_visa.png */; };
		0438EFD61B741C2800D506CC /* stp_card_visa@2x.png in Resources */ = {isa = PBXBuildFile; fileRef = 0438EFA21B741C2800D506CC /* stp_card_visa@2x.png */; };
		0438EFD71B741C2800D506CC /* stp_card_visa@2x.png in Resources */ = {isa = PBXBuildFile; fileRef = 0438EFA21B741C2800D506CC /* stp_card_visa@2x.png */; };
		0438EFD81B741C2800D506CC /* stp_card_visa@3x.png in Resources */ = {isa = PBXBuildFile; fileRef = 0438EFA31B741C2800D506CC /* stp_card_visa@3x.png */; };
		0438EFD91B741C2800D506CC /* stp_card_visa@3x.png in Resources */ = {isa = PBXBuildFile; fileRef = 0438EFA31B741C2800D506CC /* stp_card_visa@3x.png */; };
		0438EFDB1B7524AA00D506CC /* STPCardBrand.h in Headers */ = {isa = PBXBuildFile; fileRef = 0438EF461B74183100D506CC /* STPCardBrand.h */; settings = {ATTRIBUTES = (Public, ); }; };
<<<<<<< HEAD
		0439B9871C454F97005A1ED5 /* STPPaymentMethodsViewController.h in Headers */ = {isa = PBXBuildFile; fileRef = 0439B9851C454F97005A1ED5 /* STPPaymentMethodsViewController.h */; settings = {ATTRIBUTES = (Public, ); }; };
		0439B9881C454F97005A1ED5 /* STPPaymentMethodsViewController.h in Headers */ = {isa = PBXBuildFile; fileRef = 0439B9851C454F97005A1ED5 /* STPPaymentMethodsViewController.h */; settings = {ATTRIBUTES = (Public, ); }; };
		0439B9891C454F97005A1ED5 /* STPPaymentMethodsViewController.m in Sources */ = {isa = PBXBuildFile; fileRef = 0439B9861C454F97005A1ED5 /* STPPaymentMethodsViewController.m */; };
		0439B98A1C454F97005A1ED5 /* STPPaymentMethodsViewController.m in Sources */ = {isa = PBXBuildFile; fileRef = 0439B9861C454F97005A1ED5 /* STPPaymentMethodsViewController.m */; };
		04415C561A6605B5001225ED /* STPAPIClient+ApplePay.m in Sources */ = {isa = PBXBuildFile; fileRef = 04CDB4AB1A5F30A700B854EE /* STPAPIClient+ApplePay.m */; };
		04415C571A6605B5001225ED /* Stripe+ApplePay.m in Sources */ = {isa = PBXBuildFile; fileRef = 04CDB4AD1A5F30A700B854EE /* Stripe+ApplePay.m */; };
=======
>>>>>>> e667990e
		04415C611A6605B5001225ED /* STPFormEncoder.m in Sources */ = {isa = PBXBuildFile; fileRef = 04CDB4C51A5F30A700B854EE /* STPFormEncoder.m */; };
		04415C631A6605B5001225ED /* STPBankAccount.m in Sources */ = {isa = PBXBuildFile; fileRef = 04CDB4C91A5F30A700B854EE /* STPBankAccount.m */; };
		04415C641A6605B5001225ED /* STPCard.m in Sources */ = {isa = PBXBuildFile; fileRef = 04CDB4CB1A5F30A700B854EE /* STPCard.m */; };
		04415C651A6605B5001225ED /* STPToken.m in Sources */ = {isa = PBXBuildFile; fileRef = 04CDB4CD1A5F30A700B854EE /* STPToken.m */; };
		04415C661A6605B5001225ED /* StripeError.m in Sources */ = {isa = PBXBuildFile; fileRef = 04CDB4CF1A5F30A700B854EE /* StripeError.m */; };
		04415C671A6605B5001225ED /* STPAPIClientTest.m in Sources */ = {isa = PBXBuildFile; fileRef = 04CDB51E1A5F3A9300B854EE /* STPAPIClientTest.m */; };
		04415C681A6605B5001225ED /* STPFormEncoderTest.m in Sources */ = {isa = PBXBuildFile; fileRef = 04CDB51F1A5F3A9300B854EE /* STPFormEncoderTest.m */; };
		04415C6A1A6605B5001225ED /* STPApplePayTest.m in Sources */ = {isa = PBXBuildFile; fileRef = 04CDB5211A5F3A9300B854EE /* STPApplePayTest.m */; };
		04415C6B1A6605B5001225ED /* STPBankAccountFunctionalTest.m in Sources */ = {isa = PBXBuildFile; fileRef = 04CDB5221A5F3A9300B854EE /* STPBankAccountFunctionalTest.m */; };
		04415C6C1A6605B5001225ED /* STPBankAccountTest.m in Sources */ = {isa = PBXBuildFile; fileRef = 04CDB5231A5F3A9300B854EE /* STPBankAccountTest.m */; };
		04415C6D1A6605B5001225ED /* STPCardFunctionalTest.m in Sources */ = {isa = PBXBuildFile; fileRef = 04CDB5241A5F3A9300B854EE /* STPCardFunctionalTest.m */; };
		04415C6E1A6605B5001225ED /* STPCardTest.m in Sources */ = {isa = PBXBuildFile; fileRef = 04CDB5251A5F3A9300B854EE /* STPCardTest.m */; };
		04415C6F1A6605B5001225ED /* STPCertTest.m in Sources */ = {isa = PBXBuildFile; fileRef = 04CDB5261A5F3A9300B854EE /* STPCertTest.m */; };
		04415C701A6605B5001225ED /* STPTokenTest.m in Sources */ = {isa = PBXBuildFile; fileRef = 04CDB5271A5F3A9300B854EE /* STPTokenTest.m */; };
		04415C7F1A6605D9001225ED /* STPAPIClient.h in Headers */ = {isa = PBXBuildFile; fileRef = 04CDB4C21A5F30A700B854EE /* STPAPIClient.h */; settings = {ATTRIBUTES = (Public, ); }; };
		04415C821A6605D9001225ED /* STPBankAccount.h in Headers */ = {isa = PBXBuildFile; fileRef = 04CDB4C81A5F30A700B854EE /* STPBankAccount.h */; settings = {ATTRIBUTES = (Public, ); }; };
		04415C831A6605D9001225ED /* STPCard.h in Headers */ = {isa = PBXBuildFile; fileRef = 04CDB4CA1A5F30A700B854EE /* STPCard.h */; settings = {ATTRIBUTES = (Public, ); }; };
		04415C841A6605D9001225ED /* STPToken.h in Headers */ = {isa = PBXBuildFile; fileRef = 04CDB4CC1A5F30A700B854EE /* STPToken.h */; settings = {ATTRIBUTES = (Public, ); }; };
		04415C851A6605D9001225ED /* StripeError.h in Headers */ = {isa = PBXBuildFile; fileRef = 04CDB4CE1A5F30A700B854EE /* StripeError.h */; settings = {ATTRIBUTES = (Public, ); }; };
		0451CC441C49AE1C003B2CA6 /* STPPaymentResult.h in Headers */ = {isa = PBXBuildFile; fileRef = 0451CC421C49AE1C003B2CA6 /* STPPaymentResult.h */; settings = {ATTRIBUTES = (Public, ); }; };
		0451CC451C49AE1C003B2CA6 /* STPPaymentResult.h in Headers */ = {isa = PBXBuildFile; fileRef = 0451CC421C49AE1C003B2CA6 /* STPPaymentResult.h */; settings = {ATTRIBUTES = (Public, ); }; };
		0451CC461C49AE1C003B2CA6 /* STPPaymentResult.m in Sources */ = {isa = PBXBuildFile; fileRef = 0451CC431C49AE1C003B2CA6 /* STPPaymentResult.m */; };
		0451CC471C49AE1C003B2CA6 /* STPPaymentResult.m in Sources */ = {isa = PBXBuildFile; fileRef = 0451CC431C49AE1C003B2CA6 /* STPPaymentResult.m */; };
		0451CC491C49AF0D003B2CA6 /* STPSource.h in Headers */ = {isa = PBXBuildFile; fileRef = 0451CC481C49AF0D003B2CA6 /* STPSource.h */; settings = {ATTRIBUTES = (Public, ); }; };
		0451CC4A1C49AF0D003B2CA6 /* STPSource.h in Headers */ = {isa = PBXBuildFile; fileRef = 0451CC481C49AF0D003B2CA6 /* STPSource.h */; settings = {ATTRIBUTES = (Public, ); }; };
		0451CC4B1C49AF0D003B2CA6 /* STPSource.h in Headers */ = {isa = PBXBuildFile; fileRef = 0451CC481C49AF0D003B2CA6 /* STPSource.h */; settings = {ATTRIBUTES = (Public, ); }; };
		04533E7D1A6877F400C7E52E /* PassKit.framework in Frameworks */ = {isa = PBXBuildFile; fileRef = 04D5BF9019BF958F009521A5 /* PassKit.framework */; settings = {ATTRIBUTES = (Weak, ); }; };
		045A62AB1B8E7259000165CE /* STPPaymentCardTextFieldTest.m in Sources */ = {isa = PBXBuildFile; fileRef = 045A62AA1B8E7259000165CE /* STPPaymentCardTextFieldTest.m */; };
		045A62AC1B8E73AB000165CE /* stp_card_amex.png in Resources */ = {isa = PBXBuildFile; fileRef = 0438EF891B741C2800D506CC /* stp_card_amex.png */; };
		045A62AD1B8E73AB000165CE /* stp_card_amex@2x.png in Resources */ = {isa = PBXBuildFile; fileRef = 0438EF8A1B741C2800D506CC /* stp_card_amex@2x.png */; };
		045A62AE1B8E73AB000165CE /* stp_card_amex@3x.png in Resources */ = {isa = PBXBuildFile; fileRef = 0438EF8B1B741C2800D506CC /* stp_card_amex@3x.png */; };
		045A62AF1B8E73AB000165CE /* stp_card_cvc.png in Resources */ = {isa = PBXBuildFile; fileRef = 0438EF8C1B741C2800D506CC /* stp_card_cvc.png */; };
		045A62B01B8E73AB000165CE /* stp_card_cvc@2x.png in Resources */ = {isa = PBXBuildFile; fileRef = 0438EF8D1B741C2800D506CC /* stp_card_cvc@2x.png */; };
		045A62B11B8E73AB000165CE /* stp_card_cvc@3x.png in Resources */ = {isa = PBXBuildFile; fileRef = 0438EF8E1B741C2800D506CC /* stp_card_cvc@3x.png */; };
		045A62B21B8E73AB000165CE /* stp_card_cvc_amex.png in Resources */ = {isa = PBXBuildFile; fileRef = 0438EF8F1B741C2800D506CC /* stp_card_cvc_amex.png */; };
		045A62B31B8E73AB000165CE /* stp_card_cvc_amex@2x.png in Resources */ = {isa = PBXBuildFile; fileRef = 0438EF901B741C2800D506CC /* stp_card_cvc_amex@2x.png */; };
		045A62B41B8E73AB000165CE /* stp_card_cvc_amex@3x.png in Resources */ = {isa = PBXBuildFile; fileRef = 0438EF911B741C2800D506CC /* stp_card_cvc_amex@3x.png */; };
		045A62B51B8E73AB000165CE /* stp_card_diners.png in Resources */ = {isa = PBXBuildFile; fileRef = 0438EF921B741C2800D506CC /* stp_card_diners.png */; };
		045A62B61B8E73AB000165CE /* stp_card_diners@2x.png in Resources */ = {isa = PBXBuildFile; fileRef = 0438EF931B741C2800D506CC /* stp_card_diners@2x.png */; };
		045A62B71B8E73AB000165CE /* stp_card_diners@3x.png in Resources */ = {isa = PBXBuildFile; fileRef = 0438EF941B741C2800D506CC /* stp_card_diners@3x.png */; };
		045A62B81B8E73AB000165CE /* stp_card_discover.png in Resources */ = {isa = PBXBuildFile; fileRef = 0438EF951B741C2800D506CC /* stp_card_discover.png */; };
		045A62B91B8E73AB000165CE /* stp_card_discover@2x.png in Resources */ = {isa = PBXBuildFile; fileRef = 0438EF961B741C2800D506CC /* stp_card_discover@2x.png */; };
		045A62BA1B8E73AB000165CE /* stp_card_discover@3x.png in Resources */ = {isa = PBXBuildFile; fileRef = 0438EF971B741C2800D506CC /* stp_card_discover@3x.png */; };
		045A62BB1B8E73AB000165CE /* stp_card_jcb.png in Resources */ = {isa = PBXBuildFile; fileRef = 0438EF981B741C2800D506CC /* stp_card_jcb.png */; };
		045A62BC1B8E73AB000165CE /* stp_card_jcb@2x.png in Resources */ = {isa = PBXBuildFile; fileRef = 0438EF991B741C2800D506CC /* stp_card_jcb@2x.png */; };
		045A62BD1B8E73AB000165CE /* stp_card_jcb@3x.png in Resources */ = {isa = PBXBuildFile; fileRef = 0438EF9A1B741C2800D506CC /* stp_card_jcb@3x.png */; };
		045A62BE1B8E73AB000165CE /* stp_card_mastercard.png in Resources */ = {isa = PBXBuildFile; fileRef = 0438EF9B1B741C2800D506CC /* stp_card_mastercard.png */; };
		045A62BF1B8E73AB000165CE /* stp_card_mastercard@2x.png in Resources */ = {isa = PBXBuildFile; fileRef = 0438EF9C1B741C2800D506CC /* stp_card_mastercard@2x.png */; };
		045A62C01B8E73AB000165CE /* stp_card_mastercard@3x.png in Resources */ = {isa = PBXBuildFile; fileRef = 0438EF9D1B741C2800D506CC /* stp_card_mastercard@3x.png */; };
		045A62C11B8E73AB000165CE /* stp_card_placeholder.png in Resources */ = {isa = PBXBuildFile; fileRef = 0438EF9E1B741C2800D506CC /* stp_card_placeholder.png */; };
		045A62C21B8E73AB000165CE /* stp_card_placeholder@2x.png in Resources */ = {isa = PBXBuildFile; fileRef = 0438EF9F1B741C2800D506CC /* stp_card_placeholder@2x.png */; };
		045A62C31B8E73AB000165CE /* stp_card_placeholder@3x.png in Resources */ = {isa = PBXBuildFile; fileRef = 0438EFA01B741C2800D506CC /* stp_card_placeholder@3x.png */; };
		045A62C41B8E73AB000165CE /* stp_card_placeholder_template.png in Resources */ = {isa = PBXBuildFile; fileRef = 042CA1B31B7BD84100AF0DA6 /* stp_card_placeholder_template.png */; };
		045A62C51B8E73AB000165CE /* stp_card_placeholder_template@2x.png in Resources */ = {isa = PBXBuildFile; fileRef = 042CA1B41B7BD84100AF0DA6 /* stp_card_placeholder_template@2x.png */; };
		045A62C61B8E73AB000165CE /* stp_card_placeholder_template@3x.png in Resources */ = {isa = PBXBuildFile; fileRef = 042CA1B51B7BD84100AF0DA6 /* stp_card_placeholder_template@3x.png */; };
		045A62C71B8E73AB000165CE /* stp_card_visa.png in Resources */ = {isa = PBXBuildFile; fileRef = 0438EFA11B741C2800D506CC /* stp_card_visa.png */; };
		045A62C81B8E73AB000165CE /* stp_card_visa@2x.png in Resources */ = {isa = PBXBuildFile; fileRef = 0438EFA21B741C2800D506CC /* stp_card_visa@2x.png */; };
		045A62C91B8E73AB000165CE /* stp_card_visa@3x.png in Resources */ = {isa = PBXBuildFile; fileRef = 0438EFA31B741C2800D506CC /* stp_card_visa@3x.png */; };
		045E7C091A5F41DE004751EF /* Stripe.framework in Frameworks */ = {isa = PBXBuildFile; fileRef = 04CDB4421A5F2E1800B854EE /* Stripe.framework */; };
		04633AFB1CD1299B009D4FB5 /* NSString+Stripe.h in Headers */ = {isa = PBXBuildFile; fileRef = 04695AD11C77F9DB00E08063 /* NSString+Stripe.h */; };
		04633AFC1CD129A7009D4FB5 /* NSString+Stripe.h in Headers */ = {isa = PBXBuildFile; fileRef = 04695AD11C77F9DB00E08063 /* NSString+Stripe.h */; };
		04633AFD1CD129AF009D4FB5 /* STPPhoneNumberValidator.h in Headers */ = {isa = PBXBuildFile; fileRef = 04695AD71C77F9EF00E08063 /* STPPhoneNumberValidator.h */; };
		04633AFE1CD129B4009D4FB5 /* STPDelegateProxy.h in Headers */ = {isa = PBXBuildFile; fileRef = 04695AD51C77F9EF00E08063 /* STPDelegateProxy.h */; };
		04633AFF1CD129C0009D4FB5 /* NSString+Stripe.m in Sources */ = {isa = PBXBuildFile; fileRef = 04695AD21C77F9DB00E08063 /* NSString+Stripe.m */; };
		04633B001CD129C1009D4FB5 /* NSString+Stripe.m in Sources */ = {isa = PBXBuildFile; fileRef = 04695AD21C77F9DB00E08063 /* NSString+Stripe.m */; };
		04633B011CD129CB009D4FB5 /* STPPhoneNumberValidator.m in Sources */ = {isa = PBXBuildFile; fileRef = 04695AD81C77F9EF00E08063 /* STPPhoneNumberValidator.m */; };
		04633B021CD129D0009D4FB5 /* STPDelegateProxy.m in Sources */ = {isa = PBXBuildFile; fileRef = 04695AD61C77F9EF00E08063 /* STPDelegateProxy.m */; };
		04695AD31C77F9DB00E08063 /* NSString+Stripe.h in Headers */ = {isa = PBXBuildFile; fileRef = 04695AD11C77F9DB00E08063 /* NSString+Stripe.h */; };
		04695AD41C77F9DB00E08063 /* NSString+Stripe.m in Sources */ = {isa = PBXBuildFile; fileRef = 04695AD21C77F9DB00E08063 /* NSString+Stripe.m */; };
		04695AD91C77F9EF00E08063 /* STPDelegateProxy.h in Headers */ = {isa = PBXBuildFile; fileRef = 04695AD51C77F9EF00E08063 /* STPDelegateProxy.h */; };
		04695ADA1C77F9EF00E08063 /* STPDelegateProxy.m in Sources */ = {isa = PBXBuildFile; fileRef = 04695AD61C77F9EF00E08063 /* STPDelegateProxy.m */; };
		04695ADB1C77F9EF00E08063 /* STPPhoneNumberValidator.h in Headers */ = {isa = PBXBuildFile; fileRef = 04695AD71C77F9EF00E08063 /* STPPhoneNumberValidator.h */; };
		04695ADC1C77F9EF00E08063 /* STPPhoneNumberValidator.m in Sources */ = {isa = PBXBuildFile; fileRef = 04695AD81C77F9EF00E08063 /* STPPhoneNumberValidator.m */; };
		049952CF1BCF13510088C703 /* STPAPIPostRequest.h in Headers */ = {isa = PBXBuildFile; fileRef = 049952CD1BCF13510088C703 /* STPAPIPostRequest.h */; };
		049952D01BCF13510088C703 /* STPAPIPostRequest.m in Sources */ = {isa = PBXBuildFile; fileRef = 049952CE1BCF13510088C703 /* STPAPIPostRequest.m */; };
		049952D21BCF13DD0088C703 /* STPAPIClient+Private.h in Headers */ = {isa = PBXBuildFile; fileRef = 049952D11BCF13DD0088C703 /* STPAPIClient+Private.h */; };
		049952D31BCF13DD0088C703 /* STPAPIClient+Private.h in Headers */ = {isa = PBXBuildFile; fileRef = 049952D11BCF13DD0088C703 /* STPAPIClient+Private.h */; };
		049952D41BCF13DD0088C703 /* STPAPIClient+Private.h in Headers */ = {isa = PBXBuildFile; fileRef = 049952D11BCF13DD0088C703 /* STPAPIClient+Private.h */; };
		049952D51BCF14920088C703 /* STPAPIPostRequest.h in Headers */ = {isa = PBXBuildFile; fileRef = 049952CD1BCF13510088C703 /* STPAPIPostRequest.h */; };
		049952D61BCF14930088C703 /* STPAPIPostRequest.h in Headers */ = {isa = PBXBuildFile; fileRef = 049952CD1BCF13510088C703 /* STPAPIPostRequest.h */; };
		049952D71BCF14980088C703 /* STPAPIPostRequest.m in Sources */ = {isa = PBXBuildFile; fileRef = 049952CE1BCF13510088C703 /* STPAPIPostRequest.m */; };
		049952D81BCF14990088C703 /* STPAPIPostRequest.m in Sources */ = {isa = PBXBuildFile; fileRef = 049952CE1BCF13510088C703 /* STPAPIPostRequest.m */; };
		049A3F7A1CC18D5300F57DE7 /* UIView+Stripe_FirstResponder.h in Headers */ = {isa = PBXBuildFile; fileRef = 049A3F781CC18D5300F57DE7 /* UIView+Stripe_FirstResponder.h */; };
		049A3F7B1CC18D5300F57DE7 /* UIView+Stripe_FirstResponder.m in Sources */ = {isa = PBXBuildFile; fileRef = 049A3F791CC18D5300F57DE7 /* UIView+Stripe_FirstResponder.m */; };
		049A3F7E1CC1920A00F57DE7 /* UIViewController+Stripe_KeyboardAvoiding.h in Headers */ = {isa = PBXBuildFile; fileRef = 049A3F7C1CC1920A00F57DE7 /* UIViewController+Stripe_KeyboardAvoiding.h */; };
		049A3F7F1CC1920A00F57DE7 /* UIViewController+Stripe_KeyboardAvoiding.m in Sources */ = {isa = PBXBuildFile; fileRef = 049A3F7D1CC1920A00F57DE7 /* UIViewController+Stripe_KeyboardAvoiding.m */; };
		049A3F891CC73C7100F57DE7 /* STPPaymentContext.h in Headers */ = {isa = PBXBuildFile; fileRef = 049A3F871CC73C7100F57DE7 /* STPPaymentContext.h */; settings = {ATTRIBUTES = (Public, ); }; };
		049A3F8A1CC73C7100F57DE7 /* STPPaymentContext.m in Sources */ = {isa = PBXBuildFile; fileRef = 049A3F881CC73C7100F57DE7 /* STPPaymentContext.m */; };
		049A3F911CC740FF00F57DE7 /* NSDecimalNumber+Stripe_Currency.h in Headers */ = {isa = PBXBuildFile; fileRef = 049A3F8F1CC740FF00F57DE7 /* NSDecimalNumber+Stripe_Currency.h */; };
		049A3F921CC740FF00F57DE7 /* NSDecimalNumber+Stripe_Currency.m in Sources */ = {isa = PBXBuildFile; fileRef = 049A3F901CC740FF00F57DE7 /* NSDecimalNumber+Stripe_Currency.m */; };
		049A3F951CC75B2E00F57DE7 /* STPPromise.h in Headers */ = {isa = PBXBuildFile; fileRef = 049A3F931CC75B2E00F57DE7 /* STPPromise.h */; };
		049A3F961CC75B2E00F57DE7 /* STPPromise.m in Sources */ = {isa = PBXBuildFile; fileRef = 049A3F941CC75B2E00F57DE7 /* STPPromise.m */; };
		049A3F991CC76A2400F57DE7 /* NSBundle+Stripe_AppName.h in Headers */ = {isa = PBXBuildFile; fileRef = 049A3F971CC76A2400F57DE7 /* NSBundle+Stripe_AppName.h */; };
		049A3F9A1CC76A2400F57DE7 /* NSBundle+Stripe_AppName.m in Sources */ = {isa = PBXBuildFile; fileRef = 049A3F981CC76A2400F57DE7 /* NSBundle+Stripe_AppName.m */; };
		049A3F9B1CC7DBCC00F57DE7 /* STPPaymentContext.h in Headers */ = {isa = PBXBuildFile; fileRef = 049A3F871CC73C7100F57DE7 /* STPPaymentContext.h */; settings = {ATTRIBUTES = (Public, ); }; };
		049A3F9F1CC8006800F57DE7 /* stp_icon_add.png in Resources */ = {isa = PBXBuildFile; fileRef = 049A3F9C1CC8006800F57DE7 /* stp_icon_add.png */; };
		049A3FA01CC8006800F57DE7 /* stp_icon_add@2x.png in Resources */ = {isa = PBXBuildFile; fileRef = 049A3F9D1CC8006800F57DE7 /* stp_icon_add@2x.png */; };
		049A3FA11CC8006800F57DE7 /* stp_icon_add@3x.png in Resources */ = {isa = PBXBuildFile; fileRef = 049A3F9E1CC8006800F57DE7 /* stp_icon_add@3x.png */; };
		049A3FA51CC8071100F57DE7 /* stp_card_applepay.png in Resources */ = {isa = PBXBuildFile; fileRef = 049A3FA21CC8071100F57DE7 /* stp_card_applepay.png */; };
		049A3FA61CC8071100F57DE7 /* stp_card_applepay@2x.png in Resources */ = {isa = PBXBuildFile; fileRef = 049A3FA31CC8071100F57DE7 /* stp_card_applepay@2x.png */; };
		049A3FA71CC8071100F57DE7 /* stp_card_applepay@3x.png in Resources */ = {isa = PBXBuildFile; fileRef = 049A3FA41CC8071100F57DE7 /* stp_card_applepay@3x.png */; };
		049A3FA81CC963EB00F57DE7 /* STPPaymentMethod.h in Headers */ = {isa = PBXBuildFile; fileRef = C11810851CC6AF4C0022FB55 /* STPPaymentMethod.h */; settings = {ATTRIBUTES = (Public, ); }; };
		049A3FA91CC96B3B00F57DE7 /* STPBackendAPIAdapter.h in Headers */ = {isa = PBXBuildFile; fileRef = C11810A61CC6E2160022FB55 /* STPBackendAPIAdapter.h */; settings = {ATTRIBUTES = (Public, ); }; };
		049A3FAA1CC96B7C00F57DE7 /* STPApplePayPaymentMethod.h in Headers */ = {isa = PBXBuildFile; fileRef = C11810871CC6B00D0022FB55 /* STPApplePayPaymentMethod.h */; settings = {ATTRIBUTES = (Public, ); }; };
		049A3FAB1CC96B8100F57DE7 /* STPCardPaymentMethod.h in Headers */ = {isa = PBXBuildFile; fileRef = C118108B1CC6B07B0022FB55 /* STPCardPaymentMethod.h */; settings = {ATTRIBUTES = (Public, ); }; };
		049A3FAE1CC9AA9900F57DE7 /* STPAddressViewModel.h in Headers */ = {isa = PBXBuildFile; fileRef = 049A3FAC1CC9AA9900F57DE7 /* STPAddressViewModel.h */; };
		049A3FAF1CC9AA9900F57DE7 /* STPAddressViewModel.m in Sources */ = {isa = PBXBuildFile; fileRef = 049A3FAD1CC9AA9900F57DE7 /* STPAddressViewModel.m */; };
		049A3FB21CC9FEFC00F57DE7 /* UIToolbar+Stripe_InputAccessory.h in Headers */ = {isa = PBXBuildFile; fileRef = 049A3FB01CC9FEFC00F57DE7 /* UIToolbar+Stripe_InputAccessory.h */; };
		049A3FB31CC9FEFC00F57DE7 /* UIToolbar+Stripe_InputAccessory.m in Sources */ = {isa = PBXBuildFile; fileRef = 049A3FB11CC9FEFC00F57DE7 /* UIToolbar+Stripe_InputAccessory.m */; };
		049A3FB41CC9FF0500F57DE7 /* UIToolbar+Stripe_InputAccessory.h in Headers */ = {isa = PBXBuildFile; fileRef = 049A3FB01CC9FEFC00F57DE7 /* UIToolbar+Stripe_InputAccessory.h */; };
		049A3FB71CCA6B8900F57DE7 /* STPAddress.m in Sources */ = {isa = PBXBuildFile; fileRef = C1080F481CBECF7B007B2D89 /* STPAddress.m */; };
		049E84C21A605DE0000B66CD /* STPAPIClient+ApplePay.m in Sources */ = {isa = PBXBuildFile; fileRef = 04CDB4AB1A5F30A700B854EE /* STPAPIClient+ApplePay.m */; };
		049E84C31A605DE0000B66CD /* Stripe+ApplePay.m in Sources */ = {isa = PBXBuildFile; fileRef = 04CDB4AD1A5F30A700B854EE /* Stripe+ApplePay.m */; };
		049E84CC1A605DE0000B66CD /* STPAPIClient.m in Sources */ = {isa = PBXBuildFile; fileRef = 04CDB4C31A5F30A700B854EE /* STPAPIClient.m */; };
		049E84CD1A605DE0000B66CD /* STPFormEncoder.m in Sources */ = {isa = PBXBuildFile; fileRef = 04CDB4C51A5F30A700B854EE /* STPFormEncoder.m */; };
		049E84CF1A605DE0000B66CD /* STPBankAccount.m in Sources */ = {isa = PBXBuildFile; fileRef = 04CDB4C91A5F30A700B854EE /* STPBankAccount.m */; };
		049E84D01A605DE0000B66CD /* STPCard.m in Sources */ = {isa = PBXBuildFile; fileRef = 04CDB4CB1A5F30A700B854EE /* STPCard.m */; };
		049E84D11A605DE0000B66CD /* STPToken.m in Sources */ = {isa = PBXBuildFile; fileRef = 04CDB4CD1A5F30A700B854EE /* STPToken.m */; };
		049E84D21A605DE0000B66CD /* StripeError.m in Sources */ = {isa = PBXBuildFile; fileRef = 04CDB4CF1A5F30A700B854EE /* StripeError.m */; };
		049E84D31A605E6A000B66CD /* UIKit.framework in Frameworks */ = {isa = PBXBuildFile; fileRef = FAFC12C516E5767F0066297F /* UIKit.framework */; };
		049E84D41A605E7C000B66CD /* Foundation.framework in Frameworks */ = {isa = PBXBuildFile; fileRef = 11C74B9B164043050071C2CA /* Foundation.framework */; };
		049E84D51A605E82000B66CD /* Security.framework in Frameworks */ = {isa = PBXBuildFile; fileRef = 4A0D74F918F6106100966D7B /* Security.framework */; };
		049E84D61A605E8F000B66CD /* PassKit.framework in Frameworks */ = {isa = PBXBuildFile; fileRef = 04D5BF9019BF958F009521A5 /* PassKit.framework */; settings = {ATTRIBUTES = (Weak, ); }; };
		049E84D71A605E99000B66CD /* AddressBook.framework in Frameworks */ = {isa = PBXBuildFile; fileRef = 04B94BC71A47B78A00092C46 /* AddressBook.framework */; };
		049E84D91A605EF0000B66CD /* Stripe.h in Headers */ = {isa = PBXBuildFile; fileRef = 04CDB4A91A5F30A700B854EE /* Stripe.h */; settings = {ATTRIBUTES = (Public, ); }; };
		049E84DA1A605EF0000B66CD /* STPAPIClient+ApplePay.h in Headers */ = {isa = PBXBuildFile; fileRef = 04CDB4AA1A5F30A700B854EE /* STPAPIClient+ApplePay.h */; settings = {ATTRIBUTES = (Public, ); }; };
		049E84DB1A605EF0000B66CD /* Stripe+ApplePay.h in Headers */ = {isa = PBXBuildFile; fileRef = 04CDB4AC1A5F30A700B854EE /* Stripe+ApplePay.h */; settings = {ATTRIBUTES = (Public, ); }; };
		049E84E61A605EF0000B66CD /* STPAPIClient.h in Headers */ = {isa = PBXBuildFile; fileRef = 04CDB4C21A5F30A700B854EE /* STPAPIClient.h */; settings = {ATTRIBUTES = (Public, ); }; };
		049E84E71A605EF0000B66CD /* STPFormEncoder.h in Headers */ = {isa = PBXBuildFile; fileRef = 04CDB4C41A5F30A700B854EE /* STPFormEncoder.h */; };
		049E84E91A605EF0000B66CD /* STPBankAccount.h in Headers */ = {isa = PBXBuildFile; fileRef = 04CDB4C81A5F30A700B854EE /* STPBankAccount.h */; settings = {ATTRIBUTES = (Public, ); }; };
		049E84EA1A605EF0000B66CD /* STPCard.h in Headers */ = {isa = PBXBuildFile; fileRef = 04CDB4CA1A5F30A700B854EE /* STPCard.h */; settings = {ATTRIBUTES = (Public, ); }; };
		049E84EB1A605EF0000B66CD /* STPToken.h in Headers */ = {isa = PBXBuildFile; fileRef = 04CDB4CC1A5F30A700B854EE /* STPToken.h */; settings = {ATTRIBUTES = (Public, ); }; };
		049E84EC1A605EF0000B66CD /* StripeError.h in Headers */ = {isa = PBXBuildFile; fileRef = 04CDB4CE1A5F30A700B854EE /* StripeError.h */; settings = {ATTRIBUTES = (Public, ); }; };
		04A488331CA34D3000506E53 /* STPEmailAddressValidator.h in Headers */ = {isa = PBXBuildFile; fileRef = 04A488311CA34D3000506E53 /* STPEmailAddressValidator.h */; };
		04A488341CA34D3000506E53 /* STPEmailAddressValidator.m in Sources */ = {isa = PBXBuildFile; fileRef = 04A488321CA34D3000506E53 /* STPEmailAddressValidator.m */; };
		04A488361CA34DC600506E53 /* STPEmailAddressValidatorTest.m in Sources */ = {isa = PBXBuildFile; fileRef = 04A488351CA34DC600506E53 /* STPEmailAddressValidatorTest.m */; };
		04A4883C1CA3568800506E53 /* STPBlocks.h in Headers */ = {isa = PBXBuildFile; fileRef = 04A4883B1CA3568800506E53 /* STPBlocks.h */; settings = {ATTRIBUTES = (Public, ); }; };
		04A4883D1CA3568800506E53 /* STPBlocks.h in Headers */ = {isa = PBXBuildFile; fileRef = 04A4883B1CA3568800506E53 /* STPBlocks.h */; settings = {ATTRIBUTES = (Public, ); }; };
		04A4883E1CA3568800506E53 /* STPBlocks.h in Headers */ = {isa = PBXBuildFile; fileRef = 04A4883B1CA3568800506E53 /* STPBlocks.h */; settings = {ATTRIBUTES = (Public, ); }; };
		04A488421CA3580700506E53 /* UINavigationController+Stripe_Completion.h in Headers */ = {isa = PBXBuildFile; fileRef = 04A488401CA3580700506E53 /* UINavigationController+Stripe_Completion.h */; };
		04A488431CA3580700506E53 /* UINavigationController+Stripe_Completion.h in Headers */ = {isa = PBXBuildFile; fileRef = 04A488401CA3580700506E53 /* UINavigationController+Stripe_Completion.h */; };
		04A488441CA3580700506E53 /* UINavigationController+Stripe_Completion.m in Sources */ = {isa = PBXBuildFile; fileRef = 04A488411CA3580700506E53 /* UINavigationController+Stripe_Completion.m */; };
		04A488451CA3580700506E53 /* UINavigationController+Stripe_Completion.m in Sources */ = {isa = PBXBuildFile; fileRef = 04A488411CA3580700506E53 /* UINavigationController+Stripe_Completion.m */; };
		04A4C3891C4F25F900B3B290 /* NSArray+Stripe_BoundSafe.h in Headers */ = {isa = PBXBuildFile; fileRef = 04A4C3851C4F25F900B3B290 /* NSArray+Stripe_BoundSafe.h */; };
		04A4C38A1C4F25F900B3B290 /* NSArray+Stripe_BoundSafe.h in Headers */ = {isa = PBXBuildFile; fileRef = 04A4C3851C4F25F900B3B290 /* NSArray+Stripe_BoundSafe.h */; };
		04A4C38B1C4F25F900B3B290 /* NSArray+Stripe_BoundSafe.m in Sources */ = {isa = PBXBuildFile; fileRef = 04A4C3861C4F25F900B3B290 /* NSArray+Stripe_BoundSafe.m */; };
		04A4C38C1C4F25F900B3B290 /* NSArray+Stripe_BoundSafe.m in Sources */ = {isa = PBXBuildFile; fileRef = 04A4C3861C4F25F900B3B290 /* NSArray+Stripe_BoundSafe.m */; };
		04A4C38D1C4F25F900B3B290 /* UIViewController+Stripe_ParentViewController.h in Headers */ = {isa = PBXBuildFile; fileRef = 04A4C3871C4F25F900B3B290 /* UIViewController+Stripe_ParentViewController.h */; };
		04A4C38E1C4F25F900B3B290 /* UIViewController+Stripe_ParentViewController.h in Headers */ = {isa = PBXBuildFile; fileRef = 04A4C3871C4F25F900B3B290 /* UIViewController+Stripe_ParentViewController.h */; };
		04A4C38F1C4F25F900B3B290 /* UIViewController+Stripe_ParentViewController.m in Sources */ = {isa = PBXBuildFile; fileRef = 04A4C3881C4F25F900B3B290 /* UIViewController+Stripe_ParentViewController.m */; };
		04A4C3901C4F25F900B3B290 /* UIViewController+Stripe_ParentViewController.m in Sources */ = {isa = PBXBuildFile; fileRef = 04A4C3881C4F25F900B3B290 /* UIViewController+Stripe_ParentViewController.m */; };
		04A4C3921C4F263300B3B290 /* STPNSArrayStripeBoundSafeTests.m in Sources */ = {isa = PBXBuildFile; fileRef = 04A4C3911C4F263300B3B290 /* STPNSArrayStripeBoundSafeTests.m */; };
		04A4C3941C4F276100B3B290 /* STPUIVCStripeParentViewControllerTests.m in Sources */ = {isa = PBXBuildFile; fileRef = 04A4C3931C4F276100B3B290 /* STPUIVCStripeParentViewControllerTests.m */; };
		04A4C3971C4F2C8600B3B290 /* NSString+Stripe_CardBrands.h in Headers */ = {isa = PBXBuildFile; fileRef = 04A4C3951C4F2C8600B3B290 /* NSString+Stripe_CardBrands.h */; };
		04A4C3981C4F2C8600B3B290 /* NSString+Stripe_CardBrands.h in Headers */ = {isa = PBXBuildFile; fileRef = 04A4C3951C4F2C8600B3B290 /* NSString+Stripe_CardBrands.h */; };
		04A4C3991C4F2C8600B3B290 /* NSString+Stripe_CardBrands.m in Sources */ = {isa = PBXBuildFile; fileRef = 04A4C3961C4F2C8600B3B290 /* NSString+Stripe_CardBrands.m */; };
		04A4C39A1C4F2C8600B3B290 /* NSString+Stripe_CardBrands.m in Sources */ = {isa = PBXBuildFile; fileRef = 04A4C3961C4F2C8600B3B290 /* NSString+Stripe_CardBrands.m */; };
		04A850EA1CB71D9900B3AD68 /* MockSTPAPIClient.h in Headers */ = {isa = PBXBuildFile; fileRef = 04A850E21CB71D9900B3AD68 /* MockSTPAPIClient.h */; };
		04B33F361BC7488D00DD8120 /* Info.plist in Copy Files */ = {isa = PBXBuildFile; fileRef = 04B33F301BC7417B00DD8120 /* Info.plist */; };
		04CB86BA1BA89CE100E4F61E /* PKPayment+StripeTest.m in Sources */ = {isa = PBXBuildFile; fileRef = 04CB86B81BA89CD400E4F61E /* PKPayment+StripeTest.m */; };
		04CDB4D31A5F30A700B854EE /* Stripe.h in Headers */ = {isa = PBXBuildFile; fileRef = 04CDB4A91A5F30A700B854EE /* Stripe.h */; settings = {ATTRIBUTES = (Public, ); }; };
		04CDB4D41A5F30A700B854EE /* STPAPIClient+ApplePay.h in Headers */ = {isa = PBXBuildFile; fileRef = 04CDB4AA1A5F30A700B854EE /* STPAPIClient+ApplePay.h */; settings = {ATTRIBUTES = (Public, ); }; };
		04CDB4D61A5F30A700B854EE /* STPAPIClient+ApplePay.m in Sources */ = {isa = PBXBuildFile; fileRef = 04CDB4AB1A5F30A700B854EE /* STPAPIClient+ApplePay.m */; };
		04CDB4D81A5F30A700B854EE /* Stripe+ApplePay.h in Headers */ = {isa = PBXBuildFile; fileRef = 04CDB4AC1A5F30A700B854EE /* Stripe+ApplePay.h */; settings = {ATTRIBUTES = (Public, ); }; };
		04CDB4DA1A5F30A700B854EE /* Stripe+ApplePay.m in Sources */ = {isa = PBXBuildFile; fileRef = 04CDB4AD1A5F30A700B854EE /* Stripe+ApplePay.m */; };
		04CDB4FE1A5F30A700B854EE /* STPAPIClient.h in Headers */ = {isa = PBXBuildFile; fileRef = 04CDB4C21A5F30A700B854EE /* STPAPIClient.h */; settings = {ATTRIBUTES = (Public, ); }; };
		04CDB5001A5F30A700B854EE /* STPAPIClient.m in Sources */ = {isa = PBXBuildFile; fileRef = 04CDB4C31A5F30A700B854EE /* STPAPIClient.m */; };
		04CDB5021A5F30A700B854EE /* STPFormEncoder.h in Headers */ = {isa = PBXBuildFile; fileRef = 04CDB4C41A5F30A700B854EE /* STPFormEncoder.h */; };
		04CDB5041A5F30A700B854EE /* STPFormEncoder.m in Sources */ = {isa = PBXBuildFile; fileRef = 04CDB4C51A5F30A700B854EE /* STPFormEncoder.m */; };
		04CDB50A1A5F30A700B854EE /* STPBankAccount.h in Headers */ = {isa = PBXBuildFile; fileRef = 04CDB4C81A5F30A700B854EE /* STPBankAccount.h */; settings = {ATTRIBUTES = (Public, ); }; };
		04CDB50C1A5F30A700B854EE /* STPBankAccount.m in Sources */ = {isa = PBXBuildFile; fileRef = 04CDB4C91A5F30A700B854EE /* STPBankAccount.m */; };
		04CDB50E1A5F30A700B854EE /* STPCard.h in Headers */ = {isa = PBXBuildFile; fileRef = 04CDB4CA1A5F30A700B854EE /* STPCard.h */; settings = {ATTRIBUTES = (Public, ); }; };
		04CDB5101A5F30A700B854EE /* STPCard.m in Sources */ = {isa = PBXBuildFile; fileRef = 04CDB4CB1A5F30A700B854EE /* STPCard.m */; };
		04CDB5121A5F30A700B854EE /* STPToken.h in Headers */ = {isa = PBXBuildFile; fileRef = 04CDB4CC1A5F30A700B854EE /* STPToken.h */; settings = {ATTRIBUTES = (Public, ); }; };
		04CDB5141A5F30A700B854EE /* STPToken.m in Sources */ = {isa = PBXBuildFile; fileRef = 04CDB4CD1A5F30A700B854EE /* STPToken.m */; };
		04CDB5161A5F30A700B854EE /* StripeError.h in Headers */ = {isa = PBXBuildFile; fileRef = 04CDB4CE1A5F30A700B854EE /* StripeError.h */; settings = {ATTRIBUTES = (Public, ); }; };
		04CDB5181A5F30A700B854EE /* StripeError.m in Sources */ = {isa = PBXBuildFile; fileRef = 04CDB4CF1A5F30A700B854EE /* StripeError.m */; };
		04CDE5B81BC1F1F100548833 /* STPCardParams.m in Sources */ = {isa = PBXBuildFile; fileRef = 04CDE5B41BC1F1F100548833 /* STPCardParams.m */; };
		04CDE5B91BC1F1F100548833 /* STPCardParams.m in Sources */ = {isa = PBXBuildFile; fileRef = 04CDE5B41BC1F1F100548833 /* STPCardParams.m */; };
		04CDE5BA1BC1F1F100548833 /* STPCardParams.m in Sources */ = {isa = PBXBuildFile; fileRef = 04CDE5B41BC1F1F100548833 /* STPCardParams.m */; };
		04CDE5BC1BC1F21500548833 /* STPCardParams.h in Headers */ = {isa = PBXBuildFile; fileRef = 04CDE5BB1BC1F21500548833 /* STPCardParams.h */; settings = {ATTRIBUTES = (Public, ); }; };
		04CDE5BD1BC1F21500548833 /* STPCardParams.h in Headers */ = {isa = PBXBuildFile; fileRef = 04CDE5BB1BC1F21500548833 /* STPCardParams.h */; settings = {ATTRIBUTES = (Public, ); }; };
		04CDE5BE1BC1F21500548833 /* STPCardParams.h in Headers */ = {isa = PBXBuildFile; fileRef = 04CDE5BB1BC1F21500548833 /* STPCardParams.h */; settings = {ATTRIBUTES = (Public, ); }; };
		04CDE5BF1BC1FD4500548833 /* STPCardParams.h in Headers */ = {isa = PBXBuildFile; fileRef = 04CDE5BB1BC1F21500548833 /* STPCardParams.h */; settings = {ATTRIBUTES = (Public, ); }; };
		04CDE5C51BC20AF800548833 /* STPBankAccountParams.m in Sources */ = {isa = PBXBuildFile; fileRef = 04CDE5C11BC20AF800548833 /* STPBankAccountParams.m */; };
		04CDE5C61BC20AF800548833 /* STPBankAccountParams.m in Sources */ = {isa = PBXBuildFile; fileRef = 04CDE5C11BC20AF800548833 /* STPBankAccountParams.m */; };
		04CDE5C71BC20AF800548833 /* STPBankAccountParams.m in Sources */ = {isa = PBXBuildFile; fileRef = 04CDE5C11BC20AF800548833 /* STPBankAccountParams.m */; };
		04CDE5C91BC20B1D00548833 /* STPBankAccountParams.h in Headers */ = {isa = PBXBuildFile; fileRef = 04CDE5C81BC20B1D00548833 /* STPBankAccountParams.h */; settings = {ATTRIBUTES = (Public, ); }; };
		04CDE5CA1BC20B1D00548833 /* STPBankAccountParams.h in Headers */ = {isa = PBXBuildFile; fileRef = 04CDE5C81BC20B1D00548833 /* STPBankAccountParams.h */; settings = {ATTRIBUTES = (Public, ); }; };
		04CDE5CB1BC20B1D00548833 /* STPBankAccountParams.h in Headers */ = {isa = PBXBuildFile; fileRef = 04CDE5C81BC20B1D00548833 /* STPBankAccountParams.h */; settings = {ATTRIBUTES = (Public, ); }; };
		04CDE5CC1BC20B2600548833 /* STPBankAccountParams.h in Headers */ = {isa = PBXBuildFile; fileRef = 04CDE5C81BC20B1D00548833 /* STPBankAccountParams.h */; settings = {ATTRIBUTES = (Public, ); }; };
		04D12C111A5F556D0010446E /* StripeOSX.framework in Frameworks */ = {isa = PBXBuildFile; fileRef = 04D12C061A5F556D0010446E /* StripeOSX.framework */; };
		04D12C251A5F55AD0010446E /* STPAPIClient.m in Sources */ = {isa = PBXBuildFile; fileRef = 04CDB4C31A5F30A700B854EE /* STPAPIClient.m */; };
		04D12C261A5F55AD0010446E /* STPFormEncoder.m in Sources */ = {isa = PBXBuildFile; fileRef = 04CDB4C51A5F30A700B854EE /* STPFormEncoder.m */; };
		04D12C281A5F55AD0010446E /* STPBankAccount.m in Sources */ = {isa = PBXBuildFile; fileRef = 04CDB4C91A5F30A700B854EE /* STPBankAccount.m */; };
		04D12C291A5F55AD0010446E /* STPCard.m in Sources */ = {isa = PBXBuildFile; fileRef = 04CDB4CB1A5F30A700B854EE /* STPCard.m */; };
		04D12C2A1A5F55AD0010446E /* STPToken.m in Sources */ = {isa = PBXBuildFile; fileRef = 04CDB4CD1A5F30A700B854EE /* STPToken.m */; };
		04D12C2B1A5F55AD0010446E /* StripeError.m in Sources */ = {isa = PBXBuildFile; fileRef = 04CDB4CF1A5F30A700B854EE /* StripeError.m */; };
		04D12C2C1A5F55D10010446E /* Stripe.h in Headers */ = {isa = PBXBuildFile; fileRef = 04CDB4A91A5F30A700B854EE /* Stripe.h */; settings = {ATTRIBUTES = (Public, ); }; };
		04D12C391A5F55D10010446E /* STPAPIClient.h in Headers */ = {isa = PBXBuildFile; fileRef = 04CDB4C21A5F30A700B854EE /* STPAPIClient.h */; settings = {ATTRIBUTES = (Public, ); }; };
		04D12C3A1A5F55D10010446E /* STPFormEncoder.h in Headers */ = {isa = PBXBuildFile; fileRef = 04CDB4C41A5F30A700B854EE /* STPFormEncoder.h */; };
		04D12C3C1A5F55D10010446E /* STPBankAccount.h in Headers */ = {isa = PBXBuildFile; fileRef = 04CDB4C81A5F30A700B854EE /* STPBankAccount.h */; settings = {ATTRIBUTES = (Public, ); }; };
		04D12C3D1A5F55D10010446E /* STPCard.h in Headers */ = {isa = PBXBuildFile; fileRef = 04CDB4CA1A5F30A700B854EE /* STPCard.h */; settings = {ATTRIBUTES = (Public, ); }; };
		04D12C3E1A5F55D10010446E /* STPToken.h in Headers */ = {isa = PBXBuildFile; fileRef = 04CDB4CC1A5F30A700B854EE /* STPToken.h */; settings = {ATTRIBUTES = (Public, ); }; };
		04D12C3F1A5F55D10010446E /* StripeError.h in Headers */ = {isa = PBXBuildFile; fileRef = 04CDB4CE1A5F30A700B854EE /* StripeError.h */; settings = {ATTRIBUTES = (Public, ); }; };
		04D12C401A5F55FA0010446E /* STPAPIClientTest.m in Sources */ = {isa = PBXBuildFile; fileRef = 04CDB51E1A5F3A9300B854EE /* STPAPIClientTest.m */; };
		04D12C411A5F55FA0010446E /* STPFormEncoderTest.m in Sources */ = {isa = PBXBuildFile; fileRef = 04CDB51F1A5F3A9300B854EE /* STPFormEncoderTest.m */; };
		04D12C431A5F55FA0010446E /* STPBankAccountFunctionalTest.m in Sources */ = {isa = PBXBuildFile; fileRef = 04CDB5221A5F3A9300B854EE /* STPBankAccountFunctionalTest.m */; };
		04D12C441A5F55FA0010446E /* STPBankAccountTest.m in Sources */ = {isa = PBXBuildFile; fileRef = 04CDB5231A5F3A9300B854EE /* STPBankAccountTest.m */; };
		04D12C451A5F55FA0010446E /* STPCardFunctionalTest.m in Sources */ = {isa = PBXBuildFile; fileRef = 04CDB5241A5F3A9300B854EE /* STPCardFunctionalTest.m */; };
		04D12C461A5F55FA0010446E /* STPCardTest.m in Sources */ = {isa = PBXBuildFile; fileRef = 04CDB5251A5F3A9300B854EE /* STPCardTest.m */; };
		04D12C471A5F55FA0010446E /* STPCertTest.m in Sources */ = {isa = PBXBuildFile; fileRef = 04CDB5261A5F3A9300B854EE /* STPCertTest.m */; };
		04D12C481A5F55FA0010446E /* STPTokenTest.m in Sources */ = {isa = PBXBuildFile; fileRef = 04CDB5271A5F3A9300B854EE /* STPTokenTest.m */; };
		04E32A9B1B7A93FC009C9E35 /* STPCardValidator.m in Sources */ = {isa = PBXBuildFile; fileRef = 0438EF3F1B74170D00D506CC /* STPCardValidator.m */; };
		04E32A9D1B7A9490009C9E35 /* STPPaymentCardTextField.h in Headers */ = {isa = PBXBuildFile; fileRef = 04E32A9C1B7A9490009C9E35 /* STPPaymentCardTextField.h */; settings = {ATTRIBUTES = (Public, ); }; };
		04E32AA01B7A9490009C9E35 /* STPPaymentCardTextField.h in Headers */ = {isa = PBXBuildFile; fileRef = 04E32A9C1B7A9490009C9E35 /* STPPaymentCardTextField.h */; settings = {ATTRIBUTES = (Public, ); }; };
		04EBC7531B7533C300A0E6AE /* STPCardValidationState.h in Headers */ = {isa = PBXBuildFile; fileRef = 04EBC7511B7533C300A0E6AE /* STPCardValidationState.h */; settings = {ATTRIBUTES = (Public, ); }; };
		04EBC7541B7533C300A0E6AE /* STPCardValidationState.h in Headers */ = {isa = PBXBuildFile; fileRef = 04EBC7511B7533C300A0E6AE /* STPCardValidationState.h */; settings = {ATTRIBUTES = (Public, ); }; };
		04EBC7551B7533C300A0E6AE /* STPCardValidationState.h in Headers */ = {isa = PBXBuildFile; fileRef = 04EBC7511B7533C300A0E6AE /* STPCardValidationState.h */; settings = {ATTRIBUTES = (Public, ); }; };
		04EBC7561B7533C300A0E6AE /* STPCardValidationState.h in Headers */ = {isa = PBXBuildFile; fileRef = 04EBC7511B7533C300A0E6AE /* STPCardValidationState.h */; settings = {ATTRIBUTES = (Public, ); }; };
		04EBC7571B7533C300A0E6AE /* STPCardValidator.h in Headers */ = {isa = PBXBuildFile; fileRef = 04EBC7521B7533C300A0E6AE /* STPCardValidator.h */; settings = {ATTRIBUTES = (Public, ); }; };
		04EBC7581B7533C300A0E6AE /* STPCardValidator.h in Headers */ = {isa = PBXBuildFile; fileRef = 04EBC7521B7533C300A0E6AE /* STPCardValidator.h */; settings = {ATTRIBUTES = (Public, ); }; };
		04EBC7591B7533C300A0E6AE /* STPCardValidator.h in Headers */ = {isa = PBXBuildFile; fileRef = 04EBC7521B7533C300A0E6AE /* STPCardValidator.h */; settings = {ATTRIBUTES = (Public, ); }; };
		04EBC75A1B7533C300A0E6AE /* STPCardValidator.h in Headers */ = {isa = PBXBuildFile; fileRef = 04EBC7521B7533C300A0E6AE /* STPCardValidator.h */; settings = {ATTRIBUTES = (Public, ); }; };
		04F213311BCEAB61001D6F22 /* STPFormEncodable.h in Headers */ = {isa = PBXBuildFile; fileRef = 04F213301BCEAB61001D6F22 /* STPFormEncodable.h */; settings = {ATTRIBUTES = (Public, ); }; };
		04F213321BCEAB61001D6F22 /* STPFormEncodable.h in Headers */ = {isa = PBXBuildFile; fileRef = 04F213301BCEAB61001D6F22 /* STPFormEncodable.h */; settings = {ATTRIBUTES = (Public, ); }; };
		04F213331BCEAB61001D6F22 /* STPFormEncodable.h in Headers */ = {isa = PBXBuildFile; fileRef = 04F213301BCEAB61001D6F22 /* STPFormEncodable.h */; settings = {ATTRIBUTES = (Public, ); }; };
		04F213351BCECB1C001D6F22 /* STPAPIResponseDecodable.h in Headers */ = {isa = PBXBuildFile; fileRef = 04F213341BCECB1C001D6F22 /* STPAPIResponseDecodable.h */; settings = {ATTRIBUTES = (Public, ); }; };
		04F213361BCECB1C001D6F22 /* STPAPIResponseDecodable.h in Headers */ = {isa = PBXBuildFile; fileRef = 04F213341BCECB1C001D6F22 /* STPAPIResponseDecodable.h */; settings = {ATTRIBUTES = (Public, ); }; };
		04F213371BCECB1C001D6F22 /* STPAPIResponseDecodable.h in Headers */ = {isa = PBXBuildFile; fileRef = 04F213341BCECB1C001D6F22 /* STPAPIResponseDecodable.h */; settings = {ATTRIBUTES = (Public, ); }; };
		04F3BB3D1BA89B1200DE235E /* PKPayment+Stripe.h in Headers */ = {isa = PBXBuildFile; fileRef = 04F3BB3B1BA89B1200DE235E /* PKPayment+Stripe.h */; };
		04F3BB3E1BA89B1200DE235E /* PKPayment+Stripe.h in Headers */ = {isa = PBXBuildFile; fileRef = 04F3BB3B1BA89B1200DE235E /* PKPayment+Stripe.h */; };
		04F3BB3F1BA89B1200DE235E /* PKPayment+Stripe.m in Sources */ = {isa = PBXBuildFile; fileRef = 04F3BB3C1BA89B1200DE235E /* PKPayment+Stripe.m */; };
		04F3BB401BA89B1200DE235E /* PKPayment+Stripe.m in Sources */ = {isa = PBXBuildFile; fileRef = 04F3BB3C1BA89B1200DE235E /* PKPayment+Stripe.m */; };
		04F416261CA3639500486FB5 /* STPPaymentCardEntryViewController.h in Headers */ = {isa = PBXBuildFile; fileRef = 04F416241CA3639500486FB5 /* STPPaymentCardEntryViewController.h */; settings = {ATTRIBUTES = (Public, ); }; };
		04F416271CA3639500486FB5 /* STPPaymentCardEntryViewController.m in Sources */ = {isa = PBXBuildFile; fileRef = 04F416251CA3639500486FB5 /* STPPaymentCardEntryViewController.m */; };
		04FCFA191BD59A8C00297732 /* STPCategoryLoader.h in Headers */ = {isa = PBXBuildFile; fileRef = 04FCFA171BD59A8C00297732 /* STPCategoryLoader.h */; };
		04FCFA1A1BD59A8C00297732 /* STPCategoryLoader.m in Sources */ = {isa = PBXBuildFile; fileRef = 04FCFA181BD59A8C00297732 /* STPCategoryLoader.m */; };
<<<<<<< HEAD
		C1080F491CBECF7B007B2D89 /* STPAddress.h in Headers */ = {isa = PBXBuildFile; fileRef = C1080F471CBECF7B007B2D89 /* STPAddress.h */; settings = {ATTRIBUTES = (Public, ); }; };
		C1080F4A1CBECF7B007B2D89 /* STPAddress.m in Sources */ = {isa = PBXBuildFile; fileRef = C1080F481CBECF7B007B2D89 /* STPAddress.m */; };
		C1080F4C1CBED48A007B2D89 /* STPAddressTests.m in Sources */ = {isa = PBXBuildFile; fileRef = C1080F4B1CBED48A007B2D89 /* STPAddressTests.m */; };
		C1080F4F1CBEDE7F007B2D89 /* STPShippingEntryViewController.h in Headers */ = {isa = PBXBuildFile; fileRef = C1080F4D1CBEDE7F007B2D89 /* STPShippingEntryViewController.h */; };
		C1080F501CBEDE7F007B2D89 /* STPShippingEntryViewController.m in Sources */ = {isa = PBXBuildFile; fileRef = C1080F4E1CBEDE7F007B2D89 /* STPShippingEntryViewController.m */; };
		C11810861CC6AF4C0022FB55 /* STPPaymentMethod.h in Headers */ = {isa = PBXBuildFile; fileRef = C11810851CC6AF4C0022FB55 /* STPPaymentMethod.h */; settings = {ATTRIBUTES = (Public, ); }; };
		C11810891CC6B00D0022FB55 /* STPApplePayPaymentMethod.h in Headers */ = {isa = PBXBuildFile; fileRef = C11810871CC6B00D0022FB55 /* STPApplePayPaymentMethod.h */; settings = {ATTRIBUTES = (Public, ); }; };
		C118108A1CC6B00D0022FB55 /* STPApplePayPaymentMethod.m in Sources */ = {isa = PBXBuildFile; fileRef = C11810881CC6B00D0022FB55 /* STPApplePayPaymentMethod.m */; };
		C118108D1CC6B07B0022FB55 /* STPCardPaymentMethod.h in Headers */ = {isa = PBXBuildFile; fileRef = C118108B1CC6B07B0022FB55 /* STPCardPaymentMethod.h */; settings = {ATTRIBUTES = (Public, ); }; };
		C118108E1CC6B07B0022FB55 /* STPCardPaymentMethod.m in Sources */ = {isa = PBXBuildFile; fileRef = C118108C1CC6B07B0022FB55 /* STPCardPaymentMethod.m */; };
		C11810951CC6C4700022FB55 /* PKPaymentAuthorizationViewController+Stripe_Blocks.h in Headers */ = {isa = PBXBuildFile; fileRef = C11810931CC6C4700022FB55 /* PKPaymentAuthorizationViewController+Stripe_Blocks.h */; };
		C11810961CC6C4700022FB55 /* PKPaymentAuthorizationViewController+Stripe_Blocks.m in Sources */ = {isa = PBXBuildFile; fileRef = C11810941CC6C4700022FB55 /* PKPaymentAuthorizationViewController+Stripe_Blocks.m */; };
		C11810991CC6D46D0022FB55 /* NSDecimalNumber+StripeTest.m in Sources */ = {isa = PBXBuildFile; fileRef = C11810981CC6D46D0022FB55 /* NSDecimalNumber+StripeTest.m */; };
		C11810A71CC6EE840022FB55 /* STPBackendAPIAdapter.h in Headers */ = {isa = PBXBuildFile; fileRef = C11810A61CC6E2160022FB55 /* STPBackendAPIAdapter.h */; settings = {ATTRIBUTES = (Public, ); }; };
		C11810B21CC7D3EB0022FB55 /* UIFont+Stripe.h in Headers */ = {isa = PBXBuildFile; fileRef = C11810B01CC7D3EB0022FB55 /* UIFont+Stripe.h */; };
		C11810B31CC7D3EB0022FB55 /* UIFont+Stripe.m in Sources */ = {isa = PBXBuildFile; fileRef = C11810B11CC7D3EB0022FB55 /* UIFont+Stripe.m */; };
		C11810B61CC7D6880022FB55 /* UIColor+Stripe.h in Headers */ = {isa = PBXBuildFile; fileRef = C11810B41CC7D6880022FB55 /* UIColor+Stripe.h */; };
		C11810B71CC7D6880022FB55 /* UIColor+Stripe.m in Sources */ = {isa = PBXBuildFile; fileRef = C11810B51CC7D6880022FB55 /* UIColor+Stripe.m */; };
		C11810BE1CC7DA290022FB55 /* stp_card_form_back.png in Resources */ = {isa = PBXBuildFile; fileRef = C11810B81CC7DA290022FB55 /* stp_card_form_back.png */; };
		C11810BF1CC7DA290022FB55 /* stp_card_form_back@2x.png in Resources */ = {isa = PBXBuildFile; fileRef = C11810B91CC7DA290022FB55 /* stp_card_form_back@2x.png */; };
		C11810C01CC7DA290022FB55 /* stp_card_form_back@3x.png in Resources */ = {isa = PBXBuildFile; fileRef = C11810BA1CC7DA290022FB55 /* stp_card_form_back@3x.png */; };
		C11810C11CC7DA290022FB55 /* stp_card_form_front.png in Resources */ = {isa = PBXBuildFile; fileRef = C11810BB1CC7DA290022FB55 /* stp_card_form_front.png */; };
		C11810C21CC7DA290022FB55 /* stp_card_form_front@2x.png in Resources */ = {isa = PBXBuildFile; fileRef = C11810BC1CC7DA290022FB55 /* stp_card_form_front@2x.png */; };
		C11810C31CC7DA290022FB55 /* stp_card_form_front@3x.png in Resources */ = {isa = PBXBuildFile; fileRef = C11810BD1CC7DA290022FB55 /* stp_card_form_front@3x.png */; };
		C12655391CAA238E006F7265 /* STPPaymentCardEntryViewController.h in Headers */ = {isa = PBXBuildFile; fileRef = 04F416241CA3639500486FB5 /* STPPaymentCardEntryViewController.h */; settings = {ATTRIBUTES = (Public, ); }; };
		C126553A1CAA2392006F7265 /* STPPaymentCardEntryViewController.m in Sources */ = {isa = PBXBuildFile; fileRef = 04F416251CA3639500486FB5 /* STPPaymentCardEntryViewController.m */; };
=======
		C124A1701CCA968B007D42EE /* STPAnalyticsClient.h in Headers */ = {isa = PBXBuildFile; fileRef = C124A16E1CCA968B007D42EE /* STPAnalyticsClient.h */; };
		C124A1711CCA968B007D42EE /* STPAnalyticsClient.h in Headers */ = {isa = PBXBuildFile; fileRef = C124A16E1CCA968B007D42EE /* STPAnalyticsClient.h */; };
		C124A1721CCA968B007D42EE /* STPAnalyticsClient.m in Sources */ = {isa = PBXBuildFile; fileRef = C124A16F1CCA968B007D42EE /* STPAnalyticsClient.m */; };
		C124A1731CCA968B007D42EE /* STPAnalyticsClient.m in Sources */ = {isa = PBXBuildFile; fileRef = C124A16F1CCA968B007D42EE /* STPAnalyticsClient.m */; };
		C124A17C1CCAA0C2007D42EE /* NSMutableURLRequest+Stripe.h in Headers */ = {isa = PBXBuildFile; fileRef = C124A17A1CCAA0C2007D42EE /* NSMutableURLRequest+Stripe.h */; };
		C124A17D1CCAA0C2007D42EE /* NSMutableURLRequest+Stripe.h in Headers */ = {isa = PBXBuildFile; fileRef = C124A17A1CCAA0C2007D42EE /* NSMutableURLRequest+Stripe.h */; };
		C124A17E1CCAA0C2007D42EE /* NSMutableURLRequest+Stripe.m in Sources */ = {isa = PBXBuildFile; fileRef = C124A17B1CCAA0C2007D42EE /* NSMutableURLRequest+Stripe.m */; };
		C124A17F1CCAA0C2007D42EE /* NSMutableURLRequest+Stripe.m in Sources */ = {isa = PBXBuildFile; fileRef = C124A17B1CCAA0C2007D42EE /* NSMutableURLRequest+Stripe.m */; };
		C124A1811CCAA1BF007D42EE /* NSMutableURLRequest+StripeTest.m in Sources */ = {isa = PBXBuildFile; fileRef = C124A1801CCAA1BF007D42EE /* NSMutableURLRequest+StripeTest.m */; };
		C124A1821CCAB5B4007D42EE /* STPAnalyticsClient.m in Sources */ = {isa = PBXBuildFile; fileRef = C124A16F1CCA968B007D42EE /* STPAnalyticsClient.m */; };
		C124A1831CCAB5B8007D42EE /* STPAnalyticsClient.h in Headers */ = {isa = PBXBuildFile; fileRef = C124A16E1CCA968B007D42EE /* STPAnalyticsClient.h */; };
		C124A1851CCAB750007D42EE /* STPAnalyticsClientTest.m in Sources */ = {isa = PBXBuildFile; fileRef = C124A1841CCAB750007D42EE /* STPAnalyticsClientTest.m */; };
		C124A1861CCAB756007D42EE /* STPAnalyticsClientTest.m in Sources */ = {isa = PBXBuildFile; fileRef = C124A1841CCAB750007D42EE /* STPAnalyticsClientTest.m */; };
		C124A1871CCAB75D007D42EE /* NSMutableURLRequest+StripeTest.m in Sources */ = {isa = PBXBuildFile; fileRef = C124A1801CCAA1BF007D42EE /* NSMutableURLRequest+StripeTest.m */; };
		C124A1881CCABA38007D42EE /* NSMutableURLRequest+Stripe.m in Sources */ = {isa = PBXBuildFile; fileRef = C124A17B1CCAA0C2007D42EE /* NSMutableURLRequest+Stripe.m */; };
		C124A1891CCABA3A007D42EE /* NSMutableURLRequest+Stripe.h in Headers */ = {isa = PBXBuildFile; fileRef = C124A17A1CCAA0C2007D42EE /* NSMutableURLRequest+Stripe.h */; };
>>>>>>> e667990e
		C16F66AB1CA21BAC006A21B5 /* STPFormTextFieldTest.m in Sources */ = {isa = PBXBuildFile; fileRef = C16F66AA1CA21BAC006A21B5 /* STPFormTextFieldTest.m */; };
		C1717DB11CC00ED60009CF4A /* STPAddress.h in Headers */ = {isa = PBXBuildFile; fileRef = C1080F471CBECF7B007B2D89 /* STPAddress.h */; settings = {ATTRIBUTES = (Public, ); }; };
		C1718D561C3B2E5B002A7CB3 /* UIImage+Stripe.h in Headers */ = {isa = PBXBuildFile; fileRef = C1718D541C3B2E5B002A7CB3 /* UIImage+Stripe.h */; };
		C1718D571C3B2E5B002A7CB3 /* UIImage+Stripe.m in Sources */ = {isa = PBXBuildFile; fileRef = C1718D551C3B2E5B002A7CB3 /* UIImage+Stripe.m */; };
		C1718D581C3B2E60002A7CB3 /* UIImage+Stripe.h in Headers */ = {isa = PBXBuildFile; fileRef = C1718D541C3B2E5B002A7CB3 /* UIImage+Stripe.h */; };
		C178CD451C45607D00851C69 /* UIImage+StripeTest.m in Sources */ = {isa = PBXBuildFile; fileRef = C178CD441C45607D00851C69 /* UIImage+StripeTest.m */; };
		C17A030D1CBEE7A2006C819F /* STPAddressFieldTableViewCell.h in Headers */ = {isa = PBXBuildFile; fileRef = C17A030B1CBEE7A2006C819F /* STPAddressFieldTableViewCell.h */; };
		C17A030E1CBEE7A2006C819F /* STPAddressFieldTableViewCell.m in Sources */ = {isa = PBXBuildFile; fileRef = C17A030C1CBEE7A2006C819F /* STPAddressFieldTableViewCell.m */; };
		C181DD721C3B34E300DEB9FE /* UIImage+Stripe.m in Sources */ = {isa = PBXBuildFile; fileRef = C1718D551C3B2E5B002A7CB3 /* UIImage+Stripe.m */; };
		C19D20B01CAB450500B86C79 /* STPBaseCoordinator.h in Headers */ = {isa = PBXBuildFile; fileRef = 040389DE1CA9B501002C9960 /* STPBaseCoordinator.h */; };
		C19D20B11CAB450C00B86C79 /* STPBaseCoordinator.m in Sources */ = {isa = PBXBuildFile; fileRef = 040389DF1CA9B501002C9960 /* STPBaseCoordinator.m */; };
		C1EEDCC61CA2126000A54582 /* STPDelegateProxyTest.m in Sources */ = {isa = PBXBuildFile; fileRef = C1EEDCC51CA2126000A54582 /* STPDelegateProxyTest.m */; };
		C1EEDCC81CA2172700A54582 /* NSString+StripeTest.m in Sources */ = {isa = PBXBuildFile; fileRef = C1EEDCC71CA2172700A54582 /* NSString+StripeTest.m */; };
		C1EEDCCA1CA2186300A54582 /* STPPhoneNumberValidatorTest.m in Sources */ = {isa = PBXBuildFile; fileRef = C1EEDCC91CA2186300A54582 /* STPPhoneNumberValidatorTest.m */; };
		C1FCBA511CBC23ED009727D3 /* STPSourceListCoordinatorTests.m in Sources */ = {isa = PBXBuildFile; fileRef = C1FCBA501CBC23ED009727D3 /* STPSourceListCoordinatorTests.m */; };
		C1FCBA541CBC25D6009727D3 /* MockUINavigationController.h in Headers */ = {isa = PBXBuildFile; fileRef = C1FCBA521CBC25D6009727D3 /* MockUINavigationController.h */; };
		C1FCBA551CBC25D6009727D3 /* MockUINavigationController.m in Sources */ = {isa = PBXBuildFile; fileRef = C1FCBA531CBC25D6009727D3 /* MockUINavigationController.m */; };
		C1FCBA5A1CBC2612009727D3 /* MockSTPAPIClient.h in Headers */ = {isa = PBXBuildFile; fileRef = 04A850E21CB71D9900B3AD68 /* MockSTPAPIClient.h */; };
		C1FCBA5B1CBC2612009727D3 /* MockSTPAPIClient.m in Sources */ = {isa = PBXBuildFile; fileRef = 04A850E31CB71D9900B3AD68 /* MockSTPAPIClient.m */; };
		C1FCBA5C1CBC2616009727D3 /* MockSTPCoordinatorDelegate.h in Headers */ = {isa = PBXBuildFile; fileRef = 04A850E41CB71D9900B3AD68 /* MockSTPCoordinatorDelegate.h */; };
		C1FCBA5D1CBC2616009727D3 /* MockSTPCoordinatorDelegate.m in Sources */ = {isa = PBXBuildFile; fileRef = 04A850E51CB71D9900B3AD68 /* MockSTPCoordinatorDelegate.m */; };
		C1FCBA601CBC261E009727D3 /* MockSTPBackendAPIAdapter.h in Headers */ = {isa = PBXBuildFile; fileRef = 04A850E81CB71D9900B3AD68 /* MockSTPBackendAPIAdapter.h */; };
		C1FCBA611CBC261E009727D3 /* MockSTPBackendAPIAdapter.m in Sources */ = {isa = PBXBuildFile; fileRef = 04A850E91CB71D9900B3AD68 /* MockSTPBackendAPIAdapter.m */; };
		C1FEE5961CBFF11400A7632B /* STPPostalCodeValidator.h in Headers */ = {isa = PBXBuildFile; fileRef = C1FEE5941CBFF11400A7632B /* STPPostalCodeValidator.h */; };
		C1FEE5971CBFF11400A7632B /* STPPostalCodeValidator.m in Sources */ = {isa = PBXBuildFile; fileRef = C1FEE5951CBFF11400A7632B /* STPPostalCodeValidator.m */; };
		C1FEE5991CBFF24000A7632B /* STPPostalCodeValidatorTest.m in Sources */ = {isa = PBXBuildFile; fileRef = C1FEE5981CBFF24000A7632B /* STPPostalCodeValidatorTest.m */; };
/* End PBXBuildFile section */

/* Begin PBXContainerItemProxy section */
		045E7C0A1A5F41DE004751EF /* PBXContainerItemProxy */ = {
			isa = PBXContainerItemProxy;
			containerPortal = 11C74B8F164043050071C2CA /* Project object */;
			proxyType = 1;
			remoteGlobalIDString = 04CDB4411A5F2E1800B854EE;
			remoteInfo = StripeiOS;
		};
		049E85261A608027000B66CD /* PBXContainerItemProxy */ = {
			isa = PBXContainerItemProxy;
			containerPortal = 11C74B8F164043050071C2CA /* Project object */;
			proxyType = 1;
			remoteGlobalIDString = 049E84AA1A605D93000B66CD;
			remoteInfo = StripeiOSStatic;
		};
		04D12C121A5F556D0010446E /* PBXContainerItemProxy */ = {
			isa = PBXContainerItemProxy;
			containerPortal = 11C74B8F164043050071C2CA /* Project object */;
			proxyType = 1;
			remoteGlobalIDString = 04D12C051A5F556D0010446E;
			remoteInfo = StripeOSX;
		};
/* End PBXContainerItemProxy section */

/* Begin PBXCopyFilesBuildPhase section */
		049E84A91A605D93000B66CD /* Copy Files */ = {
			isa = PBXCopyFilesBuildPhase;
			buildActionMask = 2147483647;
			dstPath = "include/$(PRODUCT_NAME)";
			dstSubfolderSpec = 16;
			files = (
			);
			name = "Copy Files";
			runOnlyForDeploymentPostprocessing = 0;
		};
		04B33F321BC744D100DD8120 /* Copy Files */ = {
			isa = PBXCopyFilesBuildPhase;
			buildActionMask = 2147483647;
			dstPath = Stripe.framework;
			dstSubfolderSpec = 16;
			files = (
				04B33F361BC7488D00DD8120 /* Info.plist in Copy Files */,
			);
			name = "Copy Files";
			runOnlyForDeploymentPostprocessing = 0;
		};
/* End PBXCopyFilesBuildPhase section */

/* Begin PBXFileReference section */
<<<<<<< HEAD
		040389D61CA9AABB002C9960 /* STPSourceListCoordinator.h */ = {isa = PBXFileReference; fileEncoding = 4; lastKnownFileType = sourcecode.c.h; path = STPSourceListCoordinator.h; sourceTree = "<group>"; };
		040389D71CA9AABB002C9960 /* STPSourceListCoordinator.m */ = {isa = PBXFileReference; fileEncoding = 4; lastKnownFileType = sourcecode.c.objc; path = STPSourceListCoordinator.m; sourceTree = "<group>"; };
		040389DE1CA9B501002C9960 /* STPBaseCoordinator.h */ = {isa = PBXFileReference; fileEncoding = 4; lastKnownFileType = sourcecode.c.h; path = STPBaseCoordinator.h; sourceTree = "<group>"; };
		040389DF1CA9B501002C9960 /* STPBaseCoordinator.m */ = {isa = PBXFileReference; fileEncoding = 4; lastKnownFileType = sourcecode.c.objc; path = STPBaseCoordinator.m; sourceTree = "<group>"; };
=======
		0401C6E61BA8E3C300CE8A6D /* module_osx.modulemap */ = {isa = PBXFileReference; lastKnownFileType = "sourcecode.module-map"; name = module_osx.modulemap; path = Stripe/module_osx.modulemap; sourceTree = SOURCE_ROOT; };
>>>>>>> e667990e
		042CA1B31B7BD84100AF0DA6 /* stp_card_placeholder_template.png */ = {isa = PBXFileReference; lastKnownFileType = image.png; path = stp_card_placeholder_template.png; sourceTree = "<group>"; };
		042CA1B41B7BD84100AF0DA6 /* stp_card_placeholder_template@2x.png */ = {isa = PBXFileReference; lastKnownFileType = image.png; path = "stp_card_placeholder_template@2x.png"; sourceTree = "<group>"; };
		042CA1B51B7BD84100AF0DA6 /* stp_card_placeholder_template@3x.png */ = {isa = PBXFileReference; lastKnownFileType = image.png; path = "stp_card_placeholder_template@3x.png"; sourceTree = "<group>"; };
		0433EB471BD06313003912B4 /* NSDictionary+Stripe.h */ = {isa = PBXFileReference; fileEncoding = 4; lastKnownFileType = sourcecode.c.h; path = "NSDictionary+Stripe.h"; sourceTree = "<group>"; };
		0433EB481BD06313003912B4 /* NSDictionary+Stripe.m */ = {isa = PBXFileReference; fileEncoding = 4; lastKnownFileType = sourcecode.c.objc; path = "NSDictionary+Stripe.m"; sourceTree = "<group>"; };
		04365D2C1A4CF86C00A3E1D4 /* CoreGraphics.framework */ = {isa = PBXFileReference; lastKnownFileType = wrapper.framework; name = CoreGraphics.framework; path = System/Library/Frameworks/CoreGraphics.framework; sourceTree = SDKROOT; };
		0438EF261B7416BB00D506CC /* STPFormTextField.h */ = {isa = PBXFileReference; fileEncoding = 4; lastKnownFileType = sourcecode.c.h; name = STPFormTextField.h; path = UI/STPFormTextField.h; sourceTree = "<group>"; };
		0438EF271B7416BB00D506CC /* STPFormTextField.m */ = {isa = PBXFileReference; fileEncoding = 4; lastKnownFileType = sourcecode.c.objc; name = STPFormTextField.m; path = UI/STPFormTextField.m; sourceTree = "<group>"; };
		0438EF291B7416BB00D506CC /* STPPaymentCardTextField.m */ = {isa = PBXFileReference; fileEncoding = 4; lastKnownFileType = sourcecode.c.objc; name = STPPaymentCardTextField.m; path = UI/STPPaymentCardTextField.m; sourceTree = "<group>"; };
		0438EF2A1B7416BB00D506CC /* STPPaymentCardTextFieldViewModel.h */ = {isa = PBXFileReference; fileEncoding = 4; lastKnownFileType = sourcecode.c.h; name = STPPaymentCardTextFieldViewModel.h; path = UI/STPPaymentCardTextFieldViewModel.h; sourceTree = "<group>"; };
		0438EF2B1B7416BB00D506CC /* STPPaymentCardTextFieldViewModel.m */ = {isa = PBXFileReference; fileEncoding = 4; lastKnownFileType = sourcecode.c.objc; name = STPPaymentCardTextFieldViewModel.m; path = UI/STPPaymentCardTextFieldViewModel.m; sourceTree = "<group>"; };
		0438EF3F1B74170D00D506CC /* STPCardValidator.m */ = {isa = PBXFileReference; fileEncoding = 4; lastKnownFileType = sourcecode.c.objc; path = STPCardValidator.m; sourceTree = "<group>"; };
		0438EF461B74183100D506CC /* STPCardBrand.h */ = {isa = PBXFileReference; fileEncoding = 4; lastKnownFileType = sourcecode.c.h; name = STPCardBrand.h; path = PublicHeaders/STPCardBrand.h; sourceTree = "<group>"; };
		0438EF4A1B741B0100D506CC /* STPCardValidatorTest.m */ = {isa = PBXFileReference; fileEncoding = 4; lastKnownFileType = sourcecode.c.objc; path = STPCardValidatorTest.m; sourceTree = "<group>"; };
		0438EF4B1B741B0100D506CC /* STPPaymentCardTextFieldViewModelTest.m */ = {isa = PBXFileReference; fileEncoding = 4; lastKnownFileType = sourcecode.c.objc; path = STPPaymentCardTextFieldViewModelTest.m; sourceTree = "<group>"; };
		0438EF891B741C2800D506CC /* stp_card_amex.png */ = {isa = PBXFileReference; lastKnownFileType = image.png; path = stp_card_amex.png; sourceTree = "<group>"; };
		0438EF8A1B741C2800D506CC /* stp_card_amex@2x.png */ = {isa = PBXFileReference; lastKnownFileType = image.png; path = "stp_card_amex@2x.png"; sourceTree = "<group>"; };
		0438EF8B1B741C2800D506CC /* stp_card_amex@3x.png */ = {isa = PBXFileReference; lastKnownFileType = image.png; path = "stp_card_amex@3x.png"; sourceTree = "<group>"; };
		0438EF8C1B741C2800D506CC /* stp_card_cvc.png */ = {isa = PBXFileReference; lastKnownFileType = image.png; path = stp_card_cvc.png; sourceTree = "<group>"; };
		0438EF8D1B741C2800D506CC /* stp_card_cvc@2x.png */ = {isa = PBXFileReference; lastKnownFileType = image.png; path = "stp_card_cvc@2x.png"; sourceTree = "<group>"; };
		0438EF8E1B741C2800D506CC /* stp_card_cvc@3x.png */ = {isa = PBXFileReference; lastKnownFileType = image.png; path = "stp_card_cvc@3x.png"; sourceTree = "<group>"; };
		0438EF8F1B741C2800D506CC /* stp_card_cvc_amex.png */ = {isa = PBXFileReference; lastKnownFileType = image.png; path = stp_card_cvc_amex.png; sourceTree = "<group>"; };
		0438EF901B741C2800D506CC /* stp_card_cvc_amex@2x.png */ = {isa = PBXFileReference; lastKnownFileType = image.png; path = "stp_card_cvc_amex@2x.png"; sourceTree = "<group>"; };
		0438EF911B741C2800D506CC /* stp_card_cvc_amex@3x.png */ = {isa = PBXFileReference; lastKnownFileType = image.png; path = "stp_card_cvc_amex@3x.png"; sourceTree = "<group>"; };
		0438EF921B741C2800D506CC /* stp_card_diners.png */ = {isa = PBXFileReference; lastKnownFileType = image.png; path = stp_card_diners.png; sourceTree = "<group>"; };
		0438EF931B741C2800D506CC /* stp_card_diners@2x.png */ = {isa = PBXFileReference; lastKnownFileType = image.png; path = "stp_card_diners@2x.png"; sourceTree = "<group>"; };
		0438EF941B741C2800D506CC /* stp_card_diners@3x.png */ = {isa = PBXFileReference; lastKnownFileType = image.png; path = "stp_card_diners@3x.png"; sourceTree = "<group>"; };
		0438EF951B741C2800D506CC /* stp_card_discover.png */ = {isa = PBXFileReference; lastKnownFileType = image.png; path = stp_card_discover.png; sourceTree = "<group>"; };
		0438EF961B741C2800D506CC /* stp_card_discover@2x.png */ = {isa = PBXFileReference; lastKnownFileType = image.png; path = "stp_card_discover@2x.png"; sourceTree = "<group>"; };
		0438EF971B741C2800D506CC /* stp_card_discover@3x.png */ = {isa = PBXFileReference; lastKnownFileType = image.png; path = "stp_card_discover@3x.png"; sourceTree = "<group>"; };
		0438EF981B741C2800D506CC /* stp_card_jcb.png */ = {isa = PBXFileReference; lastKnownFileType = image.png; path = stp_card_jcb.png; sourceTree = "<group>"; };
		0438EF991B741C2800D506CC /* stp_card_jcb@2x.png */ = {isa = PBXFileReference; lastKnownFileType = image.png; path = "stp_card_jcb@2x.png"; sourceTree = "<group>"; };
		0438EF9A1B741C2800D506CC /* stp_card_jcb@3x.png */ = {isa = PBXFileReference; lastKnownFileType = image.png; path = "stp_card_jcb@3x.png"; sourceTree = "<group>"; };
		0438EF9B1B741C2800D506CC /* stp_card_mastercard.png */ = {isa = PBXFileReference; lastKnownFileType = image.png; path = stp_card_mastercard.png; sourceTree = "<group>"; };
		0438EF9C1B741C2800D506CC /* stp_card_mastercard@2x.png */ = {isa = PBXFileReference; lastKnownFileType = image.png; path = "stp_card_mastercard@2x.png"; sourceTree = "<group>"; };
		0438EF9D1B741C2800D506CC /* stp_card_mastercard@3x.png */ = {isa = PBXFileReference; lastKnownFileType = image.png; path = "stp_card_mastercard@3x.png"; sourceTree = "<group>"; };
		0438EF9E1B741C2800D506CC /* stp_card_placeholder.png */ = {isa = PBXFileReference; lastKnownFileType = image.png; path = stp_card_placeholder.png; sourceTree = "<group>"; };
		0438EF9F1B741C2800D506CC /* stp_card_placeholder@2x.png */ = {isa = PBXFileReference; lastKnownFileType = image.png; path = "stp_card_placeholder@2x.png"; sourceTree = "<group>"; };
		0438EFA01B741C2800D506CC /* stp_card_placeholder@3x.png */ = {isa = PBXFileReference; lastKnownFileType = image.png; path = "stp_card_placeholder@3x.png"; sourceTree = "<group>"; };
		0438EFA11B741C2800D506CC /* stp_card_visa.png */ = {isa = PBXFileReference; lastKnownFileType = image.png; path = stp_card_visa.png; sourceTree = "<group>"; };
		0438EFA21B741C2800D506CC /* stp_card_visa@2x.png */ = {isa = PBXFileReference; lastKnownFileType = image.png; path = "stp_card_visa@2x.png"; sourceTree = "<group>"; };
		0438EFA31B741C2800D506CC /* stp_card_visa@3x.png */ = {isa = PBXFileReference; lastKnownFileType = image.png; path = "stp_card_visa@3x.png"; sourceTree = "<group>"; };
		0439B9851C454F97005A1ED5 /* STPPaymentMethodsViewController.h */ = {isa = PBXFileReference; fileEncoding = 4; lastKnownFileType = sourcecode.c.h; path = STPPaymentMethodsViewController.h; sourceTree = "<group>"; };
		0439B9861C454F97005A1ED5 /* STPPaymentMethodsViewController.m */ = {isa = PBXFileReference; fileEncoding = 4; lastKnownFileType = sourcecode.c.objc; path = STPPaymentMethodsViewController.m; sourceTree = "<group>"; };
		0451CC421C49AE1C003B2CA6 /* STPPaymentResult.h */ = {isa = PBXFileReference; fileEncoding = 4; lastKnownFileType = sourcecode.c.h; path = STPPaymentResult.h; sourceTree = "<group>"; };
		0451CC431C49AE1C003B2CA6 /* STPPaymentResult.m */ = {isa = PBXFileReference; fileEncoding = 4; lastKnownFileType = sourcecode.c.objc; path = STPPaymentResult.m; sourceTree = "<group>"; };
		0451CC481C49AF0D003B2CA6 /* STPSource.h */ = {isa = PBXFileReference; fileEncoding = 4; lastKnownFileType = sourcecode.c.h; path = STPSource.h; sourceTree = "<group>"; };
		045A62AA1B8E7259000165CE /* STPPaymentCardTextFieldTest.m */ = {isa = PBXFileReference; fileEncoding = 4; lastKnownFileType = sourcecode.c.objc; path = STPPaymentCardTextFieldTest.m; sourceTree = "<group>"; };
		045E7C031A5F41DE004751EF /* StripeiOS Tests.xctest */ = {isa = PBXFileReference; explicitFileType = wrapper.cfbundle; includeInIndex = 0; path = "StripeiOS Tests.xctest"; sourceTree = BUILT_PRODUCTS_DIR; };
		04695AD11C77F9DB00E08063 /* NSString+Stripe.h */ = {isa = PBXFileReference; fileEncoding = 4; lastKnownFileType = sourcecode.c.h; path = "NSString+Stripe.h"; sourceTree = "<group>"; };
		04695AD21C77F9DB00E08063 /* NSString+Stripe.m */ = {isa = PBXFileReference; fileEncoding = 4; lastKnownFileType = sourcecode.c.objc; path = "NSString+Stripe.m"; sourceTree = "<group>"; };
		04695AD51C77F9EF00E08063 /* STPDelegateProxy.h */ = {isa = PBXFileReference; fileEncoding = 4; lastKnownFileType = sourcecode.c.h; path = STPDelegateProxy.h; sourceTree = "<group>"; };
		04695AD61C77F9EF00E08063 /* STPDelegateProxy.m */ = {isa = PBXFileReference; fileEncoding = 4; lastKnownFileType = sourcecode.c.objc; path = STPDelegateProxy.m; sourceTree = "<group>"; };
		04695AD71C77F9EF00E08063 /* STPPhoneNumberValidator.h */ = {isa = PBXFileReference; fileEncoding = 4; lastKnownFileType = sourcecode.c.h; path = STPPhoneNumberValidator.h; sourceTree = "<group>"; };
		04695AD81C77F9EF00E08063 /* STPPhoneNumberValidator.m */ = {isa = PBXFileReference; fileEncoding = 4; lastKnownFileType = sourcecode.c.objc; path = STPPhoneNumberValidator.m; sourceTree = "<group>"; };
		049952CD1BCF13510088C703 /* STPAPIPostRequest.h */ = {isa = PBXFileReference; fileEncoding = 4; lastKnownFileType = sourcecode.c.h; path = STPAPIPostRequest.h; sourceTree = "<group>"; };
		049952CE1BCF13510088C703 /* STPAPIPostRequest.m */ = {isa = PBXFileReference; fileEncoding = 4; lastKnownFileType = sourcecode.c.objc; path = STPAPIPostRequest.m; sourceTree = "<group>"; };
		049952D11BCF13DD0088C703 /* STPAPIClient+Private.h */ = {isa = PBXFileReference; fileEncoding = 4; lastKnownFileType = sourcecode.c.h; path = "STPAPIClient+Private.h"; sourceTree = "<group>"; };
		049A3F781CC18D5300F57DE7 /* UIView+Stripe_FirstResponder.h */ = {isa = PBXFileReference; fileEncoding = 4; lastKnownFileType = sourcecode.c.h; path = "UIView+Stripe_FirstResponder.h"; sourceTree = "<group>"; };
		049A3F791CC18D5300F57DE7 /* UIView+Stripe_FirstResponder.m */ = {isa = PBXFileReference; fileEncoding = 4; lastKnownFileType = sourcecode.c.objc; path = "UIView+Stripe_FirstResponder.m"; sourceTree = "<group>"; };
		049A3F7C1CC1920A00F57DE7 /* UIViewController+Stripe_KeyboardAvoiding.h */ = {isa = PBXFileReference; fileEncoding = 4; lastKnownFileType = sourcecode.c.h; path = "UIViewController+Stripe_KeyboardAvoiding.h"; sourceTree = "<group>"; };
		049A3F7D1CC1920A00F57DE7 /* UIViewController+Stripe_KeyboardAvoiding.m */ = {isa = PBXFileReference; fileEncoding = 4; lastKnownFileType = sourcecode.c.objc; path = "UIViewController+Stripe_KeyboardAvoiding.m"; sourceTree = "<group>"; };
		049A3F871CC73C7100F57DE7 /* STPPaymentContext.h */ = {isa = PBXFileReference; fileEncoding = 4; lastKnownFileType = sourcecode.c.h; path = STPPaymentContext.h; sourceTree = "<group>"; };
		049A3F881CC73C7100F57DE7 /* STPPaymentContext.m */ = {isa = PBXFileReference; fileEncoding = 4; lastKnownFileType = sourcecode.c.objc; path = STPPaymentContext.m; sourceTree = "<group>"; };
		049A3F8F1CC740FF00F57DE7 /* NSDecimalNumber+Stripe_Currency.h */ = {isa = PBXFileReference; fileEncoding = 4; lastKnownFileType = sourcecode.c.h; path = "NSDecimalNumber+Stripe_Currency.h"; sourceTree = "<group>"; };
		049A3F901CC740FF00F57DE7 /* NSDecimalNumber+Stripe_Currency.m */ = {isa = PBXFileReference; fileEncoding = 4; lastKnownFileType = sourcecode.c.objc; path = "NSDecimalNumber+Stripe_Currency.m"; sourceTree = "<group>"; };
		049A3F931CC75B2E00F57DE7 /* STPPromise.h */ = {isa = PBXFileReference; fileEncoding = 4; lastKnownFileType = sourcecode.c.h; path = STPPromise.h; sourceTree = "<group>"; };
		049A3F941CC75B2E00F57DE7 /* STPPromise.m */ = {isa = PBXFileReference; fileEncoding = 4; lastKnownFileType = sourcecode.c.objc; path = STPPromise.m; sourceTree = "<group>"; };
		049A3F971CC76A2400F57DE7 /* NSBundle+Stripe_AppName.h */ = {isa = PBXFileReference; fileEncoding = 4; lastKnownFileType = sourcecode.c.h; path = "NSBundle+Stripe_AppName.h"; sourceTree = "<group>"; };
		049A3F981CC76A2400F57DE7 /* NSBundle+Stripe_AppName.m */ = {isa = PBXFileReference; fileEncoding = 4; lastKnownFileType = sourcecode.c.objc; path = "NSBundle+Stripe_AppName.m"; sourceTree = "<group>"; };
		049A3F9C1CC8006800F57DE7 /* stp_icon_add.png */ = {isa = PBXFileReference; lastKnownFileType = image.png; path = stp_icon_add.png; sourceTree = "<group>"; };
		049A3F9D1CC8006800F57DE7 /* stp_icon_add@2x.png */ = {isa = PBXFileReference; lastKnownFileType = image.png; path = "stp_icon_add@2x.png"; sourceTree = "<group>"; };
		049A3F9E1CC8006800F57DE7 /* stp_icon_add@3x.png */ = {isa = PBXFileReference; lastKnownFileType = image.png; path = "stp_icon_add@3x.png"; sourceTree = "<group>"; };
		049A3FA21CC8071100F57DE7 /* stp_card_applepay.png */ = {isa = PBXFileReference; lastKnownFileType = image.png; path = stp_card_applepay.png; sourceTree = "<group>"; };
		049A3FA31CC8071100F57DE7 /* stp_card_applepay@2x.png */ = {isa = PBXFileReference; lastKnownFileType = image.png; path = "stp_card_applepay@2x.png"; sourceTree = "<group>"; };
		049A3FA41CC8071100F57DE7 /* stp_card_applepay@3x.png */ = {isa = PBXFileReference; lastKnownFileType = image.png; path = "stp_card_applepay@3x.png"; sourceTree = "<group>"; };
		049A3FAC1CC9AA9900F57DE7 /* STPAddressViewModel.h */ = {isa = PBXFileReference; fileEncoding = 4; lastKnownFileType = sourcecode.c.h; path = STPAddressViewModel.h; sourceTree = "<group>"; };
		049A3FAD1CC9AA9900F57DE7 /* STPAddressViewModel.m */ = {isa = PBXFileReference; fileEncoding = 4; lastKnownFileType = sourcecode.c.objc; path = STPAddressViewModel.m; sourceTree = "<group>"; };
		049A3FB01CC9FEFC00F57DE7 /* UIToolbar+Stripe_InputAccessory.h */ = {isa = PBXFileReference; fileEncoding = 4; lastKnownFileType = sourcecode.c.h; path = "UIToolbar+Stripe_InputAccessory.h"; sourceTree = "<group>"; };
		049A3FB11CC9FEFC00F57DE7 /* UIToolbar+Stripe_InputAccessory.m */ = {isa = PBXFileReference; fileEncoding = 4; lastKnownFileType = sourcecode.c.objc; path = "UIToolbar+Stripe_InputAccessory.m"; sourceTree = "<group>"; };
		049E84AB1A605D93000B66CD /* libStripe.a */ = {isa = PBXFileReference; explicitFileType = archive.ar; includeInIndex = 0; path = libStripe.a; sourceTree = BUILT_PRODUCTS_DIR; };
		04A488311CA34D3000506E53 /* STPEmailAddressValidator.h */ = {isa = PBXFileReference; fileEncoding = 4; lastKnownFileType = sourcecode.c.h; path = STPEmailAddressValidator.h; sourceTree = "<group>"; };
		04A488321CA34D3000506E53 /* STPEmailAddressValidator.m */ = {isa = PBXFileReference; fileEncoding = 4; lastKnownFileType = sourcecode.c.objc; path = STPEmailAddressValidator.m; sourceTree = "<group>"; };
		04A488351CA34DC600506E53 /* STPEmailAddressValidatorTest.m */ = {isa = PBXFileReference; fileEncoding = 4; lastKnownFileType = sourcecode.c.objc; path = STPEmailAddressValidatorTest.m; sourceTree = "<group>"; };
		04A4883B1CA3568800506E53 /* STPBlocks.h */ = {isa = PBXFileReference; fileEncoding = 4; lastKnownFileType = sourcecode.c.h; path = STPBlocks.h; sourceTree = "<group>"; };
		04A488401CA3580700506E53 /* UINavigationController+Stripe_Completion.h */ = {isa = PBXFileReference; fileEncoding = 4; lastKnownFileType = sourcecode.c.h; path = "UINavigationController+Stripe_Completion.h"; sourceTree = "<group>"; };
		04A488411CA3580700506E53 /* UINavigationController+Stripe_Completion.m */ = {isa = PBXFileReference; fileEncoding = 4; lastKnownFileType = sourcecode.c.objc; path = "UINavigationController+Stripe_Completion.m"; sourceTree = "<group>"; };
		04A4C3851C4F25F900B3B290 /* NSArray+Stripe_BoundSafe.h */ = {isa = PBXFileReference; fileEncoding = 4; lastKnownFileType = sourcecode.c.h; path = "NSArray+Stripe_BoundSafe.h"; sourceTree = "<group>"; };
		04A4C3861C4F25F900B3B290 /* NSArray+Stripe_BoundSafe.m */ = {isa = PBXFileReference; fileEncoding = 4; lastKnownFileType = sourcecode.c.objc; path = "NSArray+Stripe_BoundSafe.m"; sourceTree = "<group>"; };
		04A4C3871C4F25F900B3B290 /* UIViewController+Stripe_ParentViewController.h */ = {isa = PBXFileReference; fileEncoding = 4; lastKnownFileType = sourcecode.c.h; path = "UIViewController+Stripe_ParentViewController.h"; sourceTree = "<group>"; };
		04A4C3881C4F25F900B3B290 /* UIViewController+Stripe_ParentViewController.m */ = {isa = PBXFileReference; fileEncoding = 4; lastKnownFileType = sourcecode.c.objc; path = "UIViewController+Stripe_ParentViewController.m"; sourceTree = "<group>"; };
		04A4C3911C4F263300B3B290 /* STPNSArrayStripeBoundSafeTests.m */ = {isa = PBXFileReference; fileEncoding = 4; lastKnownFileType = sourcecode.c.objc; path = STPNSArrayStripeBoundSafeTests.m; sourceTree = "<group>"; };
		04A4C3931C4F276100B3B290 /* STPUIVCStripeParentViewControllerTests.m */ = {isa = PBXFileReference; fileEncoding = 4; lastKnownFileType = sourcecode.c.objc; path = STPUIVCStripeParentViewControllerTests.m; sourceTree = "<group>"; };
		04A4C3951C4F2C8600B3B290 /* NSString+Stripe_CardBrands.h */ = {isa = PBXFileReference; fileEncoding = 4; lastKnownFileType = sourcecode.c.h; path = "NSString+Stripe_CardBrands.h"; sourceTree = "<group>"; };
		04A4C3961C4F2C8600B3B290 /* NSString+Stripe_CardBrands.m */ = {isa = PBXFileReference; fileEncoding = 4; lastKnownFileType = sourcecode.c.objc; path = "NSString+Stripe_CardBrands.m"; sourceTree = "<group>"; };
		04A58A461BC603BB004E7BC2 /* FABKitProtocol.h */ = {isa = PBXFileReference; fileEncoding = 4; lastKnownFileType = sourcecode.c.h; path = FABKitProtocol.h; sourceTree = "<group>"; };
		04A58A471BC603BB004E7BC2 /* Fabric+FABKits.h */ = {isa = PBXFileReference; fileEncoding = 4; lastKnownFileType = sourcecode.c.h; path = "Fabric+FABKits.h"; sourceTree = "<group>"; };
		04A58A481BC603BB004E7BC2 /* Fabric.h */ = {isa = PBXFileReference; fileEncoding = 4; lastKnownFileType = sourcecode.c.h; path = Fabric.h; sourceTree = "<group>"; };
		04A850C91CB4BD7D00B3AD68 /* module_osx.modulemap */ = {isa = PBXFileReference; lastKnownFileType = "sourcecode.module-map"; path = module_osx.modulemap; sourceTree = "<group>"; };
		04A850E21CB71D9900B3AD68 /* MockSTPAPIClient.h */ = {isa = PBXFileReference; fileEncoding = 4; lastKnownFileType = sourcecode.c.h; path = MockSTPAPIClient.h; sourceTree = "<group>"; };
		04A850E31CB71D9900B3AD68 /* MockSTPAPIClient.m */ = {isa = PBXFileReference; fileEncoding = 4; lastKnownFileType = sourcecode.c.objc; path = MockSTPAPIClient.m; sourceTree = "<group>"; };
		04A850E41CB71D9900B3AD68 /* MockSTPCoordinatorDelegate.h */ = {isa = PBXFileReference; fileEncoding = 4; lastKnownFileType = sourcecode.c.h; path = MockSTPCoordinatorDelegate.h; sourceTree = "<group>"; };
		04A850E51CB71D9900B3AD68 /* MockSTPCoordinatorDelegate.m */ = {isa = PBXFileReference; fileEncoding = 4; lastKnownFileType = sourcecode.c.objc; path = MockSTPCoordinatorDelegate.m; sourceTree = "<group>"; };
		04A850E81CB71D9900B3AD68 /* MockSTPBackendAPIAdapter.h */ = {isa = PBXFileReference; fileEncoding = 4; lastKnownFileType = sourcecode.c.h; path = MockSTPBackendAPIAdapter.h; sourceTree = "<group>"; };
		04A850E91CB71D9900B3AD68 /* MockSTPBackendAPIAdapter.m */ = {isa = PBXFileReference; fileEncoding = 4; lastKnownFileType = sourcecode.c.objc; path = MockSTPBackendAPIAdapter.m; sourceTree = "<group>"; };
		04B33F301BC7417B00DD8120 /* Info.plist */ = {isa = PBXFileReference; fileEncoding = 4; lastKnownFileType = text.plist.xml; path = Info.plist; sourceTree = "<group>"; };
		04B94BC71A47B78A00092C46 /* AddressBook.framework */ = {isa = PBXFileReference; lastKnownFileType = wrapper.framework; name = AddressBook.framework; path = System/Library/Frameworks/AddressBook.framework; sourceTree = SDKROOT; };
		04CB86B81BA89CD400E4F61E /* PKPayment+StripeTest.m */ = {isa = PBXFileReference; fileEncoding = 4; lastKnownFileType = sourcecode.c.objc; path = "PKPayment+StripeTest.m"; sourceTree = "<group>"; };
		04CDB4421A5F2E1800B854EE /* Stripe.framework */ = {isa = PBXFileReference; explicitFileType = wrapper.framework; includeInIndex = 0; path = Stripe.framework; sourceTree = BUILT_PRODUCTS_DIR; };
		04CDB4A91A5F30A700B854EE /* Stripe.h */ = {isa = PBXFileReference; fileEncoding = 4; lastKnownFileType = sourcecode.c.h; name = Stripe.h; path = PublicHeaders/Stripe.h; sourceTree = "<group>"; };
		04CDB4AA1A5F30A700B854EE /* STPAPIClient+ApplePay.h */ = {isa = PBXFileReference; fileEncoding = 4; lastKnownFileType = sourcecode.c.h; name = "STPAPIClient+ApplePay.h"; path = "../PublicHeaders/ApplePay/STPAPIClient+ApplePay.h"; sourceTree = "<group>"; };
		04CDB4AB1A5F30A700B854EE /* STPAPIClient+ApplePay.m */ = {isa = PBXFileReference; fileEncoding = 4; lastKnownFileType = sourcecode.c.objc; path = "STPAPIClient+ApplePay.m"; sourceTree = "<group>"; };
		04CDB4AC1A5F30A700B854EE /* Stripe+ApplePay.h */ = {isa = PBXFileReference; fileEncoding = 4; lastKnownFileType = sourcecode.c.h; name = "Stripe+ApplePay.h"; path = "../PublicHeaders/ApplePay/Stripe+ApplePay.h"; sourceTree = "<group>"; };
		04CDB4AD1A5F30A700B854EE /* Stripe+ApplePay.m */ = {isa = PBXFileReference; fileEncoding = 4; lastKnownFileType = sourcecode.c.objc; path = "Stripe+ApplePay.m"; sourceTree = "<group>"; };
		04CDB4C21A5F30A700B854EE /* STPAPIClient.h */ = {isa = PBXFileReference; fileEncoding = 4; lastKnownFileType = sourcecode.c.h; lineEnding = 0; name = STPAPIClient.h; path = PublicHeaders/STPAPIClient.h; sourceTree = "<group>"; xcLanguageSpecificationIdentifier = xcode.lang.objcpp; };
		04CDB4C31A5F30A700B854EE /* STPAPIClient.m */ = {isa = PBXFileReference; fileEncoding = 4; lastKnownFileType = sourcecode.c.objc; path = STPAPIClient.m; sourceTree = "<group>"; };
		04CDB4C41A5F30A700B854EE /* STPFormEncoder.h */ = {isa = PBXFileReference; fileEncoding = 4; lastKnownFileType = sourcecode.c.h; path = STPFormEncoder.h; sourceTree = "<group>"; };
		04CDB4C51A5F30A700B854EE /* STPFormEncoder.m */ = {isa = PBXFileReference; fileEncoding = 4; lastKnownFileType = sourcecode.c.objc; path = STPFormEncoder.m; sourceTree = "<group>"; };
		04CDB4C81A5F30A700B854EE /* STPBankAccount.h */ = {isa = PBXFileReference; fileEncoding = 4; lastKnownFileType = sourcecode.c.h; name = STPBankAccount.h; path = PublicHeaders/STPBankAccount.h; sourceTree = "<group>"; };
		04CDB4C91A5F30A700B854EE /* STPBankAccount.m */ = {isa = PBXFileReference; fileEncoding = 4; lastKnownFileType = sourcecode.c.objc; path = STPBankAccount.m; sourceTree = "<group>"; };
		04CDB4CA1A5F30A700B854EE /* STPCard.h */ = {isa = PBXFileReference; fileEncoding = 4; lastKnownFileType = sourcecode.c.h; name = STPCard.h; path = PublicHeaders/STPCard.h; sourceTree = "<group>"; };
		04CDB4CB1A5F30A700B854EE /* STPCard.m */ = {isa = PBXFileReference; fileEncoding = 4; lastKnownFileType = sourcecode.c.objc; path = STPCard.m; sourceTree = "<group>"; };
		04CDB4CC1A5F30A700B854EE /* STPToken.h */ = {isa = PBXFileReference; fileEncoding = 4; lastKnownFileType = sourcecode.c.h; name = STPToken.h; path = PublicHeaders/STPToken.h; sourceTree = "<group>"; };
		04CDB4CD1A5F30A700B854EE /* STPToken.m */ = {isa = PBXFileReference; fileEncoding = 4; lastKnownFileType = sourcecode.c.objc; path = STPToken.m; sourceTree = "<group>"; };
		04CDB4CE1A5F30A700B854EE /* StripeError.h */ = {isa = PBXFileReference; fileEncoding = 4; lastKnownFileType = sourcecode.c.h; name = StripeError.h; path = PublicHeaders/StripeError.h; sourceTree = "<group>"; };
		04CDB4CF1A5F30A700B854EE /* StripeError.m */ = {isa = PBXFileReference; fileEncoding = 4; lastKnownFileType = sourcecode.c.objc; path = StripeError.m; sourceTree = "<group>"; };
		04CDB51E1A5F3A9300B854EE /* STPAPIClientTest.m */ = {isa = PBXFileReference; fileEncoding = 4; lastKnownFileType = sourcecode.c.objc; path = STPAPIClientTest.m; sourceTree = "<group>"; };
		04CDB51F1A5F3A9300B854EE /* STPFormEncoderTest.m */ = {isa = PBXFileReference; fileEncoding = 4; lastKnownFileType = sourcecode.c.objc; path = STPFormEncoderTest.m; sourceTree = "<group>"; };
		04CDB5211A5F3A9300B854EE /* STPApplePayTest.m */ = {isa = PBXFileReference; fileEncoding = 4; lastKnownFileType = sourcecode.c.objc; path = STPApplePayTest.m; sourceTree = "<group>"; };
		04CDB5221A5F3A9300B854EE /* STPBankAccountFunctionalTest.m */ = {isa = PBXFileReference; fileEncoding = 4; lastKnownFileType = sourcecode.c.objc; path = STPBankAccountFunctionalTest.m; sourceTree = "<group>"; };
		04CDB5231A5F3A9300B854EE /* STPBankAccountTest.m */ = {isa = PBXFileReference; fileEncoding = 4; lastKnownFileType = sourcecode.c.objc; path = STPBankAccountTest.m; sourceTree = "<group>"; };
		04CDB5241A5F3A9300B854EE /* STPCardFunctionalTest.m */ = {isa = PBXFileReference; fileEncoding = 4; lastKnownFileType = sourcecode.c.objc; path = STPCardFunctionalTest.m; sourceTree = "<group>"; };
		04CDB5251A5F3A9300B854EE /* STPCardTest.m */ = {isa = PBXFileReference; fileEncoding = 4; lastKnownFileType = sourcecode.c.objc; path = STPCardTest.m; sourceTree = "<group>"; };
		04CDB5261A5F3A9300B854EE /* STPCertTest.m */ = {isa = PBXFileReference; fileEncoding = 4; lastKnownFileType = sourcecode.c.objc; path = STPCertTest.m; sourceTree = "<group>"; };
		04CDB5271A5F3A9300B854EE /* STPTokenTest.m */ = {isa = PBXFileReference; fileEncoding = 4; lastKnownFileType = sourcecode.c.objc; path = STPTokenTest.m; sourceTree = "<group>"; };
		04CDE5B41BC1F1F100548833 /* STPCardParams.m */ = {isa = PBXFileReference; fileEncoding = 4; lastKnownFileType = sourcecode.c.objc; path = STPCardParams.m; sourceTree = "<group>"; };
		04CDE5BB1BC1F21500548833 /* STPCardParams.h */ = {isa = PBXFileReference; fileEncoding = 4; lastKnownFileType = sourcecode.c.h; name = STPCardParams.h; path = PublicHeaders/STPCardParams.h; sourceTree = "<group>"; };
		04CDE5C11BC20AF800548833 /* STPBankAccountParams.m */ = {isa = PBXFileReference; fileEncoding = 4; lastKnownFileType = sourcecode.c.objc; path = STPBankAccountParams.m; sourceTree = "<group>"; };
		04CDE5C81BC20B1D00548833 /* STPBankAccountParams.h */ = {isa = PBXFileReference; fileEncoding = 4; lastKnownFileType = sourcecode.c.h; name = STPBankAccountParams.h; path = PublicHeaders/STPBankAccountParams.h; sourceTree = "<group>"; };
		04D12C061A5F556D0010446E /* StripeOSX.framework */ = {isa = PBXFileReference; explicitFileType = wrapper.framework; includeInIndex = 0; path = StripeOSX.framework; sourceTree = BUILT_PRODUCTS_DIR; };
		04D12C101A5F556D0010446E /* StripeOSXTests.xctest */ = {isa = PBXFileReference; explicitFileType = wrapper.cfbundle; includeInIndex = 0; path = StripeOSXTests.xctest; sourceTree = BUILT_PRODUCTS_DIR; };
		04D5BF9019BF958F009521A5 /* PassKit.framework */ = {isa = PBXFileReference; lastKnownFileType = wrapper.framework; name = PassKit.framework; path = System/Library/Frameworks/PassKit.framework; sourceTree = SDKROOT; };
		04E32A9C1B7A9490009C9E35 /* STPPaymentCardTextField.h */ = {isa = PBXFileReference; fileEncoding = 4; lastKnownFileType = sourcecode.c.h; name = STPPaymentCardTextField.h; path = PublicHeaders/UI/STPPaymentCardTextField.h; sourceTree = "<group>"; };
		04EBC7511B7533C300A0E6AE /* STPCardValidationState.h */ = {isa = PBXFileReference; fileEncoding = 4; lastKnownFileType = sourcecode.c.h; name = STPCardValidationState.h; path = PublicHeaders/STPCardValidationState.h; sourceTree = "<group>"; };
		04EBC7521B7533C300A0E6AE /* STPCardValidator.h */ = {isa = PBXFileReference; fileEncoding = 4; lastKnownFileType = sourcecode.c.h; name = STPCardValidator.h; path = PublicHeaders/STPCardValidator.h; sourceTree = "<group>"; };
		04F213301BCEAB61001D6F22 /* STPFormEncodable.h */ = {isa = PBXFileReference; fileEncoding = 4; lastKnownFileType = sourcecode.c.h; name = STPFormEncodable.h; path = PublicHeaders/STPFormEncodable.h; sourceTree = "<group>"; };
		04F213341BCECB1C001D6F22 /* STPAPIResponseDecodable.h */ = {isa = PBXFileReference; fileEncoding = 4; lastKnownFileType = sourcecode.c.h; name = STPAPIResponseDecodable.h; path = PublicHeaders/STPAPIResponseDecodable.h; sourceTree = "<group>"; };
		04F39F0A1AEF2AFE005B926E /* Project-Debug.xcconfig */ = {isa = PBXFileReference; lastKnownFileType = text.xcconfig; path = "Project-Debug.xcconfig"; sourceTree = "<group>"; };
		04F39F0B1AEF2AFE005B926E /* Project-Release.xcconfig */ = {isa = PBXFileReference; lastKnownFileType = text.xcconfig; path = "Project-Release.xcconfig"; sourceTree = "<group>"; };
		04F39F0C1AEF2AFE005B926E /* Project-Shared.xcconfig */ = {isa = PBXFileReference; lastKnownFileType = text.xcconfig; path = "Project-Shared.xcconfig"; sourceTree = "<group>"; };
		04F39F0D1AEF2AFE005B926E /* StripeiOS Tests-Debug.xcconfig */ = {isa = PBXFileReference; lastKnownFileType = text.xcconfig; path = "StripeiOS Tests-Debug.xcconfig"; sourceTree = "<group>"; };
		04F39F0E1AEF2AFE005B926E /* StripeiOS Tests-Release.xcconfig */ = {isa = PBXFileReference; lastKnownFileType = text.xcconfig; path = "StripeiOS Tests-Release.xcconfig"; sourceTree = "<group>"; };
		04F39F0F1AEF2AFE005B926E /* StripeiOS Tests-Shared.xcconfig */ = {isa = PBXFileReference; lastKnownFileType = text.xcconfig; path = "StripeiOS Tests-Shared.xcconfig"; sourceTree = "<group>"; };
		04F39F101AEF2AFE005B926E /* StripeiOS-Debug.xcconfig */ = {isa = PBXFileReference; lastKnownFileType = text.xcconfig; path = "StripeiOS-Debug.xcconfig"; sourceTree = "<group>"; };
		04F39F111AEF2AFE005B926E /* StripeiOS-Release.xcconfig */ = {isa = PBXFileReference; lastKnownFileType = text.xcconfig; path = "StripeiOS-Release.xcconfig"; sourceTree = "<group>"; };
		04F39F121AEF2AFE005B926E /* StripeiOS-Shared.xcconfig */ = {isa = PBXFileReference; lastKnownFileType = text.xcconfig; path = "StripeiOS-Shared.xcconfig"; sourceTree = "<group>"; };
		04F39F151AEF2AFE005B926E /* StripeiOSStatic.xcconfig */ = {isa = PBXFileReference; lastKnownFileType = text.xcconfig; path = StripeiOSStatic.xcconfig; sourceTree = "<group>"; };
		04F39F181AEF2AFE005B926E /* StripeiOSStaticFramework.xcconfig */ = {isa = PBXFileReference; lastKnownFileType = text.xcconfig; path = StripeiOSStaticFramework.xcconfig; sourceTree = "<group>"; };
		04F39F1F1AEF2AFE005B926E /* StripeOSX-Debug.xcconfig */ = {isa = PBXFileReference; lastKnownFileType = text.xcconfig; path = "StripeOSX-Debug.xcconfig"; sourceTree = "<group>"; };
		04F39F201AEF2AFE005B926E /* StripeOSX-Release.xcconfig */ = {isa = PBXFileReference; lastKnownFileType = text.xcconfig; path = "StripeOSX-Release.xcconfig"; sourceTree = "<group>"; };
		04F39F211AEF2AFE005B926E /* StripeOSX-Shared.xcconfig */ = {isa = PBXFileReference; lastKnownFileType = text.xcconfig; path = "StripeOSX-Shared.xcconfig"; sourceTree = "<group>"; };
		04F39F221AEF2AFE005B926E /* StripeOSXTests-Debug.xcconfig */ = {isa = PBXFileReference; lastKnownFileType = text.xcconfig; path = "StripeOSXTests-Debug.xcconfig"; sourceTree = "<group>"; };
		04F39F231AEF2AFE005B926E /* StripeOSXTests-Release.xcconfig */ = {isa = PBXFileReference; lastKnownFileType = text.xcconfig; path = "StripeOSXTests-Release.xcconfig"; sourceTree = "<group>"; };
		04F39F241AEF2AFE005B926E /* StripeOSXTests-Shared.xcconfig */ = {isa = PBXFileReference; lastKnownFileType = text.xcconfig; path = "StripeOSXTests-Shared.xcconfig"; sourceTree = "<group>"; };
		04F3BB3B1BA89B1200DE235E /* PKPayment+Stripe.h */ = {isa = PBXFileReference; fileEncoding = 4; lastKnownFileType = sourcecode.c.h; path = "PKPayment+Stripe.h"; sourceTree = "<group>"; };
		04F3BB3C1BA89B1200DE235E /* PKPayment+Stripe.m */ = {isa = PBXFileReference; fileEncoding = 4; lastKnownFileType = sourcecode.c.objc; path = "PKPayment+Stripe.m"; sourceTree = "<group>"; };
		04F416241CA3639500486FB5 /* STPPaymentCardEntryViewController.h */ = {isa = PBXFileReference; fileEncoding = 4; lastKnownFileType = sourcecode.c.h; path = STPPaymentCardEntryViewController.h; sourceTree = "<group>"; };
		04F416251CA3639500486FB5 /* STPPaymentCardEntryViewController.m */ = {isa = PBXFileReference; fileEncoding = 4; lastKnownFileType = sourcecode.c.objc; path = STPPaymentCardEntryViewController.m; sourceTree = "<group>"; };
		04FCFA171BD59A8C00297732 /* STPCategoryLoader.h */ = {isa = PBXFileReference; fileEncoding = 4; lastKnownFileType = sourcecode.c.h; path = STPCategoryLoader.h; sourceTree = "<group>"; };
		04FCFA181BD59A8C00297732 /* STPCategoryLoader.m */ = {isa = PBXFileReference; fileEncoding = 4; lastKnownFileType = sourcecode.c.objc; path = STPCategoryLoader.m; sourceTree = "<group>"; };
		11C74B9B164043050071C2CA /* Foundation.framework */ = {isa = PBXFileReference; lastKnownFileType = wrapper.framework; name = Foundation.framework; path = System/Library/Frameworks/Foundation.framework; sourceTree = SDKROOT; };
		4A0D74F918F6106100966D7B /* Security.framework */ = {isa = PBXFileReference; lastKnownFileType = wrapper.framework; name = Security.framework; path = System/Library/Frameworks/Security.framework; sourceTree = SDKROOT; };
<<<<<<< HEAD
		C1080F471CBECF7B007B2D89 /* STPAddress.h */ = {isa = PBXFileReference; fileEncoding = 4; lastKnownFileType = sourcecode.c.h; path = STPAddress.h; sourceTree = "<group>"; };
		C1080F481CBECF7B007B2D89 /* STPAddress.m */ = {isa = PBXFileReference; fileEncoding = 4; lastKnownFileType = sourcecode.c.objc; path = STPAddress.m; sourceTree = "<group>"; };
		C1080F4B1CBED48A007B2D89 /* STPAddressTests.m */ = {isa = PBXFileReference; fileEncoding = 4; lastKnownFileType = sourcecode.c.objc; path = STPAddressTests.m; sourceTree = "<group>"; };
		C1080F4D1CBEDE7F007B2D89 /* STPShippingEntryViewController.h */ = {isa = PBXFileReference; fileEncoding = 4; lastKnownFileType = sourcecode.c.h; path = STPShippingEntryViewController.h; sourceTree = "<group>"; };
		C1080F4E1CBEDE7F007B2D89 /* STPShippingEntryViewController.m */ = {isa = PBXFileReference; fileEncoding = 4; lastKnownFileType = sourcecode.c.objc; path = STPShippingEntryViewController.m; sourceTree = "<group>"; };
		C11810851CC6AF4C0022FB55 /* STPPaymentMethod.h */ = {isa = PBXFileReference; fileEncoding = 4; lastKnownFileType = sourcecode.c.h; path = STPPaymentMethod.h; sourceTree = "<group>"; };
		C11810871CC6B00D0022FB55 /* STPApplePayPaymentMethod.h */ = {isa = PBXFileReference; fileEncoding = 4; lastKnownFileType = sourcecode.c.h; path = STPApplePayPaymentMethod.h; sourceTree = "<group>"; };
		C11810881CC6B00D0022FB55 /* STPApplePayPaymentMethod.m */ = {isa = PBXFileReference; fileEncoding = 4; lastKnownFileType = sourcecode.c.objc; path = STPApplePayPaymentMethod.m; sourceTree = "<group>"; };
		C118108B1CC6B07B0022FB55 /* STPCardPaymentMethod.h */ = {isa = PBXFileReference; fileEncoding = 4; lastKnownFileType = sourcecode.c.h; path = STPCardPaymentMethod.h; sourceTree = "<group>"; };
		C118108C1CC6B07B0022FB55 /* STPCardPaymentMethod.m */ = {isa = PBXFileReference; fileEncoding = 4; lastKnownFileType = sourcecode.c.objc; path = STPCardPaymentMethod.m; sourceTree = "<group>"; };
		C11810931CC6C4700022FB55 /* PKPaymentAuthorizationViewController+Stripe_Blocks.h */ = {isa = PBXFileReference; fileEncoding = 4; lastKnownFileType = sourcecode.c.h; path = "PKPaymentAuthorizationViewController+Stripe_Blocks.h"; sourceTree = "<group>"; };
		C11810941CC6C4700022FB55 /* PKPaymentAuthorizationViewController+Stripe_Blocks.m */ = {isa = PBXFileReference; fileEncoding = 4; lastKnownFileType = sourcecode.c.objc; path = "PKPaymentAuthorizationViewController+Stripe_Blocks.m"; sourceTree = "<group>"; };
		C11810981CC6D46D0022FB55 /* NSDecimalNumber+StripeTest.m */ = {isa = PBXFileReference; fileEncoding = 4; lastKnownFileType = sourcecode.c.objc; path = "NSDecimalNumber+StripeTest.m"; sourceTree = "<group>"; };
		C11810A61CC6E2160022FB55 /* STPBackendAPIAdapter.h */ = {isa = PBXFileReference; lastKnownFileType = sourcecode.c.h; path = STPBackendAPIAdapter.h; sourceTree = "<group>"; };
		C11810B01CC7D3EB0022FB55 /* UIFont+Stripe.h */ = {isa = PBXFileReference; fileEncoding = 4; lastKnownFileType = sourcecode.c.h; path = "UIFont+Stripe.h"; sourceTree = "<group>"; };
		C11810B11CC7D3EB0022FB55 /* UIFont+Stripe.m */ = {isa = PBXFileReference; fileEncoding = 4; lastKnownFileType = sourcecode.c.objc; path = "UIFont+Stripe.m"; sourceTree = "<group>"; };
		C11810B41CC7D6880022FB55 /* UIColor+Stripe.h */ = {isa = PBXFileReference; fileEncoding = 4; lastKnownFileType = sourcecode.c.h; path = "UIColor+Stripe.h"; sourceTree = "<group>"; };
		C11810B51CC7D6880022FB55 /* UIColor+Stripe.m */ = {isa = PBXFileReference; fileEncoding = 4; lastKnownFileType = sourcecode.c.objc; path = "UIColor+Stripe.m"; sourceTree = "<group>"; };
		C11810B81CC7DA290022FB55 /* stp_card_form_back.png */ = {isa = PBXFileReference; lastKnownFileType = image.png; path = stp_card_form_back.png; sourceTree = "<group>"; };
		C11810B91CC7DA290022FB55 /* stp_card_form_back@2x.png */ = {isa = PBXFileReference; lastKnownFileType = image.png; path = "stp_card_form_back@2x.png"; sourceTree = "<group>"; };
		C11810BA1CC7DA290022FB55 /* stp_card_form_back@3x.png */ = {isa = PBXFileReference; lastKnownFileType = image.png; path = "stp_card_form_back@3x.png"; sourceTree = "<group>"; };
		C11810BB1CC7DA290022FB55 /* stp_card_form_front.png */ = {isa = PBXFileReference; lastKnownFileType = image.png; path = stp_card_form_front.png; sourceTree = "<group>"; };
		C11810BC1CC7DA290022FB55 /* stp_card_form_front@2x.png */ = {isa = PBXFileReference; lastKnownFileType = image.png; path = "stp_card_form_front@2x.png"; sourceTree = "<group>"; };
		C11810BD1CC7DA290022FB55 /* stp_card_form_front@3x.png */ = {isa = PBXFileReference; lastKnownFileType = image.png; path = "stp_card_form_front@3x.png"; sourceTree = "<group>"; };
=======
		C124A16E1CCA968B007D42EE /* STPAnalyticsClient.h */ = {isa = PBXFileReference; fileEncoding = 4; lastKnownFileType = sourcecode.c.h; path = STPAnalyticsClient.h; sourceTree = "<group>"; };
		C124A16F1CCA968B007D42EE /* STPAnalyticsClient.m */ = {isa = PBXFileReference; fileEncoding = 4; lastKnownFileType = sourcecode.c.objc; path = STPAnalyticsClient.m; sourceTree = "<group>"; };
		C124A17A1CCAA0C2007D42EE /* NSMutableURLRequest+Stripe.h */ = {isa = PBXFileReference; fileEncoding = 4; lastKnownFileType = sourcecode.c.h; path = "NSMutableURLRequest+Stripe.h"; sourceTree = "<group>"; };
		C124A17B1CCAA0C2007D42EE /* NSMutableURLRequest+Stripe.m */ = {isa = PBXFileReference; fileEncoding = 4; lastKnownFileType = sourcecode.c.objc; path = "NSMutableURLRequest+Stripe.m"; sourceTree = "<group>"; };
		C124A1801CCAA1BF007D42EE /* NSMutableURLRequest+StripeTest.m */ = {isa = PBXFileReference; fileEncoding = 4; lastKnownFileType = sourcecode.c.objc; path = "NSMutableURLRequest+StripeTest.m"; sourceTree = "<group>"; };
		C124A1841CCAB750007D42EE /* STPAnalyticsClientTest.m */ = {isa = PBXFileReference; fileEncoding = 4; lastKnownFileType = sourcecode.c.objc; path = STPAnalyticsClientTest.m; sourceTree = "<group>"; };
>>>>>>> e667990e
		C16F66AA1CA21BAC006A21B5 /* STPFormTextFieldTest.m */ = {isa = PBXFileReference; fileEncoding = 4; lastKnownFileType = sourcecode.c.objc; path = STPFormTextFieldTest.m; sourceTree = "<group>"; };
		C1718D541C3B2E5B002A7CB3 /* UIImage+Stripe.h */ = {isa = PBXFileReference; fileEncoding = 4; lastKnownFileType = sourcecode.c.h; name = "UIImage+Stripe.h"; path = "PublicHeaders/UI/UIImage+Stripe.h"; sourceTree = "<group>"; };
		C1718D551C3B2E5B002A7CB3 /* UIImage+Stripe.m */ = {isa = PBXFileReference; fileEncoding = 4; lastKnownFileType = sourcecode.c.objc; name = "UIImage+Stripe.m"; path = "UI/UIImage+Stripe.m"; sourceTree = "<group>"; };
		C178CD441C45607D00851C69 /* UIImage+StripeTest.m */ = {isa = PBXFileReference; fileEncoding = 4; lastKnownFileType = sourcecode.c.objc; path = "UIImage+StripeTest.m"; sourceTree = "<group>"; };
		C17A030B1CBEE7A2006C819F /* STPAddressFieldTableViewCell.h */ = {isa = PBXFileReference; fileEncoding = 4; lastKnownFileType = sourcecode.c.h; path = STPAddressFieldTableViewCell.h; sourceTree = "<group>"; };
		C17A030C1CBEE7A2006C819F /* STPAddressFieldTableViewCell.m */ = {isa = PBXFileReference; fileEncoding = 4; lastKnownFileType = sourcecode.c.objc; path = STPAddressFieldTableViewCell.m; sourceTree = "<group>"; };
		C1EEDCC51CA2126000A54582 /* STPDelegateProxyTest.m */ = {isa = PBXFileReference; fileEncoding = 4; lastKnownFileType = sourcecode.c.objc; path = STPDelegateProxyTest.m; sourceTree = "<group>"; };
		C1EEDCC71CA2172700A54582 /* NSString+StripeTest.m */ = {isa = PBXFileReference; fileEncoding = 4; lastKnownFileType = sourcecode.c.objc; path = "NSString+StripeTest.m"; sourceTree = "<group>"; };
		C1EEDCC91CA2186300A54582 /* STPPhoneNumberValidatorTest.m */ = {isa = PBXFileReference; fileEncoding = 4; lastKnownFileType = sourcecode.c.objc; path = STPPhoneNumberValidatorTest.m; sourceTree = "<group>"; };
		C1FCBA501CBC23ED009727D3 /* STPSourceListCoordinatorTests.m */ = {isa = PBXFileReference; fileEncoding = 4; lastKnownFileType = sourcecode.c.objc; path = STPSourceListCoordinatorTests.m; sourceTree = "<group>"; };
		C1FCBA521CBC25D6009727D3 /* MockUINavigationController.h */ = {isa = PBXFileReference; fileEncoding = 4; lastKnownFileType = sourcecode.c.h; path = MockUINavigationController.h; sourceTree = "<group>"; };
		C1FCBA531CBC25D6009727D3 /* MockUINavigationController.m */ = {isa = PBXFileReference; fileEncoding = 4; lastKnownFileType = sourcecode.c.objc; path = MockUINavigationController.m; sourceTree = "<group>"; };
		C1FEE5941CBFF11400A7632B /* STPPostalCodeValidator.h */ = {isa = PBXFileReference; fileEncoding = 4; lastKnownFileType = sourcecode.c.h; path = STPPostalCodeValidator.h; sourceTree = "<group>"; };
		C1FEE5951CBFF11400A7632B /* STPPostalCodeValidator.m */ = {isa = PBXFileReference; fileEncoding = 4; lastKnownFileType = sourcecode.c.objc; path = STPPostalCodeValidator.m; sourceTree = "<group>"; };
		C1FEE5981CBFF24000A7632B /* STPPostalCodeValidatorTest.m */ = {isa = PBXFileReference; fileEncoding = 4; lastKnownFileType = sourcecode.c.objc; path = STPPostalCodeValidatorTest.m; sourceTree = "<group>"; };
		FAFC12C516E5767F0066297F /* UIKit.framework */ = {isa = PBXFileReference; lastKnownFileType = wrapper.framework; name = UIKit.framework; path = System/Library/Frameworks/UIKit.framework; sourceTree = SDKROOT; };
/* End PBXFileReference section */

/* Begin PBXFrameworksBuildPhase section */
		045E7C001A5F41DE004751EF /* Frameworks */ = {
			isa = PBXFrameworksBuildPhase;
			buildActionMask = 2147483647;
			files = (
				045E7C091A5F41DE004751EF /* Stripe.framework in Frameworks */,
			);
			runOnlyForDeploymentPostprocessing = 0;
		};
		049E84A81A605D93000B66CD /* Frameworks */ = {
			isa = PBXFrameworksBuildPhase;
			buildActionMask = 2147483647;
			files = (
				049E84D71A605E99000B66CD /* AddressBook.framework in Frameworks */,
				049E84D61A605E8F000B66CD /* PassKit.framework in Frameworks */,
				049E84D51A605E82000B66CD /* Security.framework in Frameworks */,
				049E84D41A605E7C000B66CD /* Foundation.framework in Frameworks */,
				049E84D31A605E6A000B66CD /* UIKit.framework in Frameworks */,
			);
			runOnlyForDeploymentPostprocessing = 0;
		};
		04CDB43E1A5F2E1800B854EE /* Frameworks */ = {
			isa = PBXFrameworksBuildPhase;
			buildActionMask = 2147483647;
			files = (
				04533E7D1A6877F400C7E52E /* PassKit.framework in Frameworks */,
			);
			runOnlyForDeploymentPostprocessing = 0;
		};
		04D12C021A5F556D0010446E /* Frameworks */ = {
			isa = PBXFrameworksBuildPhase;
			buildActionMask = 2147483647;
			files = (
			);
			runOnlyForDeploymentPostprocessing = 0;
		};
		04D12C0D1A5F556D0010446E /* Frameworks */ = {
			isa = PBXFrameworksBuildPhase;
			buildActionMask = 2147483647;
			files = (
				04D12C111A5F556D0010446E /* StripeOSX.framework in Frameworks */,
			);
			runOnlyForDeploymentPostprocessing = 0;
		};
/* End PBXFrameworksBuildPhase section */

/* Begin PBXGroup section */
		041906211CA341DF0024181D /* Ulysses */ = {
			isa = PBXGroup;
			children = (
				049A3F821CC60C2900F57DE7 /* Shipping */,
				049A3F871CC73C7100F57DE7 /* STPPaymentContext.h */,
				049A3F881CC73C7100F57DE7 /* STPPaymentContext.m */,
				040389DE1CA9B501002C9960 /* STPBaseCoordinator.h */,
				040389DF1CA9B501002C9960 /* STPBaseCoordinator.m */,
				040389D61CA9AABB002C9960 /* STPSourceListCoordinator.h */,
				040389D71CA9AABB002C9960 /* STPSourceListCoordinator.m */,
				04F416241CA3639500486FB5 /* STPPaymentCardEntryViewController.h */,
				04F416251CA3639500486FB5 /* STPPaymentCardEntryViewController.m */,
				0439B9851C454F97005A1ED5 /* STPPaymentMethodsViewController.h */,
				0439B9861C454F97005A1ED5 /* STPPaymentMethodsViewController.m */,
				C11810A61CC6E2160022FB55 /* STPBackendAPIAdapter.h */,
				0451CC481C49AF0D003B2CA6 /* STPSource.h */,
				0451CC421C49AE1C003B2CA6 /* STPPaymentResult.h */,
				0451CC431C49AE1C003B2CA6 /* STPPaymentResult.m */,
				C11810851CC6AF4C0022FB55 /* STPPaymentMethod.h */,
				C11810871CC6B00D0022FB55 /* STPApplePayPaymentMethod.h */,
				C11810881CC6B00D0022FB55 /* STPApplePayPaymentMethod.m */,
				C118108B1CC6B07B0022FB55 /* STPCardPaymentMethod.h */,
				C118108C1CC6B07B0022FB55 /* STPCardPaymentMethod.m */,
				C11810931CC6C4700022FB55 /* PKPaymentAuthorizationViewController+Stripe_Blocks.h */,
				C11810941CC6C4700022FB55 /* PKPaymentAuthorizationViewController+Stripe_Blocks.m */,
				049A3FB01CC9FEFC00F57DE7 /* UIToolbar+Stripe_InputAccessory.h */,
				049A3FB11CC9FEFC00F57DE7 /* UIToolbar+Stripe_InputAccessory.m */,
			);
			name = Ulysses;
			sourceTree = "<group>";
		};
		0438EF251B74162700D506CC /* UI */ = {
			isa = PBXGroup;
			children = (
				04E32A9C1B7A9490009C9E35 /* STPPaymentCardTextField.h */,
				0438EF291B7416BB00D506CC /* STPPaymentCardTextField.m */,
				0438EF261B7416BB00D506CC /* STPFormTextField.h */,
				0438EF271B7416BB00D506CC /* STPFormTextField.m */,
				0438EF2A1B7416BB00D506CC /* STPPaymentCardTextFieldViewModel.h */,
				0438EF2B1B7416BB00D506CC /* STPPaymentCardTextFieldViewModel.m */,
				C1718D541C3B2E5B002A7CB3 /* UIImage+Stripe.h */,
				C1718D551C3B2E5B002A7CB3 /* UIImage+Stripe.m */,
				C11810B01CC7D3EB0022FB55 /* UIFont+Stripe.h */,
				C11810B11CC7D3EB0022FB55 /* UIFont+Stripe.m */,
				C11810B41CC7D6880022FB55 /* UIColor+Stripe.h */,
				C11810B51CC7D6880022FB55 /* UIColor+Stripe.m */,
			);
			name = UI;
			sourceTree = "<group>";
		};
		0438EF871B741C2800D506CC /* Resources */ = {
			isa = PBXGroup;
			children = (
				0438EF881B741C2800D506CC /* Images */,
			);
			path = Resources;
			sourceTree = "<group>";
		};
		0438EF881B741C2800D506CC /* Images */ = {
			isa = PBXGroup;
			children = (
				C11810B81CC7DA290022FB55 /* stp_card_form_back.png */,
				C11810B91CC7DA290022FB55 /* stp_card_form_back@2x.png */,
				C11810BA1CC7DA290022FB55 /* stp_card_form_back@3x.png */,
				C11810BB1CC7DA290022FB55 /* stp_card_form_front.png */,
				C11810BC1CC7DA290022FB55 /* stp_card_form_front@2x.png */,
				C11810BD1CC7DA290022FB55 /* stp_card_form_front@3x.png */,
				049A3FA21CC8071100F57DE7 /* stp_card_applepay.png */,
				049A3FA31CC8071100F57DE7 /* stp_card_applepay@2x.png */,
				049A3FA41CC8071100F57DE7 /* stp_card_applepay@3x.png */,
				0438EF891B741C2800D506CC /* stp_card_amex.png */,
				0438EF8A1B741C2800D506CC /* stp_card_amex@2x.png */,
				0438EF8B1B741C2800D506CC /* stp_card_amex@3x.png */,
				0438EF8C1B741C2800D506CC /* stp_card_cvc.png */,
				0438EF8D1B741C2800D506CC /* stp_card_cvc@2x.png */,
				0438EF8E1B741C2800D506CC /* stp_card_cvc@3x.png */,
				0438EF8F1B741C2800D506CC /* stp_card_cvc_amex.png */,
				0438EF901B741C2800D506CC /* stp_card_cvc_amex@2x.png */,
				0438EF911B741C2800D506CC /* stp_card_cvc_amex@3x.png */,
				0438EF921B741C2800D506CC /* stp_card_diners.png */,
				0438EF931B741C2800D506CC /* stp_card_diners@2x.png */,
				0438EF941B741C2800D506CC /* stp_card_diners@3x.png */,
				0438EF951B741C2800D506CC /* stp_card_discover.png */,
				0438EF961B741C2800D506CC /* stp_card_discover@2x.png */,
				0438EF971B741C2800D506CC /* stp_card_discover@3x.png */,
				0438EF981B741C2800D506CC /* stp_card_jcb.png */,
				0438EF991B741C2800D506CC /* stp_card_jcb@2x.png */,
				0438EF9A1B741C2800D506CC /* stp_card_jcb@3x.png */,
				0438EF9B1B741C2800D506CC /* stp_card_mastercard.png */,
				0438EF9C1B741C2800D506CC /* stp_card_mastercard@2x.png */,
				0438EF9D1B741C2800D506CC /* stp_card_mastercard@3x.png */,
				0438EF9E1B741C2800D506CC /* stp_card_placeholder.png */,
				0438EF9F1B741C2800D506CC /* stp_card_placeholder@2x.png */,
				0438EFA01B741C2800D506CC /* stp_card_placeholder@3x.png */,
				042CA1B31B7BD84100AF0DA6 /* stp_card_placeholder_template.png */,
				042CA1B41B7BD84100AF0DA6 /* stp_card_placeholder_template@2x.png */,
				042CA1B51B7BD84100AF0DA6 /* stp_card_placeholder_template@3x.png */,
				0438EFA11B741C2800D506CC /* stp_card_visa.png */,
				0438EFA21B741C2800D506CC /* stp_card_visa@2x.png */,
				0438EFA31B741C2800D506CC /* stp_card_visa@3x.png */,
				049A3F9C1CC8006800F57DE7 /* stp_icon_add.png */,
				049A3F9D1CC8006800F57DE7 /* stp_icon_add@2x.png */,
				049A3F9E1CC8006800F57DE7 /* stp_icon_add@3x.png */,
			);
			path = Images;
			sourceTree = "<group>";
		};
		049A3F821CC60C2900F57DE7 /* Shipping */ = {
			isa = PBXGroup;
			children = (
				C1080F471CBECF7B007B2D89 /* STPAddress.h */,
				C1080F481CBECF7B007B2D89 /* STPAddress.m */,
				C1080F4D1CBEDE7F007B2D89 /* STPShippingEntryViewController.h */,
				C1080F4E1CBEDE7F007B2D89 /* STPShippingEntryViewController.m */,
				C17A030B1CBEE7A2006C819F /* STPAddressFieldTableViewCell.h */,
				C17A030C1CBEE7A2006C819F /* STPAddressFieldTableViewCell.m */,
				049A3FAC1CC9AA9900F57DE7 /* STPAddressViewModel.h */,
				049A3FAD1CC9AA9900F57DE7 /* STPAddressViewModel.m */,
			);
			name = Shipping;
			sourceTree = "<group>";
		};
		04A58A451BC603BB004E7BC2 /* Fabric */ = {
			isa = PBXGroup;
			children = (
				04A58A461BC603BB004E7BC2 /* FABKitProtocol.h */,
				04A58A471BC603BB004E7BC2 /* Fabric+FABKits.h */,
				04A58A481BC603BB004E7BC2 /* Fabric.h */,
			);
			name = Fabric;
			path = Stripe/Fabric;
			sourceTree = "<group>";
		};
		04B33F2F1BC7414C00DD8120 /* Supporting Files */ = {
			isa = PBXGroup;
			children = (
				04B33F301BC7417B00DD8120 /* Info.plist */,
			);
			name = "Supporting Files";
			sourceTree = "<group>";
		};
		04CDB4B01A5F30A700B854EE /* ApplePay */ = {
			isa = PBXGroup;
			children = (
				04CDB4AA1A5F30A700B854EE /* STPAPIClient+ApplePay.h */,
				04CDB4AB1A5F30A700B854EE /* STPAPIClient+ApplePay.m */,
				04CDB4AC1A5F30A700B854EE /* Stripe+ApplePay.h */,
				04CDB4AD1A5F30A700B854EE /* Stripe+ApplePay.m */,
				04F3BB3B1BA89B1200DE235E /* PKPayment+Stripe.h */,
				04F3BB3C1BA89B1200DE235E /* PKPayment+Stripe.m */,
			);
			path = ApplePay;
			sourceTree = "<group>";
		};
		04CDB4D21A5F30A700B854EE /* Stripe */ = {
			isa = PBXGroup;
			children = (
				04CDB4A91A5F30A700B854EE /* Stripe.h */,
				041906211CA341DF0024181D /* Ulysses */,
				04F39F091AEF2AFE005B926E /* BuildConfigurations */,
				0438EF871B741C2800D506CC /* Resources */,
				04CDB4B01A5F30A700B854EE /* ApplePay */,
				0438EF251B74162700D506CC /* UI */,
				04B33F2F1BC7414C00DD8120 /* Supporting Files */,
				04A4883B1CA3568800506E53 /* STPBlocks.h */,
				04CDB4C21A5F30A700B854EE /* STPAPIClient.h */,
				04CDB4C31A5F30A700B854EE /* STPAPIClient.m */,
				C124A16E1CCA968B007D42EE /* STPAnalyticsClient.h */,
				C124A16F1CCA968B007D42EE /* STPAnalyticsClient.m */,
				049952D11BCF13DD0088C703 /* STPAPIClient+Private.h */,
				049952CD1BCF13510088C703 /* STPAPIPostRequest.h */,
				049952CE1BCF13510088C703 /* STPAPIPostRequest.m */,
				04CDB4C41A5F30A700B854EE /* STPFormEncoder.h */,
				04CDB4C51A5F30A700B854EE /* STPFormEncoder.m */,
				04CDE5C81BC20B1D00548833 /* STPBankAccountParams.h */,
				04CDE5C11BC20AF800548833 /* STPBankAccountParams.m */,
				04CDB4C81A5F30A700B854EE /* STPBankAccount.h */,
				04CDB4C91A5F30A700B854EE /* STPBankAccount.m */,
				0438EF461B74183100D506CC /* STPCardBrand.h */,
				04A4C3951C4F2C8600B3B290 /* NSString+Stripe_CardBrands.h */,
				04A4C3961C4F2C8600B3B290 /* NSString+Stripe_CardBrands.m */,
				04F213301BCEAB61001D6F22 /* STPFormEncodable.h */,
				04F213341BCECB1C001D6F22 /* STPAPIResponseDecodable.h */,
				04CDE5BB1BC1F21500548833 /* STPCardParams.h */,
				04CDE5B41BC1F1F100548833 /* STPCardParams.m */,
				04CDB4CA1A5F30A700B854EE /* STPCard.h */,
				04CDB4CB1A5F30A700B854EE /* STPCard.m */,
				04EBC7511B7533C300A0E6AE /* STPCardValidationState.h */,
				04EBC7521B7533C300A0E6AE /* STPCardValidator.h */,
				0438EF3F1B74170D00D506CC /* STPCardValidator.m */,
				04CDB4CC1A5F30A700B854EE /* STPToken.h */,
				04695AD51C77F9EF00E08063 /* STPDelegateProxy.h */,
				04695AD61C77F9EF00E08063 /* STPDelegateProxy.m */,
				04695AD71C77F9EF00E08063 /* STPPhoneNumberValidator.h */,
				04695AD81C77F9EF00E08063 /* STPPhoneNumberValidator.m */,
				04A488311CA34D3000506E53 /* STPEmailAddressValidator.h */,
				04A488321CA34D3000506E53 /* STPEmailAddressValidator.m */,
				C1FEE5941CBFF11400A7632B /* STPPostalCodeValidator.h */,
				C1FEE5951CBFF11400A7632B /* STPPostalCodeValidator.m */,
				04CDB4CD1A5F30A700B854EE /* STPToken.m */,
				04CDB4CE1A5F30A700B854EE /* StripeError.h */,
				04CDB4CF1A5F30A700B854EE /* StripeError.m */,
				0433EB471BD06313003912B4 /* NSDictionary+Stripe.h */,
				0433EB481BD06313003912B4 /* NSDictionary+Stripe.m */,
				04FCFA171BD59A8C00297732 /* STPCategoryLoader.h */,
				04FCFA181BD59A8C00297732 /* STPCategoryLoader.m */,
				04695AD11C77F9DB00E08063 /* NSString+Stripe.h */,
				04695AD21C77F9DB00E08063 /* NSString+Stripe.m */,
<<<<<<< HEAD
				04A4C3851C4F25F900B3B290 /* NSArray+Stripe_BoundSafe.h */,
				04A4C3861C4F25F900B3B290 /* NSArray+Stripe_BoundSafe.m */,
				04A4C3871C4F25F900B3B290 /* UIViewController+Stripe_ParentViewController.h */,
				04A4C3881C4F25F900B3B290 /* UIViewController+Stripe_ParentViewController.m */,
				04A488401CA3580700506E53 /* UINavigationController+Stripe_Completion.h */,
				04A488411CA3580700506E53 /* UINavigationController+Stripe_Completion.m */,
				049A3F781CC18D5300F57DE7 /* UIView+Stripe_FirstResponder.h */,
				049A3F791CC18D5300F57DE7 /* UIView+Stripe_FirstResponder.m */,
				049A3F7C1CC1920A00F57DE7 /* UIViewController+Stripe_KeyboardAvoiding.h */,
				049A3F7D1CC1920A00F57DE7 /* UIViewController+Stripe_KeyboardAvoiding.m */,
				049A3F8F1CC740FF00F57DE7 /* NSDecimalNumber+Stripe_Currency.h */,
				049A3F901CC740FF00F57DE7 /* NSDecimalNumber+Stripe_Currency.m */,
				049A3F931CC75B2E00F57DE7 /* STPPromise.h */,
				049A3F941CC75B2E00F57DE7 /* STPPromise.m */,
				049A3F971CC76A2400F57DE7 /* NSBundle+Stripe_AppName.h */,
				049A3F981CC76A2400F57DE7 /* NSBundle+Stripe_AppName.m */,
				04A850C91CB4BD7D00B3AD68 /* module_osx.modulemap */,
=======
				C124A17A1CCAA0C2007D42EE /* NSMutableURLRequest+Stripe.h */,
				C124A17B1CCAA0C2007D42EE /* NSMutableURLRequest+Stripe.m */,
>>>>>>> e667990e
			);
			name = Stripe;
			path = Tests/../Stripe;
			sourceTree = "<group>";
		};
		04CDB5281A5F3A9300B854EE /* StripeTests */ = {
			isa = PBXGroup;
			children = (
				04CDB51E1A5F3A9300B854EE /* STPAPIClientTest.m */,
				C124A1841CCAB750007D42EE /* STPAnalyticsClientTest.m */,
				04CDB51F1A5F3A9300B854EE /* STPFormEncoderTest.m */,
				04CDB5211A5F3A9300B854EE /* STPApplePayTest.m */,
				04CDB5221A5F3A9300B854EE /* STPBankAccountFunctionalTest.m */,
				04CDB5231A5F3A9300B854EE /* STPBankAccountTest.m */,
				04CDB5241A5F3A9300B854EE /* STPCardFunctionalTest.m */,
				0438EF4A1B741B0100D506CC /* STPCardValidatorTest.m */,
				045A62AA1B8E7259000165CE /* STPPaymentCardTextFieldTest.m */,
				0438EF4B1B741B0100D506CC /* STPPaymentCardTextFieldViewModelTest.m */,
				C1EEDCC51CA2126000A54582 /* STPDelegateProxyTest.m */,
				04CDB5251A5F3A9300B854EE /* STPCardTest.m */,
				04CDB5261A5F3A9300B854EE /* STPCertTest.m */,
				04CDB5271A5F3A9300B854EE /* STPTokenTest.m */,
				04CB86B81BA89CD400E4F61E /* PKPayment+StripeTest.m */,
				C178CD441C45607D00851C69 /* UIImage+StripeTest.m */,
				C1EEDCC71CA2172700A54582 /* NSString+StripeTest.m */,
				C124A1801CCAA1BF007D42EE /* NSMutableURLRequest+StripeTest.m */,
				C1EEDCC91CA2186300A54582 /* STPPhoneNumberValidatorTest.m */,
				C16F66AA1CA21BAC006A21B5 /* STPFormTextFieldTest.m */,
				04A4C3911C4F263300B3B290 /* STPNSArrayStripeBoundSafeTests.m */,
				04A4C3931C4F276100B3B290 /* STPUIVCStripeParentViewControllerTests.m */,
				04A488351CA34DC600506E53 /* STPEmailAddressValidatorTest.m */,
				C1FEE5981CBFF24000A7632B /* STPPostalCodeValidatorTest.m */,
				04A850E21CB71D9900B3AD68 /* MockSTPAPIClient.h */,
				04A850E31CB71D9900B3AD68 /* MockSTPAPIClient.m */,
				04A850E41CB71D9900B3AD68 /* MockSTPCoordinatorDelegate.h */,
				04A850E51CB71D9900B3AD68 /* MockSTPCoordinatorDelegate.m */,
				04A850E81CB71D9900B3AD68 /* MockSTPBackendAPIAdapter.h */,
				04A850E91CB71D9900B3AD68 /* MockSTPBackendAPIAdapter.m */,
				C1FCBA521CBC25D6009727D3 /* MockUINavigationController.h */,
				C1FCBA531CBC25D6009727D3 /* MockUINavigationController.m */,
				C1FCBA501CBC23ED009727D3 /* STPSourceListCoordinatorTests.m */,
				C1080F4B1CBED48A007B2D89 /* STPAddressTests.m */,
				C11810981CC6D46D0022FB55 /* NSDecimalNumber+StripeTest.m */,
			);
			name = StripeTests;
			path = Tests/Tests;
			sourceTree = "<group>";
		};
		04F39F091AEF2AFE005B926E /* BuildConfigurations */ = {
			isa = PBXGroup;
			children = (
<<<<<<< HEAD
=======
				0401C6E61BA8E3C300CE8A6D /* module_osx.modulemap */,
>>>>>>> e667990e
				04F39F0C1AEF2AFE005B926E /* Project-Shared.xcconfig */,
				04F39F0A1AEF2AFE005B926E /* Project-Debug.xcconfig */,
				04F39F0B1AEF2AFE005B926E /* Project-Release.xcconfig */,
				04F39F0F1AEF2AFE005B926E /* StripeiOS Tests-Shared.xcconfig */,
				04F39F0D1AEF2AFE005B926E /* StripeiOS Tests-Debug.xcconfig */,
				04F39F0E1AEF2AFE005B926E /* StripeiOS Tests-Release.xcconfig */,
				04F39F121AEF2AFE005B926E /* StripeiOS-Shared.xcconfig */,
				04F39F101AEF2AFE005B926E /* StripeiOS-Debug.xcconfig */,
				04F39F111AEF2AFE005B926E /* StripeiOS-Release.xcconfig */,
				04F39F151AEF2AFE005B926E /* StripeiOSStatic.xcconfig */,
				04F39F181AEF2AFE005B926E /* StripeiOSStaticFramework.xcconfig */,
				04F39F211AEF2AFE005B926E /* StripeOSX-Shared.xcconfig */,
				04F39F1F1AEF2AFE005B926E /* StripeOSX-Debug.xcconfig */,
				04F39F201AEF2AFE005B926E /* StripeOSX-Release.xcconfig */,
				04F39F241AEF2AFE005B926E /* StripeOSXTests-Shared.xcconfig */,
				04F39F221AEF2AFE005B926E /* StripeOSXTests-Debug.xcconfig */,
				04F39F231AEF2AFE005B926E /* StripeOSXTests-Release.xcconfig */,
			);
			path = BuildConfigurations;
			sourceTree = "<group>";
		};
		11C74B8D164043050071C2CA = {
			isa = PBXGroup;
			children = (
				04CDB4D21A5F30A700B854EE /* Stripe */,
				04CDB5281A5F3A9300B854EE /* StripeTests */,
				11C74B9A164043050071C2CA /* Frameworks */,
				11C74B99164043050071C2CA /* Products */,
			);
			sourceTree = "<group>";
		};
		11C74B99164043050071C2CA /* Products */ = {
			isa = PBXGroup;
			children = (
				04CDB4421A5F2E1800B854EE /* Stripe.framework */,
				045E7C031A5F41DE004751EF /* StripeiOS Tests.xctest */,
				04D12C061A5F556D0010446E /* StripeOSX.framework */,
				04D12C101A5F556D0010446E /* StripeOSXTests.xctest */,
				049E84AB1A605D93000B66CD /* libStripe.a */,
			);
			name = Products;
			sourceTree = "<group>";
		};
		11C74B9A164043050071C2CA /* Frameworks */ = {
			isa = PBXGroup;
			children = (
				04A58A451BC603BB004E7BC2 /* Fabric */,
				04365D2C1A4CF86C00A3E1D4 /* CoreGraphics.framework */,
				04B94BC71A47B78A00092C46 /* AddressBook.framework */,
				04D5BF9019BF958F009521A5 /* PassKit.framework */,
				4A0D74F918F6106100966D7B /* Security.framework */,
				11C74B9B164043050071C2CA /* Foundation.framework */,
				FAFC12C516E5767F0066297F /* UIKit.framework */,
			);
			name = Frameworks;
			sourceTree = "<group>";
		};
/* End PBXGroup section */

/* Begin PBXHeadersBuildPhase section */
		04415C711A6605BD001225ED /* Headers */ = {
			isa = PBXHeadersBuildPhase;
			buildActionMask = 2147483647;
			files = (
				04EBC7541B7533C300A0E6AE /* STPCardValidationState.h in Headers */,
				C1FCBA601CBC261E009727D3 /* MockSTPBackendAPIAdapter.h in Headers */,
				04EBC7581B7533C300A0E6AE /* STPCardValidator.h in Headers */,
<<<<<<< HEAD
				C1FCBA5A1CBC2612009727D3 /* MockSTPAPIClient.h in Headers */,
				04415C721A6605D9001225ED /* Stripe.h in Headers */,
				04415C731A6605D9001225ED /* STPAPIClient+ApplePay.h in Headers */,
				04415C741A6605D9001225ED /* Stripe+ApplePay.h in Headers */,
				0438EF2D1B7416BB00D506CC /* STPFormTextField.h in Headers */,
=======
>>>>>>> e667990e
				04CDE5BF1BC1FD4500548833 /* STPCardParams.h in Headers */,
				04415C7F1A6605D9001225ED /* STPAPIClient.h in Headers */,
				04415C821A6605D9001225ED /* STPBankAccount.h in Headers */,
				04415C831A6605D9001225ED /* STPCard.h in Headers */,
				0438EF481B74183100D506CC /* STPCardBrand.h in Headers */,
				04415C841A6605D9001225ED /* STPToken.h in Headers */,
<<<<<<< HEAD
				C1FCBA541CBC25D6009727D3 /* MockUINavigationController.h in Headers */,
				C1FCBA5C1CBC2616009727D3 /* MockSTPCoordinatorDelegate.h in Headers */,
				04E32A9E1B7A9490009C9E35 /* STPPaymentCardTextField.h in Headers */,
=======
>>>>>>> e667990e
				04415C851A6605D9001225ED /* StripeError.h in Headers */,
				04CDE5CC1BC20B2600548833 /* STPBankAccountParams.h in Headers */,
			);
			runOnlyForDeploymentPostprocessing = 0;
		};
		049E84D81A605EAA000B66CD /* Headers */ = {
			isa = PBXHeadersBuildPhase;
			buildActionMask = 2147483647;
			files = (
				04EBC7561B7533C300A0E6AE /* STPCardValidationState.h in Headers */,
				04EBC75A1B7533C300A0E6AE /* STPCardValidator.h in Headers */,
<<<<<<< HEAD
				04A4C3981C4F2C8600B3B290 /* NSString+Stripe_CardBrands.h in Headers */,
				04A488431CA3580700506E53 /* UINavigationController+Stripe_Completion.h in Headers */,
				049A3FA81CC963EB00F57DE7 /* STPPaymentMethod.h in Headers */,
=======
				C124A1711CCA968B007D42EE /* STPAnalyticsClient.h in Headers */,
>>>>>>> e667990e
				049E84D91A605EF0000B66CD /* Stripe.h in Headers */,
				0439B9881C454F97005A1ED5 /* STPPaymentMethodsViewController.h in Headers */,
				049E84DA1A605EF0000B66CD /* STPAPIClient+ApplePay.h in Headers */,
				0433EB4B1BD06313003912B4 /* NSDictionary+Stripe.h in Headers */,
				049E84DB1A605EF0000B66CD /* Stripe+ApplePay.h in Headers */,
				0438EF2E1B7416BB00D506CC /* STPFormTextField.h in Headers */,
				04A4C38A1C4F25F900B3B290 /* NSArray+Stripe_BoundSafe.h in Headers */,
				049E84E61A605EF0000B66CD /* STPAPIClient.h in Headers */,
				049E84E91A605EF0000B66CD /* STPBankAccount.h in Headers */,
<<<<<<< HEAD
				C1717DB11CC00ED60009CF4A /* STPAddress.h in Headers */,
=======
				04633AFB1CD1299B009D4FB5 /* NSString+Stripe.h in Headers */,
>>>>>>> e667990e
				049E84EA1A605EF0000B66CD /* STPCard.h in Headers */,
				0451CC4B1C49AF0D003B2CA6 /* STPSource.h in Headers */,
				049E84EB1A605EF0000B66CD /* STPToken.h in Headers */,
				C124A17D1CCAA0C2007D42EE /* NSMutableURLRequest+Stripe.h in Headers */,
				04E32AA01B7A9490009C9E35 /* STPPaymentCardTextField.h in Headers */,
				0438EF491B74183100D506CC /* STPCardBrand.h in Headers */,
				049A3FA91CC96B3B00F57DE7 /* STPBackendAPIAdapter.h in Headers */,
				C19D20B01CAB450500B86C79 /* STPBaseCoordinator.h in Headers */,
				049952D61BCF14930088C703 /* STPAPIPostRequest.h in Headers */,
				0451CC451C49AE1C003B2CA6 /* STPPaymentResult.h in Headers */,
				C12655391CAA238E006F7265 /* STPPaymentCardEntryViewController.h in Headers */,
				04F213331BCEAB61001D6F22 /* STPFormEncodable.h in Headers */,
				049A3FAA1CC96B7C00F57DE7 /* STPApplePayPaymentMethod.h in Headers */,
				049E84EC1A605EF0000B66CD /* StripeError.h in Headers */,
				C1718D581C3B2E60002A7CB3 /* UIImage+Stripe.h in Headers */,
				04A4883E1CA3568800506E53 /* STPBlocks.h in Headers */,
				049A3F9B1CC7DBCC00F57DE7 /* STPPaymentContext.h in Headers */,
				04F3BB3E1BA89B1200DE235E /* PKPayment+Stripe.h in Headers */,
				04633AFD1CD129AF009D4FB5 /* STPPhoneNumberValidator.h in Headers */,
				04633AFE1CD129B4009D4FB5 /* STPDelegateProxy.h in Headers */,
				04FCFA191BD59A8C00297732 /* STPCategoryLoader.h in Headers */,
				049A3FB41CC9FF0500F57DE7 /* UIToolbar+Stripe_InputAccessory.h in Headers */,
				04CDE5CB1BC20B1D00548833 /* STPBankAccountParams.h in Headers */,
				049952D41BCF13DD0088C703 /* STPAPIClient+Private.h in Headers */,
				049A3FAB1CC96B8100F57DE7 /* STPCardPaymentMethod.h in Headers */,
				0438EF3A1B7416BB00D506CC /* STPPaymentCardTextFieldViewModel.h in Headers */,
				04CDE5BE1BC1F21500548833 /* STPCardParams.h in Headers */,
				04F213371BCECB1C001D6F22 /* STPAPIResponseDecodable.h in Headers */,
				049E84E71A605EF0000B66CD /* STPFormEncoder.h in Headers */,
				04A4C38E1C4F25F900B3B290 /* UIViewController+Stripe_ParentViewController.h in Headers */,
			);
			runOnlyForDeploymentPostprocessing = 0;
		};
		04CDB43F1A5F2E1800B854EE /* Headers */ = {
			isa = PBXHeadersBuildPhase;
			buildActionMask = 2147483647;
			files = (
				C11810A71CC6EE840022FB55 /* STPBackendAPIAdapter.h in Headers */,
				0439B9871C454F97005A1ED5 /* STPPaymentMethodsViewController.h in Headers */,
				04EBC7531B7533C300A0E6AE /* STPCardValidationState.h in Headers */,
				04EBC7571B7533C300A0E6AE /* STPCardValidator.h in Headers */,
				C11810861CC6AF4C0022FB55 /* STPPaymentMethod.h in Headers */,
				04A850EA1CB71D9900B3AD68 /* MockSTPAPIClient.h in Headers */,
				04695AD91C77F9EF00E08063 /* STPDelegateProxy.h in Headers */,
				040389D81CA9AABB002C9960 /* STPSourceListCoordinator.h in Headers */,
				0433EB491BD06313003912B4 /* NSDictionary+Stripe.h in Headers */,
<<<<<<< HEAD
				049A3F7A1CC18D5300F57DE7 /* UIView+Stripe_FirstResponder.h in Headers */,
=======
				C124A1701CCA968B007D42EE /* STPAnalyticsClient.h in Headers */,
>>>>>>> e667990e
				04CDB50E1A5F30A700B854EE /* STPCard.h in Headers */,
				C1080F491CBECF7B007B2D89 /* STPAddress.h in Headers */,
				0438EF2C1B7416BB00D506CC /* STPFormTextField.h in Headers */,
				C1FEE5961CBFF11400A7632B /* STPPostalCodeValidator.h in Headers */,
				04CDB50A1A5F30A700B854EE /* STPBankAccount.h in Headers */,
				C1080F4F1CBEDE7F007B2D89 /* STPShippingEntryViewController.h in Headers */,
				C17A030D1CBEE7A2006C819F /* STPAddressFieldTableViewCell.h in Headers */,
				04A4C3891C4F25F900B3B290 /* NSArray+Stripe_BoundSafe.h in Headers */,
				049952D21BCF13DD0088C703 /* STPAPIClient+Private.h in Headers */,
				049A3F911CC740FF00F57DE7 /* NSDecimalNumber+Stripe_Currency.h in Headers */,
				C1718D561C3B2E5B002A7CB3 /* UIImage+Stripe.h in Headers */,
				04CDB5121A5F30A700B854EE /* STPToken.h in Headers */,
				049952CF1BCF13510088C703 /* STPAPIPostRequest.h in Headers */,
				049A3FB21CC9FEFC00F57DE7 /* UIToolbar+Stripe_InputAccessory.h in Headers */,
				C118108D1CC6B07B0022FB55 /* STPCardPaymentMethod.h in Headers */,
				04A488331CA34D3000506E53 /* STPEmailAddressValidator.h in Headers */,
				04CDB4D81A5F30A700B854EE /* Stripe+ApplePay.h in Headers */,
				04A4C38D1C4F25F900B3B290 /* UIViewController+Stripe_ParentViewController.h in Headers */,
				0438EF471B74183100D506CC /* STPCardBrand.h in Headers */,
				C11810951CC6C4700022FB55 /* PKPaymentAuthorizationViewController+Stripe_Blocks.h in Headers */,
				04CDB5161A5F30A700B854EE /* StripeError.h in Headers */,
				C11810B61CC7D6880022FB55 /* UIColor+Stripe.h in Headers */,
				049A3F991CC76A2400F57DE7 /* NSBundle+Stripe_AppName.h in Headers */,
				04CDB4D41A5F30A700B854EE /* STPAPIClient+ApplePay.h in Headers */,
				04E32A9D1B7A9490009C9E35 /* STPPaymentCardTextField.h in Headers */,
				04F213311BCEAB61001D6F22 /* STPFormEncodable.h in Headers */,
				04CDB5021A5F30A700B854EE /* STPFormEncoder.h in Headers */,
				04F3BB3D1BA89B1200DE235E /* PKPayment+Stripe.h in Headers */,
				04695ADB1C77F9EF00E08063 /* STPPhoneNumberValidator.h in Headers */,
				C11810891CC6B00D0022FB55 /* STPApplePayPaymentMethod.h in Headers */,
				04CDE5C91BC20B1D00548833 /* STPBankAccountParams.h in Headers */,
				049A3F891CC73C7100F57DE7 /* STPPaymentContext.h in Headers */,
				04F416261CA3639500486FB5 /* STPPaymentCardEntryViewController.h in Headers */,
				049A3FAE1CC9AA9900F57DE7 /* STPAddressViewModel.h in Headers */,
				0451CC491C49AF0D003B2CA6 /* STPSource.h in Headers */,
				0438EF381B7416BB00D506CC /* STPPaymentCardTextFieldViewModel.h in Headers */,
				04CDE5BC1BC1F21500548833 /* STPCardParams.h in Headers */,
				04F213351BCECB1C001D6F22 /* STPAPIResponseDecodable.h in Headers */,
				04695AD31C77F9DB00E08063 /* NSString+Stripe.h in Headers */,
				04CDB4D31A5F30A700B854EE /* Stripe.h in Headers */,
				04A488421CA3580700506E53 /* UINavigationController+Stripe_Completion.h in Headers */,
				04A4883C1CA3568800506E53 /* STPBlocks.h in Headers */,
				C11810B21CC7D3EB0022FB55 /* UIFont+Stripe.h in Headers */,
				04A4C3971C4F2C8600B3B290 /* NSString+Stripe_CardBrands.h in Headers */,
				0451CC441C49AE1C003B2CA6 /* STPPaymentResult.h in Headers */,
				049A3F951CC75B2E00F57DE7 /* STPPromise.h in Headers */,
				049A3F7E1CC1920A00F57DE7 /* UIViewController+Stripe_KeyboardAvoiding.h in Headers */,
				040389E01CA9B501002C9960 /* STPBaseCoordinator.h in Headers */,
				04CDB4FE1A5F30A700B854EE /* STPAPIClient.h in Headers */,
				C124A17C1CCAA0C2007D42EE /* NSMutableURLRequest+Stripe.h in Headers */,
			);
			runOnlyForDeploymentPostprocessing = 0;
		};
		04D12C031A5F556D0010446E /* Headers */ = {
			isa = PBXHeadersBuildPhase;
			buildActionMask = 2147483647;
			files = (
				04EBC7591B7533C300A0E6AE /* STPCardValidator.h in Headers */,
				04EBC7551B7533C300A0E6AE /* STPCardValidationState.h in Headers */,
				04D12C2C1A5F55D10010446E /* Stripe.h in Headers */,
				04CDE5BD1BC1F21500548833 /* STPCardParams.h in Headers */,
				04CDE5CA1BC20B1D00548833 /* STPBankAccountParams.h in Headers */,
				04F213321BCEAB61001D6F22 /* STPFormEncodable.h in Headers */,
<<<<<<< HEAD
				04A4883D1CA3568800506E53 /* STPBlocks.h in Headers */,
=======
				C124A1831CCAB5B8007D42EE /* STPAnalyticsClient.h in Headers */,
>>>>>>> e667990e
				04D12C391A5F55D10010446E /* STPAPIClient.h in Headers */,
				C124A1891CCABA3A007D42EE /* NSMutableURLRequest+Stripe.h in Headers */,
				04D12C3C1A5F55D10010446E /* STPBankAccount.h in Headers */,
				049952D31BCF13DD0088C703 /* STPAPIClient+Private.h in Headers */,
				04D12C3D1A5F55D10010446E /* STPCard.h in Headers */,
				04D12C3E1A5F55D10010446E /* STPToken.h in Headers */,
				04633AFC1CD129A7009D4FB5 /* NSString+Stripe.h in Headers */,
				04D12C3F1A5F55D10010446E /* StripeError.h in Headers */,
				049952D51BCF14920088C703 /* STPAPIPostRequest.h in Headers */,
				0438EFDB1B7524AA00D506CC /* STPCardBrand.h in Headers */,
				0451CC4A1C49AF0D003B2CA6 /* STPSource.h in Headers */,
				0433EB4A1BD06313003912B4 /* NSDictionary+Stripe.h in Headers */,
				04F213361BCECB1C001D6F22 /* STPAPIResponseDecodable.h in Headers */,
				04D12C3A1A5F55D10010446E /* STPFormEncoder.h in Headers */,
			);
			runOnlyForDeploymentPostprocessing = 0;
		};
/* End PBXHeadersBuildPhase section */

/* Begin PBXNativeTarget section */
		045E7C021A5F41DE004751EF /* StripeiOS Tests */ = {
			isa = PBXNativeTarget;
			buildConfigurationList = 045E7C0C1A5F41DE004751EF /* Build configuration list for PBXNativeTarget "StripeiOS Tests" */;
			buildPhases = (
				045E7BFF1A5F41DE004751EF /* Sources */,
				045E7C001A5F41DE004751EF /* Frameworks */,
				045E7C011A5F41DE004751EF /* Resources */,
				04415C711A6605BD001225ED /* Headers */,
			);
			buildRules = (
			);
			dependencies = (
				045E7C0B1A5F41DE004751EF /* PBXTargetDependency */,
			);
			name = "StripeiOS Tests";
			productName = "StripeiOS Tests";
			productReference = 045E7C031A5F41DE004751EF /* StripeiOS Tests.xctest */;
			productType = "com.apple.product-type.bundle.unit-test";
		};
		049E84AA1A605D93000B66CD /* StripeiOSStatic */ = {
			isa = PBXNativeTarget;
			buildConfigurationList = 049E84BC1A605D93000B66CD /* Build configuration list for PBXNativeTarget "StripeiOSStatic" */;
			buildPhases = (
				049E84A71A605D93000B66CD /* Sources */,
				049E84A81A605D93000B66CD /* Frameworks */,
				049E84A91A605D93000B66CD /* Copy Files */,
				049E84D81A605EAA000B66CD /* Headers */,
				049E85211A607DA4000B66CD /* Build Framework */,
			);
			buildRules = (
			);
			dependencies = (
			);
			name = StripeiOSStatic;
			productName = StripeiOSStatic;
			productReference = 049E84AB1A605D93000B66CD /* libStripe.a */;
			productType = "com.apple.product-type.library.static";
		};
		04CDB4411A5F2E1800B854EE /* StripeiOS */ = {
			isa = PBXNativeTarget;
			buildConfigurationList = 04CDB4551A5F2E1800B854EE /* Build configuration list for PBXNativeTarget "StripeiOS" */;
			buildPhases = (
				04CDB43D1A5F2E1800B854EE /* Sources */,
				04CDB43E1A5F2E1800B854EE /* Frameworks */,
				04CDB43F1A5F2E1800B854EE /* Headers */,
				04CDB4401A5F2E1800B854EE /* Resources */,
			);
			buildRules = (
			);
			dependencies = (
			);
			name = StripeiOS;
			productName = "Stripe-iOS";
			productReference = 04CDB4421A5F2E1800B854EE /* Stripe.framework */;
			productType = "com.apple.product-type.framework";
		};
		04D12C051A5F556D0010446E /* StripeOSX */ = {
			isa = PBXNativeTarget;
			buildConfigurationList = 04D12C191A5F556D0010446E /* Build configuration list for PBXNativeTarget "StripeOSX" */;
			buildPhases = (
				04D12C011A5F556D0010446E /* Sources */,
				04D12C021A5F556D0010446E /* Frameworks */,
				04D12C031A5F556D0010446E /* Headers */,
				04D12C041A5F556D0010446E /* Resources */,
			);
			buildRules = (
			);
			dependencies = (
			);
			name = StripeOSX;
			productName = StripeOSX;
			productReference = 04D12C061A5F556D0010446E /* StripeOSX.framework */;
			productType = "com.apple.product-type.framework";
		};
		04D12C0F1A5F556D0010446E /* StripeOSXTests */ = {
			isa = PBXNativeTarget;
			buildConfigurationList = 04D12C1C1A5F556D0010446E /* Build configuration list for PBXNativeTarget "StripeOSXTests" */;
			buildPhases = (
				04D12C0C1A5F556D0010446E /* Sources */,
				04D12C0D1A5F556D0010446E /* Frameworks */,
				04D12C0E1A5F556D0010446E /* Resources */,
			);
			buildRules = (
			);
			dependencies = (
				04D12C131A5F556D0010446E /* PBXTargetDependency */,
			);
			name = StripeOSXTests;
			productName = StripeOSXTests;
			productReference = 04D12C101A5F556D0010446E /* StripeOSXTests.xctest */;
			productType = "com.apple.product-type.bundle.unit-test";
		};
/* End PBXNativeTarget section */

/* Begin PBXProject section */
		11C74B8F164043050071C2CA /* Project object */ = {
			isa = PBXProject;
			attributes = {
				CLASSPREFIX = STP;
				LastSwiftUpdateCheck = 0730;
				LastTestingUpgradeCheck = 0510;
				LastUpgradeCheck = 0710;
				ORGANIZATIONNAME = "Stripe, Inc";
				TargetAttributes = {
					045E7C021A5F41DE004751EF = {
						CreatedOnToolsVersion = 6.1.1;
					};
					049E84AA1A605D93000B66CD = {
						CreatedOnToolsVersion = 6.1.1;
					};
					049E85221A607FFD000B66CD = {
						CreatedOnToolsVersion = 6.1.1;
					};
					04CDB4411A5F2E1800B854EE = {
						CreatedOnToolsVersion = 6.1.1;
					};
					04D12C051A5F556D0010446E = {
						CreatedOnToolsVersion = 6.1.1;
					};
					04D12C0F1A5F556D0010446E = {
						CreatedOnToolsVersion = 6.1.1;
					};
				};
			};
			buildConfigurationList = 11C74B92164043050071C2CA /* Build configuration list for PBXProject "Stripe" */;
			compatibilityVersion = "Xcode 3.2";
			developmentRegion = English;
			hasScannedForEncodings = 0;
			knownRegions = (
				en,
			);
			mainGroup = 11C74B8D164043050071C2CA;
			productRefGroup = 11C74B99164043050071C2CA /* Products */;
			projectDirPath = "";
			projectRoot = "";
			targets = (
				04CDB4411A5F2E1800B854EE /* StripeiOS */,
				045E7C021A5F41DE004751EF /* StripeiOS Tests */,
				04D12C051A5F556D0010446E /* StripeOSX */,
				04D12C0F1A5F556D0010446E /* StripeOSXTests */,
				049E84AA1A605D93000B66CD /* StripeiOSStatic */,
				049E85221A607FFD000B66CD /* StripeiOSStaticFramework */,
			);
		};
/* End PBXProject section */

/* Begin PBXResourcesBuildPhase section */
		045E7C011A5F41DE004751EF /* Resources */ = {
			isa = PBXResourcesBuildPhase;
			buildActionMask = 2147483647;
			files = (
				045A62AE1B8E73AB000165CE /* stp_card_amex@3x.png in Resources */,
				045A62BD1B8E73AB000165CE /* stp_card_jcb@3x.png in Resources */,
				045A62C51B8E73AB000165CE /* stp_card_placeholder_template@2x.png in Resources */,
				045A62BB1B8E73AB000165CE /* stp_card_jcb.png in Resources */,
				045A62C41B8E73AB000165CE /* stp_card_placeholder_template.png in Resources */,
				045A62C31B8E73AB000165CE /* stp_card_placeholder@3x.png in Resources */,
				045A62C71B8E73AB000165CE /* stp_card_visa.png in Resources */,
				045A62B21B8E73AB000165CE /* stp_card_cvc_amex.png in Resources */,
				045A62B31B8E73AB000165CE /* stp_card_cvc_amex@2x.png in Resources */,
				045A62BC1B8E73AB000165CE /* stp_card_jcb@2x.png in Resources */,
				045A62AC1B8E73AB000165CE /* stp_card_amex.png in Resources */,
				045A62B71B8E73AB000165CE /* stp_card_diners@3x.png in Resources */,
				045A62C21B8E73AB000165CE /* stp_card_placeholder@2x.png in Resources */,
				045A62B51B8E73AB000165CE /* stp_card_diners.png in Resources */,
				045A62C81B8E73AB000165CE /* stp_card_visa@2x.png in Resources */,
				045A62C61B8E73AB000165CE /* stp_card_placeholder_template@3x.png in Resources */,
				045A62B11B8E73AB000165CE /* stp_card_cvc@3x.png in Resources */,
				045A62B91B8E73AB000165CE /* stp_card_discover@2x.png in Resources */,
				045A62BA1B8E73AB000165CE /* stp_card_discover@3x.png in Resources */,
				045A62B41B8E73AB000165CE /* stp_card_cvc_amex@3x.png in Resources */,
				045A62B61B8E73AB000165CE /* stp_card_diners@2x.png in Resources */,
				045A62AF1B8E73AB000165CE /* stp_card_cvc.png in Resources */,
				045A62B01B8E73AB000165CE /* stp_card_cvc@2x.png in Resources */,
				045A62C01B8E73AB000165CE /* stp_card_mastercard@3x.png in Resources */,
				045A62C11B8E73AB000165CE /* stp_card_placeholder.png in Resources */,
				045A62BF1B8E73AB000165CE /* stp_card_mastercard@2x.png in Resources */,
				045A62BE1B8E73AB000165CE /* stp_card_mastercard.png in Resources */,
				045A62B81B8E73AB000165CE /* stp_card_discover.png in Resources */,
				045A62C91B8E73AB000165CE /* stp_card_visa@3x.png in Resources */,
				045A62AD1B8E73AB000165CE /* stp_card_amex@2x.png in Resources */,
			);
			runOnlyForDeploymentPostprocessing = 0;
		};
		04CDB4401A5F2E1800B854EE /* Resources */ = {
			isa = PBXResourcesBuildPhase;
			buildActionMask = 2147483647;
			files = (
				0438EFA81B741C2800D506CC /* stp_card_amex@3x.png in Resources */,
				0438EFC61B741C2800D506CC /* stp_card_jcb@3x.png in Resources */,
				0438EFC21B741C2800D506CC /* stp_card_jcb.png in Resources */,
				042CA1B61B7BD84100AF0DA6 /* stp_card_placeholder_template.png in Resources */,
				0438EFD61B741C2800D506CC /* stp_card_visa@2x.png in Resources */,
				0438EFD21B741C2800D506CC /* stp_card_placeholder@3x.png in Resources */,
				C11810C21CC7DA290022FB55 /* stp_card_form_front@2x.png in Resources */,
				C11810C01CC7DA290022FB55 /* stp_card_form_back@3x.png in Resources */,
				0438EFB01B741C2800D506CC /* stp_card_cvc_amex.png in Resources */,
				042CA1B71B7BD84100AF0DA6 /* stp_card_placeholder_template@2x.png in Resources */,
				049A3FA11CC8006800F57DE7 /* stp_icon_add@3x.png in Resources */,
				049A3FA51CC8071100F57DE7 /* stp_card_applepay.png in Resources */,
				0438EFB21B741C2800D506CC /* stp_card_cvc_amex@2x.png in Resources */,
				C11810BF1CC7DA290022FB55 /* stp_card_form_back@2x.png in Resources */,
				0438EFD81B741C2800D506CC /* stp_card_visa@3x.png in Resources */,
				0438EFC41B741C2800D506CC /* stp_card_jcb@2x.png in Resources */,
				0438EFA41B741C2800D506CC /* stp_card_amex.png in Resources */,
				0438EFBA1B741C2800D506CC /* stp_card_diners@3x.png in Resources */,
				0438EFD01B741C2800D506CC /* stp_card_placeholder@2x.png in Resources */,
				049A3FA61CC8071100F57DE7 /* stp_card_applepay@2x.png in Resources */,
				0438EFB61B741C2800D506CC /* stp_card_diners.png in Resources */,
				049A3FA71CC8071100F57DE7 /* stp_card_applepay@3x.png in Resources */,
				0438EFAE1B741C2800D506CC /* stp_card_cvc@3x.png in Resources */,
				0438EFBE1B741C2800D506CC /* stp_card_discover@2x.png in Resources */,
				0438EFC01B741C2800D506CC /* stp_card_discover@3x.png in Resources */,
				0438EFB41B741C2800D506CC /* stp_card_cvc_amex@3x.png in Resources */,
				0438EFB81B741C2800D506CC /* stp_card_diners@2x.png in Resources */,
				C11810C31CC7DA290022FB55 /* stp_card_form_front@3x.png in Resources */,
				0438EFAA1B741C2800D506CC /* stp_card_cvc.png in Resources */,
				C11810C11CC7DA290022FB55 /* stp_card_form_front.png in Resources */,
				0438EFAC1B741C2800D506CC /* stp_card_cvc@2x.png in Resources */,
				0438EFCC1B741C2800D506CC /* stp_card_mastercard@3x.png in Resources */,
				0438EFCE1B741C2800D506CC /* stp_card_placeholder.png in Resources */,
				0438EFCA1B741C2800D506CC /* stp_card_mastercard@2x.png in Resources */,
				049A3F9F1CC8006800F57DE7 /* stp_icon_add.png in Resources */,
				049A3FA01CC8006800F57DE7 /* stp_icon_add@2x.png in Resources */,
				042CA1B81B7BD84100AF0DA6 /* stp_card_placeholder_template@3x.png in Resources */,
				0438EFC81B741C2800D506CC /* stp_card_mastercard.png in Resources */,
				0438EFBC1B741C2800D506CC /* stp_card_discover.png in Resources */,
				0438EFA61B741C2800D506CC /* stp_card_amex@2x.png in Resources */,
				0438EFD41B741C2800D506CC /* stp_card_visa.png in Resources */,
				C11810BE1CC7DA290022FB55 /* stp_card_form_back.png in Resources */,
			);
			runOnlyForDeploymentPostprocessing = 0;
		};
		04D12C041A5F556D0010446E /* Resources */ = {
			isa = PBXResourcesBuildPhase;
			buildActionMask = 2147483647;
			files = (
				0438EFA91B741C2800D506CC /* stp_card_amex@3x.png in Resources */,
				0438EFC71B741C2800D506CC /* stp_card_jcb@3x.png in Resources */,
				0438EFC31B741C2800D506CC /* stp_card_jcb.png in Resources */,
				0438EFD71B741C2800D506CC /* stp_card_visa@2x.png in Resources */,
				0438EFD31B741C2800D506CC /* stp_card_placeholder@3x.png in Resources */,
				0438EFB11B741C2800D506CC /* stp_card_cvc_amex.png in Resources */,
				0438EFB31B741C2800D506CC /* stp_card_cvc_amex@2x.png in Resources */,
				0438EFD91B741C2800D506CC /* stp_card_visa@3x.png in Resources */,
				0438EFC51B741C2800D506CC /* stp_card_jcb@2x.png in Resources */,
				0438EFA51B741C2800D506CC /* stp_card_amex.png in Resources */,
				0438EFBB1B741C2800D506CC /* stp_card_diners@3x.png in Resources */,
				0438EFD11B741C2800D506CC /* stp_card_placeholder@2x.png in Resources */,
				0438EFB71B741C2800D506CC /* stp_card_diners.png in Resources */,
				0438EFAF1B741C2800D506CC /* stp_card_cvc@3x.png in Resources */,
				0438EFBF1B741C2800D506CC /* stp_card_discover@2x.png in Resources */,
				0438EFC11B741C2800D506CC /* stp_card_discover@3x.png in Resources */,
				0438EFB51B741C2800D506CC /* stp_card_cvc_amex@3x.png in Resources */,
				0438EFB91B741C2800D506CC /* stp_card_diners@2x.png in Resources */,
				0438EFAB1B741C2800D506CC /* stp_card_cvc.png in Resources */,
				0438EFAD1B741C2800D506CC /* stp_card_cvc@2x.png in Resources */,
				0438EFCD1B741C2800D506CC /* stp_card_mastercard@3x.png in Resources */,
				0438EFCF1B741C2800D506CC /* stp_card_placeholder.png in Resources */,
				0438EFCB1B741C2800D506CC /* stp_card_mastercard@2x.png in Resources */,
				0438EFC91B741C2800D506CC /* stp_card_mastercard.png in Resources */,
				0438EFBD1B741C2800D506CC /* stp_card_discover.png in Resources */,
				0438EFA71B741C2800D506CC /* stp_card_amex@2x.png in Resources */,
				0438EFD51B741C2800D506CC /* stp_card_visa.png in Resources */,
			);
			runOnlyForDeploymentPostprocessing = 0;
		};
		04D12C0E1A5F556D0010446E /* Resources */ = {
			isa = PBXResourcesBuildPhase;
			buildActionMask = 2147483647;
			files = (
			);
			runOnlyForDeploymentPostprocessing = 0;
		};
/* End PBXResourcesBuildPhase section */

/* Begin PBXShellScriptBuildPhase section */
		049E85211A607DA4000B66CD /* Build Framework */ = {
			isa = PBXShellScriptBuildPhase;
			buildActionMask = 2147483647;
			files = (
			);
			inputPaths = (
			);
			name = "Build Framework";
			outputPaths = (
			);
			runOnlyForDeploymentPostprocessing = 0;
			shellPath = /bin/sh;
			shellScript = "set -e\n\nexport FRAMEWORK_DIR=\"${BUILT_PRODUCTS_DIR}/${PRODUCT_NAME}.framework\"\n\n# Create the path to the real Headers directory\nmkdir -p \"${FRAMEWORK_DIR}/Versions/A/Headers\"\nmkdir -p \"${FRAMEWORK_DIR}/Versions/A/Modules\"\n\n# Create the required symlinks\nln -sfh A \"${FRAMEWORK_DIR}/Versions/Current\"\nln -sfh Versions/Current/Headers \"${FRAMEWORK_DIR}/Headers\"\nln -sfh Versions/Current/Modules \"${FRAMEWORK_DIR}/Modules\"\nln -sfh \"Versions/Current/${PRODUCT_NAME}\" \\\n\"${FRAMEWORK_DIR}/${PRODUCT_NAME}\"\n\n# Copy the public headers into the framework\n/bin/cp -a \"${TARGET_BUILD_DIR}/${PUBLIC_HEADERS_FOLDER_PATH}/\" \\\n\"${FRAMEWORK_DIR}/Versions/A/Headers\"\n\necho \"framework module Stripe {\" \\\n\"umbrella header \\\"Stripe.h\\\"\" \\\n\"export *\" \\\n\"module * { export * }\" \\\n\"}\" > \"${FRAMEWORK_DIR}/Versions/A/Modules/module.modulemap\"\n";
		};
		049E85281A608030000B66CD /* MultiPlatform Build */ = {
			isa = PBXShellScriptBuildPhase;
			buildActionMask = 2147483647;
			files = (
			);
			inputPaths = (
			);
			name = "MultiPlatform Build";
			outputPaths = (
			);
			runOnlyForDeploymentPostprocessing = 0;
			shellPath = /bin/sh;
			shellScript = "set -e\n\n# If we're already inside this script then die\nif [ -n \"$RW_MULTIPLATFORM_BUILD_IN_PROGRESS\" ]; then\nexit 0\nfi\nexport RW_MULTIPLATFORM_BUILD_IN_PROGRESS=1\n\nRW_FRAMEWORK_NAME=\"Stripe\"\nRW_INPUT_STATIC_LIB=\"libStripe.a\"\nRW_FRAMEWORK_LOCATION=\"${BUILT_PRODUCTS_DIR}/${RW_FRAMEWORK_NAME}.framework\"\n\nfunction build_static_library {\n    # Will rebuild the static library as specified\n    #     build_static_library sdk\n    xcrun xcodebuild -project \"${PROJECT_FILE_PATH}\" \\\n    -target \"${TARGET_NAME}\" \\\n    -configuration \"${CONFIGURATION}\" \\\n    -sdk \"${1}\" \\\n    ONLY_ACTIVE_ARCH=NO \\\n    BUILD_DIR=\"${BUILD_DIR}\" \\\n    OBJROOT=\"${OBJROOT}\" \\\n    BUILD_ROOT=\"${BUILD_ROOT}\" \\\n    SYMROOT=\"${SYMROOT}\" $ACTION\n}\n\nfunction make_fat_library {\n    # Will smash 2 static libs together\n    #     make_fat_library in1 in2 out\n    xcrun lipo -create \"${1}\" \"${2}\" -output \"${3}\"\n}\n\n# 1 - Extract the platform (iphoneos/iphonesimulator) from the SDK name\nif [[ \"$SDK_NAME\" =~ ([A-Za-z]+) ]]; then\nRW_SDK_PLATFORM=${BASH_REMATCH[1]}\nelse\necho \"Could not find platform name from SDK_NAME: $SDK_NAME\"\nexit 1\nfi\n\n# 2 - Extract the version from the SDK\nif [[ \"$SDK_NAME\" =~ ([0-9]+.*$) ]]; then\nRW_SDK_VERSION=${BASH_REMATCH[1]}\nelse\necho \"Could not find sdk version from SDK_NAME: $SDK_NAME\"\nexit 1\nfi\n\n# 3 - Determine the other platform\nif [ \"$RW_SDK_PLATFORM\" == \"iphoneos\" ]; then\nRW_OTHER_PLATFORM=iphonesimulator\nelse\nRW_OTHER_PLATFORM=iphoneos\nfi\n\n# 4 - Find the build directory\nif [[ \"$BUILT_PRODUCTS_DIR\" =~ (.*)$RW_SDK_PLATFORM$ ]]; then\nRW_OTHER_BUILT_PRODUCTS_DIR=\"${BASH_REMATCH[1]}${RW_OTHER_PLATFORM}\"\nelse\necho \"Could not find other platform build directory.\"\nexit 1\nfi\n\n# Build the other platform.\nbuild_static_library \"${RW_OTHER_PLATFORM}${RW_SDK_VERSION}\"\n\n# If we're currently building for iphonesimulator, then need to rebuild\n#   to ensure that we get both i386 and x86_64\nif [ \"$RW_SDK_PLATFORM\" == \"iphonesimulator\" ]; then\nbuild_static_library \"${SDK_NAME}\"\nfi\n\n# Join the 2 static libs into 1 and push into the .framework\nmake_fat_library \"${BUILT_PRODUCTS_DIR}/${RW_INPUT_STATIC_LIB}\" \\\n\"${RW_OTHER_BUILT_PRODUCTS_DIR}/${RW_INPUT_STATIC_LIB}\" \\\n\"${RW_FRAMEWORK_LOCATION}/Versions/A/${RW_FRAMEWORK_NAME}\"\n\n/usr/bin/strip -Sx \"${RW_FRAMEWORK_LOCATION}/Versions/A/${RW_FRAMEWORK_NAME}\"\n\n# Ensure that the framework is present in both platform's build directories\ncp -a \"${RW_FRAMEWORK_LOCATION}/Versions/A/${RW_FRAMEWORK_NAME}\" \\\n\"${RW_OTHER_BUILT_PRODUCTS_DIR}/${RW_FRAMEWORK_NAME}.framework/Versions/A/${RW_FRAMEWORK_NAME}\"";
		};
/* End PBXShellScriptBuildPhase section */

/* Begin PBXSourcesBuildPhase section */
		045E7BFF1A5F41DE004751EF /* Sources */ = {
			isa = PBXSourcesBuildPhase;
			buildActionMask = 2147483647;
			files = (
<<<<<<< HEAD
				04415C561A6605B5001225ED /* STPAPIClient+ApplePay.m in Sources */,
				C1FCBA5D1CBC2616009727D3 /* MockSTPCoordinatorDelegate.m in Sources */,
				04415C571A6605B5001225ED /* Stripe+ApplePay.m in Sources */,
				04A4C3941C4F276100B3B290 /* STPUIVCStripeParentViewControllerTests.m in Sources */,
				0438EF3C1B7416BB00D506CC /* STPPaymentCardTextFieldViewModel.m in Sources */,
				04A488361CA34DC600506E53 /* STPEmailAddressValidatorTest.m in Sources */,
=======
>>>>>>> e667990e
				0438EF441B74170D00D506CC /* STPCardValidator.m in Sources */,
				C1EEDCCA1CA2186300A54582 /* STPPhoneNumberValidatorTest.m in Sources */,
				C1FCBA551CBC25D6009727D3 /* MockUINavigationController.m in Sources */,
				04CB86BA1BA89CE100E4F61E /* PKPayment+StripeTest.m in Sources */,
<<<<<<< HEAD
				C1FCBA5B1CBC2612009727D3 /* MockSTPAPIClient.m in Sources */,
				0438EF301B7416BB00D506CC /* STPFormTextField.m in Sources */,
=======
				C124A1851CCAB750007D42EE /* STPAnalyticsClientTest.m in Sources */,
>>>>>>> e667990e
				C16F66AB1CA21BAC006A21B5 /* STPFormTextFieldTest.m in Sources */,
				C178CD451C45607D00851C69 /* UIImage+StripeTest.m in Sources */,
				C1FCBA611CBC261E009727D3 /* MockSTPBackendAPIAdapter.m in Sources */,
				0438EF4C1B741B0100D506CC /* STPCardValidatorTest.m in Sources */,
				04A4C3921C4F263300B3B290 /* STPNSArrayStripeBoundSafeTests.m in Sources */,
				04415C611A6605B5001225ED /* STPFormEncoder.m in Sources */,
				045A62AB1B8E7259000165CE /* STPPaymentCardTextFieldTest.m in Sources */,
				04415C631A6605B5001225ED /* STPBankAccount.m in Sources */,
				0438EF4D1B741B0100D506CC /* STPPaymentCardTextFieldViewModelTest.m in Sources */,
				C124A1811CCAA1BF007D42EE /* NSMutableURLRequest+StripeTest.m in Sources */,
				04415C641A6605B5001225ED /* STPCard.m in Sources */,
				C1EEDCC61CA2126000A54582 /* STPDelegateProxyTest.m in Sources */,
				04415C651A6605B5001225ED /* STPToken.m in Sources */,
				04415C661A6605B5001225ED /* StripeError.m in Sources */,
				C1FEE5991CBFF24000A7632B /* STPPostalCodeValidatorTest.m in Sources */,
				04415C671A6605B5001225ED /* STPAPIClientTest.m in Sources */,
				04415C681A6605B5001225ED /* STPFormEncoderTest.m in Sources */,
<<<<<<< HEAD
				C11810991CC6D46D0022FB55 /* NSDecimalNumber+StripeTest.m in Sources */,
				0438EF361B7416BB00D506CC /* STPPaymentCardTextField.m in Sources */,
=======
>>>>>>> e667990e
				C1EEDCC81CA2172700A54582 /* NSString+StripeTest.m in Sources */,
				C1FCBA511CBC23ED009727D3 /* STPSourceListCoordinatorTests.m in Sources */,
				04415C6A1A6605B5001225ED /* STPApplePayTest.m in Sources */,
				04415C6B1A6605B5001225ED /* STPBankAccountFunctionalTest.m in Sources */,
				04415C6C1A6605B5001225ED /* STPBankAccountTest.m in Sources */,
				04415C6D1A6605B5001225ED /* STPCardFunctionalTest.m in Sources */,
				04415C6E1A6605B5001225ED /* STPCardTest.m in Sources */,
				C1080F4C1CBED48A007B2D89 /* STPAddressTests.m in Sources */,
				04415C6F1A6605B5001225ED /* STPCertTest.m in Sources */,
				04415C701A6605B5001225ED /* STPTokenTest.m in Sources */,
			);
			runOnlyForDeploymentPostprocessing = 0;
		};
		049E84A71A605D93000B66CD /* Sources */ = {
			isa = PBXSourcesBuildPhase;
			buildActionMask = 2147483647;
			files = (
				0438EF451B74170D00D506CC /* STPCardValidator.m in Sources */,
				0438EF311B7416BB00D506CC /* STPFormTextField.m in Sources */,
				04633AFF1CD129C0009D4FB5 /* NSString+Stripe.m in Sources */,
				04633B021CD129D0009D4FB5 /* STPDelegateProxy.m in Sources */,
				04FCFA1A1BD59A8C00297732 /* STPCategoryLoader.m in Sources */,
				04A4C38C1C4F25F900B3B290 /* NSArray+Stripe_BoundSafe.m in Sources */,
				04A4C3901C4F25F900B3B290 /* UIViewController+Stripe_ParentViewController.m in Sources */,
				049E84C21A605DE0000B66CD /* STPAPIClient+ApplePay.m in Sources */,
				C124A17F1CCAA0C2007D42EE /* NSMutableURLRequest+Stripe.m in Sources */,
				049E84C31A605DE0000B66CD /* Stripe+ApplePay.m in Sources */,
<<<<<<< HEAD
				0439B98A1C454F97005A1ED5 /* STPPaymentMethodsViewController.m in Sources */,
=======
				C124A1731CCA968B007D42EE /* STPAnalyticsClient.m in Sources */,
>>>>>>> e667990e
				C181DD721C3B34E300DEB9FE /* UIImage+Stripe.m in Sources */,
				04A4C39A1C4F2C8600B3B290 /* NSString+Stripe_CardBrands.m in Sources */,
				0438EF371B7416BB00D506CC /* STPPaymentCardTextField.m in Sources */,
				049E84CC1A605DE0000B66CD /* STPAPIClient.m in Sources */,
				049E84CD1A605DE0000B66CD /* STPFormEncoder.m in Sources */,
<<<<<<< HEAD
				04A488451CA3580700506E53 /* UINavigationController+Stripe_Completion.m in Sources */,
=======
				04633B011CD129CB009D4FB5 /* STPPhoneNumberValidator.m in Sources */,
>>>>>>> e667990e
				049E84CF1A605DE0000B66CD /* STPBankAccount.m in Sources */,
				049E84D01A605DE0000B66CD /* STPCard.m in Sources */,
				049A3FB71CCA6B8900F57DE7 /* STPAddress.m in Sources */,
				C126553A1CAA2392006F7265 /* STPPaymentCardEntryViewController.m in Sources */,
				C19D20B11CAB450C00B86C79 /* STPBaseCoordinator.m in Sources */,
				04F3BB401BA89B1200DE235E /* PKPayment+Stripe.m in Sources */,
				0433EB4E1BD06313003912B4 /* NSDictionary+Stripe.m in Sources */,
				0438EF3D1B7416BB00D506CC /* STPPaymentCardTextFieldViewModel.m in Sources */,
				04CDE5BA1BC1F1F100548833 /* STPCardParams.m in Sources */,
				0451CC471C49AE1C003B2CA6 /* STPPaymentResult.m in Sources */,
				049E84D11A605DE0000B66CD /* STPToken.m in Sources */,
				049E84D21A605DE0000B66CD /* StripeError.m in Sources */,
				049952D81BCF14990088C703 /* STPAPIPostRequest.m in Sources */,
				04CDE5C71BC20AF800548833 /* STPBankAccountParams.m in Sources */,
			);
			runOnlyForDeploymentPostprocessing = 0;
		};
		04CDB43D1A5F2E1800B854EE /* Sources */ = {
			isa = PBXSourcesBuildPhase;
			buildActionMask = 2147483647;
			files = (
				0438EF431B74170D00D506CC /* STPCardValidator.m in Sources */,
				C17A030E1CBEE7A2006C819F /* STPAddressFieldTableViewCell.m in Sources */,
				049A3F921CC740FF00F57DE7 /* NSDecimalNumber+Stripe_Currency.m in Sources */,
				C1080F4A1CBECF7B007B2D89 /* STPAddress.m in Sources */,
				0438EF2F1B7416BB00D506CC /* STPFormTextField.m in Sources */,
				04CDB5101A5F30A700B854EE /* STPCard.m in Sources */,
				04CDB5001A5F30A700B854EE /* STPAPIClient.m in Sources */,
				04CDB50C1A5F30A700B854EE /* STPBankAccount.m in Sources */,
				040389D91CA9AABB002C9960 /* STPSourceListCoordinator.m in Sources */,
				049A3F7F1CC1920A00F57DE7 /* UIViewController+Stripe_KeyboardAvoiding.m in Sources */,
				04F416271CA3639500486FB5 /* STPPaymentCardEntryViewController.m in Sources */,
				C1FEE5971CBFF11400A7632B /* STPPostalCodeValidator.m in Sources */,
				04CDB5181A5F30A700B854EE /* StripeError.m in Sources */,
				C1718D571C3B2E5B002A7CB3 /* UIImage+Stripe.m in Sources */,
				049A3F8A1CC73C7100F57DE7 /* STPPaymentContext.m in Sources */,
				04A4C3991C4F2C8600B3B290 /* NSString+Stripe_CardBrands.m in Sources */,
				0438EF351B7416BB00D506CC /* STPPaymentCardTextField.m in Sources */,
				04CDB5041A5F30A700B854EE /* STPFormEncoder.m in Sources */,
<<<<<<< HEAD
				C118108E1CC6B07B0022FB55 /* STPCardPaymentMethod.m in Sources */,
=======
				C124A1721CCA968B007D42EE /* STPAnalyticsClient.m in Sources */,
>>>>>>> e667990e
				04CDB4DA1A5F30A700B854EE /* Stripe+ApplePay.m in Sources */,
				04A4C38B1C4F25F900B3B290 /* NSArray+Stripe_BoundSafe.m in Sources */,
				04A4C38F1C4F25F900B3B290 /* UIViewController+Stripe_ParentViewController.m in Sources */,
				049A3FAF1CC9AA9900F57DE7 /* STPAddressViewModel.m in Sources */,
				04695ADC1C77F9EF00E08063 /* STPPhoneNumberValidator.m in Sources */,
				04CDB5141A5F30A700B854EE /* STPToken.m in Sources */,
				04F3BB3F1BA89B1200DE235E /* PKPayment+Stripe.m in Sources */,
				C118108A1CC6B00D0022FB55 /* STPApplePayPaymentMethod.m in Sources */,
				04A488341CA34D3000506E53 /* STPEmailAddressValidator.m in Sources */,
				0433EB4C1BD06313003912B4 /* NSDictionary+Stripe.m in Sources */,
				C124A17E1CCAA0C2007D42EE /* NSMutableURLRequest+Stripe.m in Sources */,
				04695ADA1C77F9EF00E08063 /* STPDelegateProxy.m in Sources */,
				049A3FB31CC9FEFC00F57DE7 /* UIToolbar+Stripe_InputAccessory.m in Sources */,
				0438EF3B1B7416BB00D506CC /* STPPaymentCardTextFieldViewModel.m in Sources */,
				04CDE5B81BC1F1F100548833 /* STPCardParams.m in Sources */,
				0451CC461C49AE1C003B2CA6 /* STPPaymentResult.m in Sources */,
				C1080F501CBEDE7F007B2D89 /* STPShippingEntryViewController.m in Sources */,
				04CDB4D61A5F30A700B854EE /* STPAPIClient+ApplePay.m in Sources */,
				C11810961CC6C4700022FB55 /* PKPaymentAuthorizationViewController+Stripe_Blocks.m in Sources */,
				C11810B71CC7D6880022FB55 /* UIColor+Stripe.m in Sources */,
				0439B9891C454F97005A1ED5 /* STPPaymentMethodsViewController.m in Sources */,
				04A488441CA3580700506E53 /* UINavigationController+Stripe_Completion.m in Sources */,
				049A3F961CC75B2E00F57DE7 /* STPPromise.m in Sources */,
				04695AD41C77F9DB00E08063 /* NSString+Stripe.m in Sources */,
				040389E11CA9B501002C9960 /* STPBaseCoordinator.m in Sources */,
				049952D01BCF13510088C703 /* STPAPIPostRequest.m in Sources */,
				C11810B31CC7D3EB0022FB55 /* UIFont+Stripe.m in Sources */,
				049A3F9A1CC76A2400F57DE7 /* NSBundle+Stripe_AppName.m in Sources */,
				049A3F7B1CC18D5300F57DE7 /* UIView+Stripe_FirstResponder.m in Sources */,
				04CDE5C51BC20AF800548833 /* STPBankAccountParams.m in Sources */,
			);
			runOnlyForDeploymentPostprocessing = 0;
		};
		04D12C011A5F556D0010446E /* Sources */ = {
			isa = PBXSourcesBuildPhase;
			buildActionMask = 2147483647;
			files = (
				04E32A9B1B7A93FC009C9E35 /* STPCardValidator.m in Sources */,
				C124A1821CCAB5B4007D42EE /* STPAnalyticsClient.m in Sources */,
				04CDE5C61BC20AF800548833 /* STPBankAccountParams.m in Sources */,
				04633B001CD129C1009D4FB5 /* NSString+Stripe.m in Sources */,
				04CDE5B91BC1F1F100548833 /* STPCardParams.m in Sources */,
				04D12C251A5F55AD0010446E /* STPAPIClient.m in Sources */,
				C124A1881CCABA38007D42EE /* NSMutableURLRequest+Stripe.m in Sources */,
				04D12C261A5F55AD0010446E /* STPFormEncoder.m in Sources */,
				04D12C281A5F55AD0010446E /* STPBankAccount.m in Sources */,
				04D12C291A5F55AD0010446E /* STPCard.m in Sources */,
				04D12C2A1A5F55AD0010446E /* STPToken.m in Sources */,
				0433EB4D1BD06313003912B4 /* NSDictionary+Stripe.m in Sources */,
				049952D71BCF14980088C703 /* STPAPIPostRequest.m in Sources */,
				04D12C2B1A5F55AD0010446E /* StripeError.m in Sources */,
			);
			runOnlyForDeploymentPostprocessing = 0;
		};
		04D12C0C1A5F556D0010446E /* Sources */ = {
			isa = PBXSourcesBuildPhase;
			buildActionMask = 2147483647;
			files = (
				04D12C401A5F55FA0010446E /* STPAPIClientTest.m in Sources */,
				04D12C411A5F55FA0010446E /* STPFormEncoderTest.m in Sources */,
				C124A1861CCAB756007D42EE /* STPAnalyticsClientTest.m in Sources */,
				04D12C431A5F55FA0010446E /* STPBankAccountFunctionalTest.m in Sources */,
				C124A1871CCAB75D007D42EE /* NSMutableURLRequest+StripeTest.m in Sources */,
				04D12C441A5F55FA0010446E /* STPBankAccountTest.m in Sources */,
				04D12C451A5F55FA0010446E /* STPCardFunctionalTest.m in Sources */,
				04D12C461A5F55FA0010446E /* STPCardTest.m in Sources */,
				04D12C471A5F55FA0010446E /* STPCertTest.m in Sources */,
				04D12C481A5F55FA0010446E /* STPTokenTest.m in Sources */,
			);
			runOnlyForDeploymentPostprocessing = 0;
		};
/* End PBXSourcesBuildPhase section */

/* Begin PBXTargetDependency section */
		045E7C0B1A5F41DE004751EF /* PBXTargetDependency */ = {
			isa = PBXTargetDependency;
			target = 04CDB4411A5F2E1800B854EE /* StripeiOS */;
			targetProxy = 045E7C0A1A5F41DE004751EF /* PBXContainerItemProxy */;
		};
		049E85271A608027000B66CD /* PBXTargetDependency */ = {
			isa = PBXTargetDependency;
			target = 049E84AA1A605D93000B66CD /* StripeiOSStatic */;
			targetProxy = 049E85261A608027000B66CD /* PBXContainerItemProxy */;
		};
		04D12C131A5F556D0010446E /* PBXTargetDependency */ = {
			isa = PBXTargetDependency;
			target = 04D12C051A5F556D0010446E /* StripeOSX */;
			targetProxy = 04D12C121A5F556D0010446E /* PBXContainerItemProxy */;
		};
/* End PBXTargetDependency section */

/* Begin XCBuildConfiguration section */
		045E7C0D1A5F41DE004751EF /* Debug */ = {
			isa = XCBuildConfiguration;
			baseConfigurationReference = 04F39F0D1AEF2AFE005B926E /* StripeiOS Tests-Debug.xcconfig */;
			buildSettings = {
			};
			name = Debug;
		};
		045E7C0E1A5F41DE004751EF /* Release */ = {
			isa = XCBuildConfiguration;
			baseConfigurationReference = 04F39F0E1AEF2AFE005B926E /* StripeiOS Tests-Release.xcconfig */;
			buildSettings = {
			};
			name = Release;
		};
		049E84BD1A605D93000B66CD /* Debug */ = {
			isa = XCBuildConfiguration;
			baseConfigurationReference = 04F39F151AEF2AFE005B926E /* StripeiOSStatic.xcconfig */;
			buildSettings = {
			};
			name = Debug;
		};
		049E84BE1A605D93000B66CD /* Release */ = {
			isa = XCBuildConfiguration;
			baseConfigurationReference = 04F39F151AEF2AFE005B926E /* StripeiOSStatic.xcconfig */;
			buildSettings = {
			};
			name = Release;
		};
		049E85241A607FFD000B66CD /* Debug */ = {
			isa = XCBuildConfiguration;
			baseConfigurationReference = 04F39F181AEF2AFE005B926E /* StripeiOSStaticFramework.xcconfig */;
			buildSettings = {
			};
			name = Debug;
		};
		049E85251A607FFD000B66CD /* Release */ = {
			isa = XCBuildConfiguration;
			baseConfigurationReference = 04F39F181AEF2AFE005B926E /* StripeiOSStaticFramework.xcconfig */;
			buildSettings = {
			};
			name = Release;
		};
		04CDB4561A5F2E1800B854EE /* Debug */ = {
			isa = XCBuildConfiguration;
			baseConfigurationReference = 04F39F101AEF2AFE005B926E /* StripeiOS-Debug.xcconfig */;
			buildSettings = {
<<<<<<< HEAD
				CLANG_ENABLE_MODULES = YES;
				DEFINES_MODULE = YES;
				LD_RUNPATH_SEARCH_PATHS = "$(inherited) @executable_path/Frameworks @loader_path/Frameworks";
				PRODUCT_BUNDLE_IDENTIFIER = "com.stripe.stripe-ios";
				SWIFT_OPTIMIZATION_LEVEL = "-Onone";
=======
>>>>>>> e667990e
			};
			name = Debug;
		};
		04CDB4571A5F2E1800B854EE /* Release */ = {
			isa = XCBuildConfiguration;
			baseConfigurationReference = 04F39F111AEF2AFE005B926E /* StripeiOS-Release.xcconfig */;
			buildSettings = {
<<<<<<< HEAD
				CLANG_ENABLE_MODULES = YES;
				DEFINES_MODULE = YES;
				LD_RUNPATH_SEARCH_PATHS = "$(inherited) @executable_path/Frameworks @loader_path/Frameworks";
				PRODUCT_BUNDLE_IDENTIFIER = "com.stripe.stripe-ios";
=======
>>>>>>> e667990e
			};
			name = Release;
		};
		04D12C1A1A5F556D0010446E /* Debug */ = {
			isa = XCBuildConfiguration;
			baseConfigurationReference = 04F39F1F1AEF2AFE005B926E /* StripeOSX-Debug.xcconfig */;
			buildSettings = {
			};
			name = Debug;
		};
		04D12C1B1A5F556D0010446E /* Release */ = {
			isa = XCBuildConfiguration;
			baseConfigurationReference = 04F39F201AEF2AFE005B926E /* StripeOSX-Release.xcconfig */;
			buildSettings = {
			};
			name = Release;
		};
		04D12C1D1A5F556D0010446E /* Debug */ = {
			isa = XCBuildConfiguration;
			baseConfigurationReference = 04F39F221AEF2AFE005B926E /* StripeOSXTests-Debug.xcconfig */;
			buildSettings = {
			};
			name = Debug;
		};
		04D12C1E1A5F556D0010446E /* Release */ = {
			isa = XCBuildConfiguration;
			baseConfigurationReference = 04F39F231AEF2AFE005B926E /* StripeOSXTests-Release.xcconfig */;
			buildSettings = {
			};
			name = Release;
		};
		11C74BBA164043050071C2CA /* Debug */ = {
			isa = XCBuildConfiguration;
			baseConfigurationReference = 04F39F0A1AEF2AFE005B926E /* Project-Debug.xcconfig */;
			buildSettings = {
			};
			name = Debug;
		};
		11C74BBB164043050071C2CA /* Release */ = {
			isa = XCBuildConfiguration;
			baseConfigurationReference = 04F39F0B1AEF2AFE005B926E /* Project-Release.xcconfig */;
			buildSettings = {
			};
			name = Release;
		};
/* End XCBuildConfiguration section */

/* Begin XCConfigurationList section */
		045E7C0C1A5F41DE004751EF /* Build configuration list for PBXNativeTarget "StripeiOS Tests" */ = {
			isa = XCConfigurationList;
			buildConfigurations = (
				045E7C0D1A5F41DE004751EF /* Debug */,
				045E7C0E1A5F41DE004751EF /* Release */,
			);
			defaultConfigurationIsVisible = 0;
			defaultConfigurationName = Release;
		};
		049E84BC1A605D93000B66CD /* Build configuration list for PBXNativeTarget "StripeiOSStatic" */ = {
			isa = XCConfigurationList;
			buildConfigurations = (
				049E84BD1A605D93000B66CD /* Debug */,
				049E84BE1A605D93000B66CD /* Release */,
			);
			defaultConfigurationIsVisible = 0;
			defaultConfigurationName = Release;
		};
		049E85231A607FFD000B66CD /* Build configuration list for PBXAggregateTarget "StripeiOSStaticFramework" */ = {
			isa = XCConfigurationList;
			buildConfigurations = (
				049E85241A607FFD000B66CD /* Debug */,
				049E85251A607FFD000B66CD /* Release */,
			);
			defaultConfigurationIsVisible = 0;
			defaultConfigurationName = Release;
		};
		04CDB4551A5F2E1800B854EE /* Build configuration list for PBXNativeTarget "StripeiOS" */ = {
			isa = XCConfigurationList;
			buildConfigurations = (
				04CDB4561A5F2E1800B854EE /* Debug */,
				04CDB4571A5F2E1800B854EE /* Release */,
			);
			defaultConfigurationIsVisible = 0;
			defaultConfigurationName = Release;
		};
		04D12C191A5F556D0010446E /* Build configuration list for PBXNativeTarget "StripeOSX" */ = {
			isa = XCConfigurationList;
			buildConfigurations = (
				04D12C1A1A5F556D0010446E /* Debug */,
				04D12C1B1A5F556D0010446E /* Release */,
			);
			defaultConfigurationIsVisible = 0;
			defaultConfigurationName = Release;
		};
		04D12C1C1A5F556D0010446E /* Build configuration list for PBXNativeTarget "StripeOSXTests" */ = {
			isa = XCConfigurationList;
			buildConfigurations = (
				04D12C1D1A5F556D0010446E /* Debug */,
				04D12C1E1A5F556D0010446E /* Release */,
			);
			defaultConfigurationIsVisible = 0;
			defaultConfigurationName = Release;
		};
		11C74B92164043050071C2CA /* Build configuration list for PBXProject "Stripe" */ = {
			isa = XCConfigurationList;
			buildConfigurations = (
				11C74BBA164043050071C2CA /* Debug */,
				11C74BBB164043050071C2CA /* Release */,
			);
			defaultConfigurationIsVisible = 0;
			defaultConfigurationName = Release;
		};
/* End XCConfigurationList section */
	};
	rootObject = 11C74B8F164043050071C2CA /* Project object */;
}<|MERGE_RESOLUTION|>--- conflicted
+++ resolved
@@ -109,15 +109,12 @@
 		0438EFD81B741C2800D506CC /* stp_card_visa@3x.png in Resources */ = {isa = PBXBuildFile; fileRef = 0438EFA31B741C2800D506CC /* stp_card_visa@3x.png */; };
 		0438EFD91B741C2800D506CC /* stp_card_visa@3x.png in Resources */ = {isa = PBXBuildFile; fileRef = 0438EFA31B741C2800D506CC /* stp_card_visa@3x.png */; };
 		0438EFDB1B7524AA00D506CC /* STPCardBrand.h in Headers */ = {isa = PBXBuildFile; fileRef = 0438EF461B74183100D506CC /* STPCardBrand.h */; settings = {ATTRIBUTES = (Public, ); }; };
-<<<<<<< HEAD
 		0439B9871C454F97005A1ED5 /* STPPaymentMethodsViewController.h in Headers */ = {isa = PBXBuildFile; fileRef = 0439B9851C454F97005A1ED5 /* STPPaymentMethodsViewController.h */; settings = {ATTRIBUTES = (Public, ); }; };
 		0439B9881C454F97005A1ED5 /* STPPaymentMethodsViewController.h in Headers */ = {isa = PBXBuildFile; fileRef = 0439B9851C454F97005A1ED5 /* STPPaymentMethodsViewController.h */; settings = {ATTRIBUTES = (Public, ); }; };
 		0439B9891C454F97005A1ED5 /* STPPaymentMethodsViewController.m in Sources */ = {isa = PBXBuildFile; fileRef = 0439B9861C454F97005A1ED5 /* STPPaymentMethodsViewController.m */; };
 		0439B98A1C454F97005A1ED5 /* STPPaymentMethodsViewController.m in Sources */ = {isa = PBXBuildFile; fileRef = 0439B9861C454F97005A1ED5 /* STPPaymentMethodsViewController.m */; };
 		04415C561A6605B5001225ED /* STPAPIClient+ApplePay.m in Sources */ = {isa = PBXBuildFile; fileRef = 04CDB4AB1A5F30A700B854EE /* STPAPIClient+ApplePay.m */; };
 		04415C571A6605B5001225ED /* Stripe+ApplePay.m in Sources */ = {isa = PBXBuildFile; fileRef = 04CDB4AD1A5F30A700B854EE /* Stripe+ApplePay.m */; };
-=======
->>>>>>> e667990e
 		04415C611A6605B5001225ED /* STPFormEncoder.m in Sources */ = {isa = PBXBuildFile; fileRef = 04CDB4C51A5F30A700B854EE /* STPFormEncoder.m */; };
 		04415C631A6605B5001225ED /* STPBankAccount.m in Sources */ = {isa = PBXBuildFile; fileRef = 04CDB4C91A5F30A700B854EE /* STPBankAccount.m */; };
 		04415C641A6605B5001225ED /* STPCard.m in Sources */ = {isa = PBXBuildFile; fileRef = 04CDB4CB1A5F30A700B854EE /* STPCard.m */; };
@@ -356,21 +353,36 @@
 		04F416271CA3639500486FB5 /* STPPaymentCardEntryViewController.m in Sources */ = {isa = PBXBuildFile; fileRef = 04F416251CA3639500486FB5 /* STPPaymentCardEntryViewController.m */; };
 		04FCFA191BD59A8C00297732 /* STPCategoryLoader.h in Headers */ = {isa = PBXBuildFile; fileRef = 04FCFA171BD59A8C00297732 /* STPCategoryLoader.h */; };
 		04FCFA1A1BD59A8C00297732 /* STPCategoryLoader.m in Sources */ = {isa = PBXBuildFile; fileRef = 04FCFA181BD59A8C00297732 /* STPCategoryLoader.m */; };
-<<<<<<< HEAD
+		C124A1701CCA968B007D42EE /* STPAnalyticsClient.h in Headers */ = {isa = PBXBuildFile; fileRef = C124A16E1CCA968B007D42EE /* STPAnalyticsClient.h */; };
 		C1080F491CBECF7B007B2D89 /* STPAddress.h in Headers */ = {isa = PBXBuildFile; fileRef = C1080F471CBECF7B007B2D89 /* STPAddress.h */; settings = {ATTRIBUTES = (Public, ); }; };
 		C1080F4A1CBECF7B007B2D89 /* STPAddress.m in Sources */ = {isa = PBXBuildFile; fileRef = C1080F481CBECF7B007B2D89 /* STPAddress.m */; };
 		C1080F4C1CBED48A007B2D89 /* STPAddressTests.m in Sources */ = {isa = PBXBuildFile; fileRef = C1080F4B1CBED48A007B2D89 /* STPAddressTests.m */; };
+		C124A1711CCA968B007D42EE /* STPAnalyticsClient.h in Headers */ = {isa = PBXBuildFile; fileRef = C124A16E1CCA968B007D42EE /* STPAnalyticsClient.h */; };
+		C124A1721CCA968B007D42EE /* STPAnalyticsClient.m in Sources */ = {isa = PBXBuildFile; fileRef = C124A16F1CCA968B007D42EE /* STPAnalyticsClient.m */; };
 		C1080F4F1CBEDE7F007B2D89 /* STPShippingEntryViewController.h in Headers */ = {isa = PBXBuildFile; fileRef = C1080F4D1CBEDE7F007B2D89 /* STPShippingEntryViewController.h */; };
 		C1080F501CBEDE7F007B2D89 /* STPShippingEntryViewController.m in Sources */ = {isa = PBXBuildFile; fileRef = C1080F4E1CBEDE7F007B2D89 /* STPShippingEntryViewController.m */; };
 		C11810861CC6AF4C0022FB55 /* STPPaymentMethod.h in Headers */ = {isa = PBXBuildFile; fileRef = C11810851CC6AF4C0022FB55 /* STPPaymentMethod.h */; settings = {ATTRIBUTES = (Public, ); }; };
 		C11810891CC6B00D0022FB55 /* STPApplePayPaymentMethod.h in Headers */ = {isa = PBXBuildFile; fileRef = C11810871CC6B00D0022FB55 /* STPApplePayPaymentMethod.h */; settings = {ATTRIBUTES = (Public, ); }; };
+		C124A1731CCA968B007D42EE /* STPAnalyticsClient.m in Sources */ = {isa = PBXBuildFile; fileRef = C124A16F1CCA968B007D42EE /* STPAnalyticsClient.m */; };
 		C118108A1CC6B00D0022FB55 /* STPApplePayPaymentMethod.m in Sources */ = {isa = PBXBuildFile; fileRef = C11810881CC6B00D0022FB55 /* STPApplePayPaymentMethod.m */; };
 		C118108D1CC6B07B0022FB55 /* STPCardPaymentMethod.h in Headers */ = {isa = PBXBuildFile; fileRef = C118108B1CC6B07B0022FB55 /* STPCardPaymentMethod.h */; settings = {ATTRIBUTES = (Public, ); }; };
 		C118108E1CC6B07B0022FB55 /* STPCardPaymentMethod.m in Sources */ = {isa = PBXBuildFile; fileRef = C118108C1CC6B07B0022FB55 /* STPCardPaymentMethod.m */; };
+		C124A17C1CCAA0C2007D42EE /* NSMutableURLRequest+Stripe.h in Headers */ = {isa = PBXBuildFile; fileRef = C124A17A1CCAA0C2007D42EE /* NSMutableURLRequest+Stripe.h */; };
 		C11810951CC6C4700022FB55 /* PKPaymentAuthorizationViewController+Stripe_Blocks.h in Headers */ = {isa = PBXBuildFile; fileRef = C11810931CC6C4700022FB55 /* PKPaymentAuthorizationViewController+Stripe_Blocks.h */; };
 		C11810961CC6C4700022FB55 /* PKPaymentAuthorizationViewController+Stripe_Blocks.m in Sources */ = {isa = PBXBuildFile; fileRef = C11810941CC6C4700022FB55 /* PKPaymentAuthorizationViewController+Stripe_Blocks.m */; };
 		C11810991CC6D46D0022FB55 /* NSDecimalNumber+StripeTest.m in Sources */ = {isa = PBXBuildFile; fileRef = C11810981CC6D46D0022FB55 /* NSDecimalNumber+StripeTest.m */; };
 		C11810A71CC6EE840022FB55 /* STPBackendAPIAdapter.h in Headers */ = {isa = PBXBuildFile; fileRef = C11810A61CC6E2160022FB55 /* STPBackendAPIAdapter.h */; settings = {ATTRIBUTES = (Public, ); }; };
+		C124A17D1CCAA0C2007D42EE /* NSMutableURLRequest+Stripe.h in Headers */ = {isa = PBXBuildFile; fileRef = C124A17A1CCAA0C2007D42EE /* NSMutableURLRequest+Stripe.h */; };
+		C124A17E1CCAA0C2007D42EE /* NSMutableURLRequest+Stripe.m in Sources */ = {isa = PBXBuildFile; fileRef = C124A17B1CCAA0C2007D42EE /* NSMutableURLRequest+Stripe.m */; };
+		C124A17F1CCAA0C2007D42EE /* NSMutableURLRequest+Stripe.m in Sources */ = {isa = PBXBuildFile; fileRef = C124A17B1CCAA0C2007D42EE /* NSMutableURLRequest+Stripe.m */; };
+		C124A1811CCAA1BF007D42EE /* NSMutableURLRequest+StripeTest.m in Sources */ = {isa = PBXBuildFile; fileRef = C124A1801CCAA1BF007D42EE /* NSMutableURLRequest+StripeTest.m */; };
+		C124A1821CCAB5B4007D42EE /* STPAnalyticsClient.m in Sources */ = {isa = PBXBuildFile; fileRef = C124A16F1CCA968B007D42EE /* STPAnalyticsClient.m */; };
+		C124A1831CCAB5B8007D42EE /* STPAnalyticsClient.h in Headers */ = {isa = PBXBuildFile; fileRef = C124A16E1CCA968B007D42EE /* STPAnalyticsClient.h */; };
+		C124A1851CCAB750007D42EE /* STPAnalyticsClientTest.m in Sources */ = {isa = PBXBuildFile; fileRef = C124A1841CCAB750007D42EE /* STPAnalyticsClientTest.m */; };
+		C124A1861CCAB756007D42EE /* STPAnalyticsClientTest.m in Sources */ = {isa = PBXBuildFile; fileRef = C124A1841CCAB750007D42EE /* STPAnalyticsClientTest.m */; };
+		C124A1871CCAB75D007D42EE /* NSMutableURLRequest+StripeTest.m in Sources */ = {isa = PBXBuildFile; fileRef = C124A1801CCAA1BF007D42EE /* NSMutableURLRequest+StripeTest.m */; };
+		C124A1881CCABA38007D42EE /* NSMutableURLRequest+Stripe.m in Sources */ = {isa = PBXBuildFile; fileRef = C124A17B1CCAA0C2007D42EE /* NSMutableURLRequest+Stripe.m */; };
+		C124A1891CCABA3A007D42EE /* NSMutableURLRequest+Stripe.h in Headers */ = {isa = PBXBuildFile; fileRef = C124A17A1CCAA0C2007D42EE /* NSMutableURLRequest+Stripe.h */; };
 		C11810B21CC7D3EB0022FB55 /* UIFont+Stripe.h in Headers */ = {isa = PBXBuildFile; fileRef = C11810B01CC7D3EB0022FB55 /* UIFont+Stripe.h */; };
 		C11810B31CC7D3EB0022FB55 /* UIFont+Stripe.m in Sources */ = {isa = PBXBuildFile; fileRef = C11810B11CC7D3EB0022FB55 /* UIFont+Stripe.m */; };
 		C11810B61CC7D6880022FB55 /* UIColor+Stripe.h in Headers */ = {isa = PBXBuildFile; fileRef = C11810B41CC7D6880022FB55 /* UIColor+Stripe.h */; };
@@ -383,24 +395,6 @@
 		C11810C31CC7DA290022FB55 /* stp_card_form_front@3x.png in Resources */ = {isa = PBXBuildFile; fileRef = C11810BD1CC7DA290022FB55 /* stp_card_form_front@3x.png */; };
 		C12655391CAA238E006F7265 /* STPPaymentCardEntryViewController.h in Headers */ = {isa = PBXBuildFile; fileRef = 04F416241CA3639500486FB5 /* STPPaymentCardEntryViewController.h */; settings = {ATTRIBUTES = (Public, ); }; };
 		C126553A1CAA2392006F7265 /* STPPaymentCardEntryViewController.m in Sources */ = {isa = PBXBuildFile; fileRef = 04F416251CA3639500486FB5 /* STPPaymentCardEntryViewController.m */; };
-=======
-		C124A1701CCA968B007D42EE /* STPAnalyticsClient.h in Headers */ = {isa = PBXBuildFile; fileRef = C124A16E1CCA968B007D42EE /* STPAnalyticsClient.h */; };
-		C124A1711CCA968B007D42EE /* STPAnalyticsClient.h in Headers */ = {isa = PBXBuildFile; fileRef = C124A16E1CCA968B007D42EE /* STPAnalyticsClient.h */; };
-		C124A1721CCA968B007D42EE /* STPAnalyticsClient.m in Sources */ = {isa = PBXBuildFile; fileRef = C124A16F1CCA968B007D42EE /* STPAnalyticsClient.m */; };
-		C124A1731CCA968B007D42EE /* STPAnalyticsClient.m in Sources */ = {isa = PBXBuildFile; fileRef = C124A16F1CCA968B007D42EE /* STPAnalyticsClient.m */; };
-		C124A17C1CCAA0C2007D42EE /* NSMutableURLRequest+Stripe.h in Headers */ = {isa = PBXBuildFile; fileRef = C124A17A1CCAA0C2007D42EE /* NSMutableURLRequest+Stripe.h */; };
-		C124A17D1CCAA0C2007D42EE /* NSMutableURLRequest+Stripe.h in Headers */ = {isa = PBXBuildFile; fileRef = C124A17A1CCAA0C2007D42EE /* NSMutableURLRequest+Stripe.h */; };
-		C124A17E1CCAA0C2007D42EE /* NSMutableURLRequest+Stripe.m in Sources */ = {isa = PBXBuildFile; fileRef = C124A17B1CCAA0C2007D42EE /* NSMutableURLRequest+Stripe.m */; };
-		C124A17F1CCAA0C2007D42EE /* NSMutableURLRequest+Stripe.m in Sources */ = {isa = PBXBuildFile; fileRef = C124A17B1CCAA0C2007D42EE /* NSMutableURLRequest+Stripe.m */; };
-		C124A1811CCAA1BF007D42EE /* NSMutableURLRequest+StripeTest.m in Sources */ = {isa = PBXBuildFile; fileRef = C124A1801CCAA1BF007D42EE /* NSMutableURLRequest+StripeTest.m */; };
-		C124A1821CCAB5B4007D42EE /* STPAnalyticsClient.m in Sources */ = {isa = PBXBuildFile; fileRef = C124A16F1CCA968B007D42EE /* STPAnalyticsClient.m */; };
-		C124A1831CCAB5B8007D42EE /* STPAnalyticsClient.h in Headers */ = {isa = PBXBuildFile; fileRef = C124A16E1CCA968B007D42EE /* STPAnalyticsClient.h */; };
-		C124A1851CCAB750007D42EE /* STPAnalyticsClientTest.m in Sources */ = {isa = PBXBuildFile; fileRef = C124A1841CCAB750007D42EE /* STPAnalyticsClientTest.m */; };
-		C124A1861CCAB756007D42EE /* STPAnalyticsClientTest.m in Sources */ = {isa = PBXBuildFile; fileRef = C124A1841CCAB750007D42EE /* STPAnalyticsClientTest.m */; };
-		C124A1871CCAB75D007D42EE /* NSMutableURLRequest+StripeTest.m in Sources */ = {isa = PBXBuildFile; fileRef = C124A1801CCAA1BF007D42EE /* NSMutableURLRequest+StripeTest.m */; };
-		C124A1881CCABA38007D42EE /* NSMutableURLRequest+Stripe.m in Sources */ = {isa = PBXBuildFile; fileRef = C124A17B1CCAA0C2007D42EE /* NSMutableURLRequest+Stripe.m */; };
-		C124A1891CCABA3A007D42EE /* NSMutableURLRequest+Stripe.h in Headers */ = {isa = PBXBuildFile; fileRef = C124A17A1CCAA0C2007D42EE /* NSMutableURLRequest+Stripe.h */; };
->>>>>>> e667990e
 		C16F66AB1CA21BAC006A21B5 /* STPFormTextFieldTest.m in Sources */ = {isa = PBXBuildFile; fileRef = C16F66AA1CA21BAC006A21B5 /* STPFormTextFieldTest.m */; };
 		C1717DB11CC00ED60009CF4A /* STPAddress.h in Headers */ = {isa = PBXBuildFile; fileRef = C1080F471CBECF7B007B2D89 /* STPAddress.h */; settings = {ATTRIBUTES = (Public, ); }; };
 		C1718D561C3B2E5B002A7CB3 /* UIImage+Stripe.h in Headers */ = {isa = PBXBuildFile; fileRef = C1718D541C3B2E5B002A7CB3 /* UIImage+Stripe.h */; };
@@ -478,14 +472,11 @@
 /* End PBXCopyFilesBuildPhase section */
 
 /* Begin PBXFileReference section */
-<<<<<<< HEAD
+		0401C6E61BA8E3C300CE8A6D /* module_osx.modulemap */ = {isa = PBXFileReference; lastKnownFileType = "sourcecode.module-map"; name = module_osx.modulemap; path = Stripe/module_osx.modulemap; sourceTree = SOURCE_ROOT; };
 		040389D61CA9AABB002C9960 /* STPSourceListCoordinator.h */ = {isa = PBXFileReference; fileEncoding = 4; lastKnownFileType = sourcecode.c.h; path = STPSourceListCoordinator.h; sourceTree = "<group>"; };
 		040389D71CA9AABB002C9960 /* STPSourceListCoordinator.m */ = {isa = PBXFileReference; fileEncoding = 4; lastKnownFileType = sourcecode.c.objc; path = STPSourceListCoordinator.m; sourceTree = "<group>"; };
 		040389DE1CA9B501002C9960 /* STPBaseCoordinator.h */ = {isa = PBXFileReference; fileEncoding = 4; lastKnownFileType = sourcecode.c.h; path = STPBaseCoordinator.h; sourceTree = "<group>"; };
 		040389DF1CA9B501002C9960 /* STPBaseCoordinator.m */ = {isa = PBXFileReference; fileEncoding = 4; lastKnownFileType = sourcecode.c.objc; path = STPBaseCoordinator.m; sourceTree = "<group>"; };
-=======
-		0401C6E61BA8E3C300CE8A6D /* module_osx.modulemap */ = {isa = PBXFileReference; lastKnownFileType = "sourcecode.module-map"; name = module_osx.modulemap; path = Stripe/module_osx.modulemap; sourceTree = SOURCE_ROOT; };
->>>>>>> e667990e
 		042CA1B31B7BD84100AF0DA6 /* stp_card_placeholder_template.png */ = {isa = PBXFileReference; lastKnownFileType = image.png; path = stp_card_placeholder_template.png; sourceTree = "<group>"; };
 		042CA1B41B7BD84100AF0DA6 /* stp_card_placeholder_template@2x.png */ = {isa = PBXFileReference; lastKnownFileType = image.png; path = "stp_card_placeholder_template@2x.png"; sourceTree = "<group>"; };
 		042CA1B51B7BD84100AF0DA6 /* stp_card_placeholder_template@3x.png */ = {isa = PBXFileReference; lastKnownFileType = image.png; path = "stp_card_placeholder_template@3x.png"; sourceTree = "<group>"; };
@@ -658,7 +649,8 @@
 		04FCFA181BD59A8C00297732 /* STPCategoryLoader.m */ = {isa = PBXFileReference; fileEncoding = 4; lastKnownFileType = sourcecode.c.objc; path = STPCategoryLoader.m; sourceTree = "<group>"; };
 		11C74B9B164043050071C2CA /* Foundation.framework */ = {isa = PBXFileReference; lastKnownFileType = wrapper.framework; name = Foundation.framework; path = System/Library/Frameworks/Foundation.framework; sourceTree = SDKROOT; };
 		4A0D74F918F6106100966D7B /* Security.framework */ = {isa = PBXFileReference; lastKnownFileType = wrapper.framework; name = Security.framework; path = System/Library/Frameworks/Security.framework; sourceTree = SDKROOT; };
-<<<<<<< HEAD
+		C124A16E1CCA968B007D42EE /* STPAnalyticsClient.h */ = {isa = PBXFileReference; fileEncoding = 4; lastKnownFileType = sourcecode.c.h; path = STPAnalyticsClient.h; sourceTree = "<group>"; };
+		C124A16F1CCA968B007D42EE /* STPAnalyticsClient.m */ = {isa = PBXFileReference; fileEncoding = 4; lastKnownFileType = sourcecode.c.objc; path = STPAnalyticsClient.m; sourceTree = "<group>"; };
 		C1080F471CBECF7B007B2D89 /* STPAddress.h */ = {isa = PBXFileReference; fileEncoding = 4; lastKnownFileType = sourcecode.c.h; path = STPAddress.h; sourceTree = "<group>"; };
 		C1080F481CBECF7B007B2D89 /* STPAddress.m */ = {isa = PBXFileReference; fileEncoding = 4; lastKnownFileType = sourcecode.c.objc; path = STPAddress.m; sourceTree = "<group>"; };
 		C1080F4B1CBED48A007B2D89 /* STPAddressTests.m */ = {isa = PBXFileReference; fileEncoding = 4; lastKnownFileType = sourcecode.c.objc; path = STPAddressTests.m; sourceTree = "<group>"; };
@@ -673,6 +665,10 @@
 		C11810941CC6C4700022FB55 /* PKPaymentAuthorizationViewController+Stripe_Blocks.m */ = {isa = PBXFileReference; fileEncoding = 4; lastKnownFileType = sourcecode.c.objc; path = "PKPaymentAuthorizationViewController+Stripe_Blocks.m"; sourceTree = "<group>"; };
 		C11810981CC6D46D0022FB55 /* NSDecimalNumber+StripeTest.m */ = {isa = PBXFileReference; fileEncoding = 4; lastKnownFileType = sourcecode.c.objc; path = "NSDecimalNumber+StripeTest.m"; sourceTree = "<group>"; };
 		C11810A61CC6E2160022FB55 /* STPBackendAPIAdapter.h */ = {isa = PBXFileReference; lastKnownFileType = sourcecode.c.h; path = STPBackendAPIAdapter.h; sourceTree = "<group>"; };
+		C124A17A1CCAA0C2007D42EE /* NSMutableURLRequest+Stripe.h */ = {isa = PBXFileReference; fileEncoding = 4; lastKnownFileType = sourcecode.c.h; path = "NSMutableURLRequest+Stripe.h"; sourceTree = "<group>"; };
+		C124A17B1CCAA0C2007D42EE /* NSMutableURLRequest+Stripe.m */ = {isa = PBXFileReference; fileEncoding = 4; lastKnownFileType = sourcecode.c.objc; path = "NSMutableURLRequest+Stripe.m"; sourceTree = "<group>"; };
+		C124A1801CCAA1BF007D42EE /* NSMutableURLRequest+StripeTest.m */ = {isa = PBXFileReference; fileEncoding = 4; lastKnownFileType = sourcecode.c.objc; path = "NSMutableURLRequest+StripeTest.m"; sourceTree = "<group>"; };
+		C124A1841CCAB750007D42EE /* STPAnalyticsClientTest.m */ = {isa = PBXFileReference; fileEncoding = 4; lastKnownFileType = sourcecode.c.objc; path = STPAnalyticsClientTest.m; sourceTree = "<group>"; };
 		C11810B01CC7D3EB0022FB55 /* UIFont+Stripe.h */ = {isa = PBXFileReference; fileEncoding = 4; lastKnownFileType = sourcecode.c.h; path = "UIFont+Stripe.h"; sourceTree = "<group>"; };
 		C11810B11CC7D3EB0022FB55 /* UIFont+Stripe.m */ = {isa = PBXFileReference; fileEncoding = 4; lastKnownFileType = sourcecode.c.objc; path = "UIFont+Stripe.m"; sourceTree = "<group>"; };
 		C11810B41CC7D6880022FB55 /* UIColor+Stripe.h */ = {isa = PBXFileReference; fileEncoding = 4; lastKnownFileType = sourcecode.c.h; path = "UIColor+Stripe.h"; sourceTree = "<group>"; };
@@ -683,14 +679,6 @@
 		C11810BB1CC7DA290022FB55 /* stp_card_form_front.png */ = {isa = PBXFileReference; lastKnownFileType = image.png; path = stp_card_form_front.png; sourceTree = "<group>"; };
 		C11810BC1CC7DA290022FB55 /* stp_card_form_front@2x.png */ = {isa = PBXFileReference; lastKnownFileType = image.png; path = "stp_card_form_front@2x.png"; sourceTree = "<group>"; };
 		C11810BD1CC7DA290022FB55 /* stp_card_form_front@3x.png */ = {isa = PBXFileReference; lastKnownFileType = image.png; path = "stp_card_form_front@3x.png"; sourceTree = "<group>"; };
-=======
-		C124A16E1CCA968B007D42EE /* STPAnalyticsClient.h */ = {isa = PBXFileReference; fileEncoding = 4; lastKnownFileType = sourcecode.c.h; path = STPAnalyticsClient.h; sourceTree = "<group>"; };
-		C124A16F1CCA968B007D42EE /* STPAnalyticsClient.m */ = {isa = PBXFileReference; fileEncoding = 4; lastKnownFileType = sourcecode.c.objc; path = STPAnalyticsClient.m; sourceTree = "<group>"; };
-		C124A17A1CCAA0C2007D42EE /* NSMutableURLRequest+Stripe.h */ = {isa = PBXFileReference; fileEncoding = 4; lastKnownFileType = sourcecode.c.h; path = "NSMutableURLRequest+Stripe.h"; sourceTree = "<group>"; };
-		C124A17B1CCAA0C2007D42EE /* NSMutableURLRequest+Stripe.m */ = {isa = PBXFileReference; fileEncoding = 4; lastKnownFileType = sourcecode.c.objc; path = "NSMutableURLRequest+Stripe.m"; sourceTree = "<group>"; };
-		C124A1801CCAA1BF007D42EE /* NSMutableURLRequest+StripeTest.m */ = {isa = PBXFileReference; fileEncoding = 4; lastKnownFileType = sourcecode.c.objc; path = "NSMutableURLRequest+StripeTest.m"; sourceTree = "<group>"; };
-		C124A1841CCAB750007D42EE /* STPAnalyticsClientTest.m */ = {isa = PBXFileReference; fileEncoding = 4; lastKnownFileType = sourcecode.c.objc; path = STPAnalyticsClientTest.m; sourceTree = "<group>"; };
->>>>>>> e667990e
 		C16F66AA1CA21BAC006A21B5 /* STPFormTextFieldTest.m */ = {isa = PBXFileReference; fileEncoding = 4; lastKnownFileType = sourcecode.c.objc; path = STPFormTextFieldTest.m; sourceTree = "<group>"; };
 		C1718D541C3B2E5B002A7CB3 /* UIImage+Stripe.h */ = {isa = PBXFileReference; fileEncoding = 4; lastKnownFileType = sourcecode.c.h; name = "UIImage+Stripe.h"; path = "PublicHeaders/UI/UIImage+Stripe.h"; sourceTree = "<group>"; };
 		C1718D551C3B2E5B002A7CB3 /* UIImage+Stripe.m */ = {isa = PBXFileReference; fileEncoding = 4; lastKnownFileType = sourcecode.c.objc; name = "UIImage+Stripe.m"; path = "UI/UIImage+Stripe.m"; sourceTree = "<group>"; };
@@ -964,7 +952,7 @@
 				04FCFA181BD59A8C00297732 /* STPCategoryLoader.m */,
 				04695AD11C77F9DB00E08063 /* NSString+Stripe.h */,
 				04695AD21C77F9DB00E08063 /* NSString+Stripe.m */,
-<<<<<<< HEAD
+				C124A17A1CCAA0C2007D42EE /* NSMutableURLRequest+Stripe.h */,
 				04A4C3851C4F25F900B3B290 /* NSArray+Stripe_BoundSafe.h */,
 				04A4C3861C4F25F900B3B290 /* NSArray+Stripe_BoundSafe.m */,
 				04A4C3871C4F25F900B3B290 /* UIViewController+Stripe_ParentViewController.h */,
@@ -981,11 +969,8 @@
 				049A3F941CC75B2E00F57DE7 /* STPPromise.m */,
 				049A3F971CC76A2400F57DE7 /* NSBundle+Stripe_AppName.h */,
 				049A3F981CC76A2400F57DE7 /* NSBundle+Stripe_AppName.m */,
+				C124A17B1CCAA0C2007D42EE /* NSMutableURLRequest+Stripe.m */,
 				04A850C91CB4BD7D00B3AD68 /* module_osx.modulemap */,
-=======
-				C124A17A1CCAA0C2007D42EE /* NSMutableURLRequest+Stripe.h */,
-				C124A17B1CCAA0C2007D42EE /* NSMutableURLRequest+Stripe.m */,
->>>>>>> e667990e
 			);
 			name = Stripe;
 			path = Tests/../Stripe;
@@ -1037,10 +1022,7 @@
 		04F39F091AEF2AFE005B926E /* BuildConfigurations */ = {
 			isa = PBXGroup;
 			children = (
-<<<<<<< HEAD
-=======
 				0401C6E61BA8E3C300CE8A6D /* module_osx.modulemap */,
->>>>>>> e667990e
 				04F39F0C1AEF2AFE005B926E /* Project-Shared.xcconfig */,
 				04F39F0A1AEF2AFE005B926E /* Project-Debug.xcconfig */,
 				04F39F0B1AEF2AFE005B926E /* Project-Release.xcconfig */,
@@ -1108,26 +1090,20 @@
 				04EBC7541B7533C300A0E6AE /* STPCardValidationState.h in Headers */,
 				C1FCBA601CBC261E009727D3 /* MockSTPBackendAPIAdapter.h in Headers */,
 				04EBC7581B7533C300A0E6AE /* STPCardValidator.h in Headers */,
-<<<<<<< HEAD
 				C1FCBA5A1CBC2612009727D3 /* MockSTPAPIClient.h in Headers */,
 				04415C721A6605D9001225ED /* Stripe.h in Headers */,
 				04415C731A6605D9001225ED /* STPAPIClient+ApplePay.h in Headers */,
 				04415C741A6605D9001225ED /* Stripe+ApplePay.h in Headers */,
 				0438EF2D1B7416BB00D506CC /* STPFormTextField.h in Headers */,
-=======
->>>>>>> e667990e
 				04CDE5BF1BC1FD4500548833 /* STPCardParams.h in Headers */,
 				04415C7F1A6605D9001225ED /* STPAPIClient.h in Headers */,
 				04415C821A6605D9001225ED /* STPBankAccount.h in Headers */,
 				04415C831A6605D9001225ED /* STPCard.h in Headers */,
 				0438EF481B74183100D506CC /* STPCardBrand.h in Headers */,
 				04415C841A6605D9001225ED /* STPToken.h in Headers */,
-<<<<<<< HEAD
 				C1FCBA541CBC25D6009727D3 /* MockUINavigationController.h in Headers */,
 				C1FCBA5C1CBC2616009727D3 /* MockSTPCoordinatorDelegate.h in Headers */,
 				04E32A9E1B7A9490009C9E35 /* STPPaymentCardTextField.h in Headers */,
-=======
->>>>>>> e667990e
 				04415C851A6605D9001225ED /* StripeError.h in Headers */,
 				04CDE5CC1BC20B2600548833 /* STPBankAccountParams.h in Headers */,
 			);
@@ -1139,13 +1115,10 @@
 			files = (
 				04EBC7561B7533C300A0E6AE /* STPCardValidationState.h in Headers */,
 				04EBC75A1B7533C300A0E6AE /* STPCardValidator.h in Headers */,
-<<<<<<< HEAD
 				04A4C3981C4F2C8600B3B290 /* NSString+Stripe_CardBrands.h in Headers */,
 				04A488431CA3580700506E53 /* UINavigationController+Stripe_Completion.h in Headers */,
+				C124A1711CCA968B007D42EE /* STPAnalyticsClient.h in Headers */,
 				049A3FA81CC963EB00F57DE7 /* STPPaymentMethod.h in Headers */,
-=======
-				C124A1711CCA968B007D42EE /* STPAnalyticsClient.h in Headers */,
->>>>>>> e667990e
 				049E84D91A605EF0000B66CD /* Stripe.h in Headers */,
 				0439B9881C454F97005A1ED5 /* STPPaymentMethodsViewController.h in Headers */,
 				049E84DA1A605EF0000B66CD /* STPAPIClient+ApplePay.h in Headers */,
@@ -1155,11 +1128,8 @@
 				04A4C38A1C4F25F900B3B290 /* NSArray+Stripe_BoundSafe.h in Headers */,
 				049E84E61A605EF0000B66CD /* STPAPIClient.h in Headers */,
 				049E84E91A605EF0000B66CD /* STPBankAccount.h in Headers */,
-<<<<<<< HEAD
+				04633AFB1CD1299B009D4FB5 /* NSString+Stripe.h in Headers */,
 				C1717DB11CC00ED60009CF4A /* STPAddress.h in Headers */,
-=======
-				04633AFB1CD1299B009D4FB5 /* NSString+Stripe.h in Headers */,
->>>>>>> e667990e
 				049E84EA1A605EF0000B66CD /* STPCard.h in Headers */,
 				0451CC4B1C49AF0D003B2CA6 /* STPSource.h in Headers */,
 				049E84EB1A605EF0000B66CD /* STPToken.h in Headers */,
@@ -1206,11 +1176,8 @@
 				04695AD91C77F9EF00E08063 /* STPDelegateProxy.h in Headers */,
 				040389D81CA9AABB002C9960 /* STPSourceListCoordinator.h in Headers */,
 				0433EB491BD06313003912B4 /* NSDictionary+Stripe.h in Headers */,
-<<<<<<< HEAD
+				C124A1701CCA968B007D42EE /* STPAnalyticsClient.h in Headers */,
 				049A3F7A1CC18D5300F57DE7 /* UIView+Stripe_FirstResponder.h in Headers */,
-=======
-				C124A1701CCA968B007D42EE /* STPAnalyticsClient.h in Headers */,
->>>>>>> e667990e
 				04CDB50E1A5F30A700B854EE /* STPCard.h in Headers */,
 				C1080F491CBECF7B007B2D89 /* STPAddress.h in Headers */,
 				0438EF2C1B7416BB00D506CC /* STPFormTextField.h in Headers */,
@@ -1274,11 +1241,8 @@
 				04CDE5BD1BC1F21500548833 /* STPCardParams.h in Headers */,
 				04CDE5CA1BC20B1D00548833 /* STPBankAccountParams.h in Headers */,
 				04F213321BCEAB61001D6F22 /* STPFormEncodable.h in Headers */,
-<<<<<<< HEAD
+				C124A1831CCAB5B8007D42EE /* STPAnalyticsClient.h in Headers */,
 				04A4883D1CA3568800506E53 /* STPBlocks.h in Headers */,
-=======
-				C124A1831CCAB5B8007D42EE /* STPAnalyticsClient.h in Headers */,
->>>>>>> e667990e
 				04D12C391A5F55D10010446E /* STPAPIClient.h in Headers */,
 				C124A1891CCABA3A007D42EE /* NSMutableURLRequest+Stripe.h in Headers */,
 				04D12C3C1A5F55D10010446E /* STPBankAccount.h in Headers */,
@@ -1611,25 +1575,18 @@
 			isa = PBXSourcesBuildPhase;
 			buildActionMask = 2147483647;
 			files = (
-<<<<<<< HEAD
 				04415C561A6605B5001225ED /* STPAPIClient+ApplePay.m in Sources */,
 				C1FCBA5D1CBC2616009727D3 /* MockSTPCoordinatorDelegate.m in Sources */,
 				04415C571A6605B5001225ED /* Stripe+ApplePay.m in Sources */,
 				04A4C3941C4F276100B3B290 /* STPUIVCStripeParentViewControllerTests.m in Sources */,
 				0438EF3C1B7416BB00D506CC /* STPPaymentCardTextFieldViewModel.m in Sources */,
 				04A488361CA34DC600506E53 /* STPEmailAddressValidatorTest.m in Sources */,
-=======
->>>>>>> e667990e
 				0438EF441B74170D00D506CC /* STPCardValidator.m in Sources */,
 				C1EEDCCA1CA2186300A54582 /* STPPhoneNumberValidatorTest.m in Sources */,
 				C1FCBA551CBC25D6009727D3 /* MockUINavigationController.m in Sources */,
 				04CB86BA1BA89CE100E4F61E /* PKPayment+StripeTest.m in Sources */,
-<<<<<<< HEAD
 				C1FCBA5B1CBC2612009727D3 /* MockSTPAPIClient.m in Sources */,
-				0438EF301B7416BB00D506CC /* STPFormTextField.m in Sources */,
-=======
 				C124A1851CCAB750007D42EE /* STPAnalyticsClientTest.m in Sources */,
->>>>>>> e667990e
 				C16F66AB1CA21BAC006A21B5 /* STPFormTextFieldTest.m in Sources */,
 				C178CD451C45607D00851C69 /* UIImage+StripeTest.m in Sources */,
 				C1FCBA611CBC261E009727D3 /* MockSTPBackendAPIAdapter.m in Sources */,
@@ -1647,11 +1604,8 @@
 				C1FEE5991CBFF24000A7632B /* STPPostalCodeValidatorTest.m in Sources */,
 				04415C671A6605B5001225ED /* STPAPIClientTest.m in Sources */,
 				04415C681A6605B5001225ED /* STPFormEncoderTest.m in Sources */,
-<<<<<<< HEAD
 				C11810991CC6D46D0022FB55 /* NSDecimalNumber+StripeTest.m in Sources */,
 				0438EF361B7416BB00D506CC /* STPPaymentCardTextField.m in Sources */,
-=======
->>>>>>> e667990e
 				C1EEDCC81CA2172700A54582 /* NSString+StripeTest.m in Sources */,
 				C1FCBA511CBC23ED009727D3 /* STPSourceListCoordinatorTests.m in Sources */,
 				04415C6A1A6605B5001225ED /* STPApplePayTest.m in Sources */,
@@ -1679,21 +1633,15 @@
 				049E84C21A605DE0000B66CD /* STPAPIClient+ApplePay.m in Sources */,
 				C124A17F1CCAA0C2007D42EE /* NSMutableURLRequest+Stripe.m in Sources */,
 				049E84C31A605DE0000B66CD /* Stripe+ApplePay.m in Sources */,
-<<<<<<< HEAD
 				0439B98A1C454F97005A1ED5 /* STPPaymentMethodsViewController.m in Sources */,
-=======
 				C124A1731CCA968B007D42EE /* STPAnalyticsClient.m in Sources */,
->>>>>>> e667990e
 				C181DD721C3B34E300DEB9FE /* UIImage+Stripe.m in Sources */,
 				04A4C39A1C4F2C8600B3B290 /* NSString+Stripe_CardBrands.m in Sources */,
 				0438EF371B7416BB00D506CC /* STPPaymentCardTextField.m in Sources */,
 				049E84CC1A605DE0000B66CD /* STPAPIClient.m in Sources */,
 				049E84CD1A605DE0000B66CD /* STPFormEncoder.m in Sources */,
-<<<<<<< HEAD
+				04633B011CD129CB009D4FB5 /* STPPhoneNumberValidator.m in Sources */,
 				04A488451CA3580700506E53 /* UINavigationController+Stripe_Completion.m in Sources */,
-=======
-				04633B011CD129CB009D4FB5 /* STPPhoneNumberValidator.m in Sources */,
->>>>>>> e667990e
 				049E84CF1A605DE0000B66CD /* STPBankAccount.m in Sources */,
 				049E84D01A605DE0000B66CD /* STPCard.m in Sources */,
 				049A3FB71CCA6B8900F57DE7 /* STPAddress.m in Sources */,
@@ -1733,11 +1681,8 @@
 				04A4C3991C4F2C8600B3B290 /* NSString+Stripe_CardBrands.m in Sources */,
 				0438EF351B7416BB00D506CC /* STPPaymentCardTextField.m in Sources */,
 				04CDB5041A5F30A700B854EE /* STPFormEncoder.m in Sources */,
-<<<<<<< HEAD
 				C118108E1CC6B07B0022FB55 /* STPCardPaymentMethod.m in Sources */,
-=======
 				C124A1721CCA968B007D42EE /* STPAnalyticsClient.m in Sources */,
->>>>>>> e667990e
 				04CDB4DA1A5F30A700B854EE /* Stripe+ApplePay.m in Sources */,
 				04A4C38B1C4F25F900B3B290 /* NSArray+Stripe_BoundSafe.m in Sources */,
 				04A4C38F1C4F25F900B3B290 /* UIViewController+Stripe_ParentViewController.m in Sources */,
@@ -1876,14 +1821,6 @@
 			isa = XCBuildConfiguration;
 			baseConfigurationReference = 04F39F101AEF2AFE005B926E /* StripeiOS-Debug.xcconfig */;
 			buildSettings = {
-<<<<<<< HEAD
-				CLANG_ENABLE_MODULES = YES;
-				DEFINES_MODULE = YES;
-				LD_RUNPATH_SEARCH_PATHS = "$(inherited) @executable_path/Frameworks @loader_path/Frameworks";
-				PRODUCT_BUNDLE_IDENTIFIER = "com.stripe.stripe-ios";
-				SWIFT_OPTIMIZATION_LEVEL = "-Onone";
-=======
->>>>>>> e667990e
 			};
 			name = Debug;
 		};
@@ -1891,13 +1828,6 @@
 			isa = XCBuildConfiguration;
 			baseConfigurationReference = 04F39F111AEF2AFE005B926E /* StripeiOS-Release.xcconfig */;
 			buildSettings = {
-<<<<<<< HEAD
-				CLANG_ENABLE_MODULES = YES;
-				DEFINES_MODULE = YES;
-				LD_RUNPATH_SEARCH_PATHS = "$(inherited) @executable_path/Frameworks @loader_path/Frameworks";
-				PRODUCT_BUNDLE_IDENTIFIER = "com.stripe.stripe-ios";
-=======
->>>>>>> e667990e
 			};
 			name = Release;
 		};
