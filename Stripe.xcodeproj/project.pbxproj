// !$*UTF8*$!
{
	archiveVersion = 1;
	classes = {
	};
	objectVersion = 46;
	objects = {

/* Begin PBXAggregateTarget section */
		049E85221A607FFD000B66CD /* StripeiOSStaticFramework */ = {
			isa = PBXAggregateTarget;
			buildConfigurationList = 049E85231A607FFD000B66CD /* Build configuration list for PBXAggregateTarget "StripeiOSStaticFramework" */;
			buildPhases = (
				049E85281A608030000B66CD /* MultiPlatform Build */,
				04B33F321BC744D100DD8120 /* Copy Files */,
			);
			dependencies = (
				049E85271A608027000B66CD /* PBXTargetDependency */,
			);
			name = StripeiOSStaticFramework;
			productName = Framework;
		};
/* End PBXAggregateTarget section */

/* Begin PBXBuildFile section */
		040389D81CA9AABB002C9960 /* STPSourceListCoordinator.h in Headers */ = {isa = PBXBuildFile; fileRef = 040389D61CA9AABB002C9960 /* STPSourceListCoordinator.h */; };
		040389D91CA9AABB002C9960 /* STPSourceListCoordinator.m in Sources */ = {isa = PBXBuildFile; fileRef = 040389D71CA9AABB002C9960 /* STPSourceListCoordinator.m */; };
		040389E01CA9B501002C9960 /* STPBaseCoordinator.h in Headers */ = {isa = PBXBuildFile; fileRef = 040389DE1CA9B501002C9960 /* STPBaseCoordinator.h */; };
		040389E11CA9B501002C9960 /* STPBaseCoordinator.m in Sources */ = {isa = PBXBuildFile; fileRef = 040389DF1CA9B501002C9960 /* STPBaseCoordinator.m */; };
		042CA1B61B7BD84100AF0DA6 /* stp_card_placeholder_template.png in Resources */ = {isa = PBXBuildFile; fileRef = 042CA1B31B7BD84100AF0DA6 /* stp_card_placeholder_template.png */; };
		042CA1B71B7BD84100AF0DA6 /* stp_card_placeholder_template@2x.png in Resources */ = {isa = PBXBuildFile; fileRef = 042CA1B41B7BD84100AF0DA6 /* stp_card_placeholder_template@2x.png */; };
		042CA1B81B7BD84100AF0DA6 /* stp_card_placeholder_template@3x.png in Resources */ = {isa = PBXBuildFile; fileRef = 042CA1B51B7BD84100AF0DA6 /* stp_card_placeholder_template@3x.png */; };
		0433EB491BD06313003912B4 /* NSDictionary+Stripe.h in Headers */ = {isa = PBXBuildFile; fileRef = 0433EB471BD06313003912B4 /* NSDictionary+Stripe.h */; };
		0433EB4B1BD06313003912B4 /* NSDictionary+Stripe.h in Headers */ = {isa = PBXBuildFile; fileRef = 0433EB471BD06313003912B4 /* NSDictionary+Stripe.h */; };
		0433EB4C1BD06313003912B4 /* NSDictionary+Stripe.m in Sources */ = {isa = PBXBuildFile; fileRef = 0433EB481BD06313003912B4 /* NSDictionary+Stripe.m */; };
		0433EB4E1BD06313003912B4 /* NSDictionary+Stripe.m in Sources */ = {isa = PBXBuildFile; fileRef = 0433EB481BD06313003912B4 /* NSDictionary+Stripe.m */; };
		0438EF2C1B7416BB00D506CC /* STPFormTextField.h in Headers */ = {isa = PBXBuildFile; fileRef = 0438EF261B7416BB00D506CC /* STPFormTextField.h */; };
		0438EF2E1B7416BB00D506CC /* STPFormTextField.h in Headers */ = {isa = PBXBuildFile; fileRef = 0438EF261B7416BB00D506CC /* STPFormTextField.h */; };
		0438EF2F1B7416BB00D506CC /* STPFormTextField.m in Sources */ = {isa = PBXBuildFile; fileRef = 0438EF271B7416BB00D506CC /* STPFormTextField.m */; };
		0438EF311B7416BB00D506CC /* STPFormTextField.m in Sources */ = {isa = PBXBuildFile; fileRef = 0438EF271B7416BB00D506CC /* STPFormTextField.m */; };
		0438EF351B7416BB00D506CC /* STPPaymentCardTextField.m in Sources */ = {isa = PBXBuildFile; fileRef = 0438EF291B7416BB00D506CC /* STPPaymentCardTextField.m */; };
		0438EF371B7416BB00D506CC /* STPPaymentCardTextField.m in Sources */ = {isa = PBXBuildFile; fileRef = 0438EF291B7416BB00D506CC /* STPPaymentCardTextField.m */; };
		0438EF381B7416BB00D506CC /* STPPaymentCardTextFieldViewModel.h in Headers */ = {isa = PBXBuildFile; fileRef = 0438EF2A1B7416BB00D506CC /* STPPaymentCardTextFieldViewModel.h */; };
		0438EF3A1B7416BB00D506CC /* STPPaymentCardTextFieldViewModel.h in Headers */ = {isa = PBXBuildFile; fileRef = 0438EF2A1B7416BB00D506CC /* STPPaymentCardTextFieldViewModel.h */; };
		0438EF3B1B7416BB00D506CC /* STPPaymentCardTextFieldViewModel.m in Sources */ = {isa = PBXBuildFile; fileRef = 0438EF2B1B7416BB00D506CC /* STPPaymentCardTextFieldViewModel.m */; };
		0438EF3D1B7416BB00D506CC /* STPPaymentCardTextFieldViewModel.m in Sources */ = {isa = PBXBuildFile; fileRef = 0438EF2B1B7416BB00D506CC /* STPPaymentCardTextFieldViewModel.m */; };
		0438EF431B74170D00D506CC /* STPCardValidator.m in Sources */ = {isa = PBXBuildFile; fileRef = 0438EF3F1B74170D00D506CC /* STPCardValidator.m */; };
		0438EF441B74170D00D506CC /* STPCardValidator.m in Sources */ = {isa = PBXBuildFile; fileRef = 0438EF3F1B74170D00D506CC /* STPCardValidator.m */; };
		0438EF451B74170D00D506CC /* STPCardValidator.m in Sources */ = {isa = PBXBuildFile; fileRef = 0438EF3F1B74170D00D506CC /* STPCardValidator.m */; };
		0438EF471B74183100D506CC /* STPCardBrand.h in Headers */ = {isa = PBXBuildFile; fileRef = 0438EF461B74183100D506CC /* STPCardBrand.h */; settings = {ATTRIBUTES = (Public, ); }; };
		0438EF481B74183100D506CC /* STPCardBrand.h in Headers */ = {isa = PBXBuildFile; fileRef = 0438EF461B74183100D506CC /* STPCardBrand.h */; settings = {ATTRIBUTES = (Public, ); }; };
		0438EF491B74183100D506CC /* STPCardBrand.h in Headers */ = {isa = PBXBuildFile; fileRef = 0438EF461B74183100D506CC /* STPCardBrand.h */; settings = {ATTRIBUTES = (Public, ); }; };
		0438EF4C1B741B0100D506CC /* STPCardValidatorTest.m in Sources */ = {isa = PBXBuildFile; fileRef = 0438EF4A1B741B0100D506CC /* STPCardValidatorTest.m */; };
		0438EF4D1B741B0100D506CC /* STPPaymentCardTextFieldViewModelTest.m in Sources */ = {isa = PBXBuildFile; fileRef = 0438EF4B1B741B0100D506CC /* STPPaymentCardTextFieldViewModelTest.m */; };
		0438EFA41B741C2800D506CC /* stp_card_amex.png in Resources */ = {isa = PBXBuildFile; fileRef = 0438EF891B741C2800D506CC /* stp_card_amex.png */; };
		0438EFA61B741C2800D506CC /* stp_card_amex@2x.png in Resources */ = {isa = PBXBuildFile; fileRef = 0438EF8A1B741C2800D506CC /* stp_card_amex@2x.png */; };
		0438EFA81B741C2800D506CC /* stp_card_amex@3x.png in Resources */ = {isa = PBXBuildFile; fileRef = 0438EF8B1B741C2800D506CC /* stp_card_amex@3x.png */; };
		0438EFAA1B741C2800D506CC /* stp_card_cvc.png in Resources */ = {isa = PBXBuildFile; fileRef = 0438EF8C1B741C2800D506CC /* stp_card_cvc.png */; };
		0438EFAC1B741C2800D506CC /* stp_card_cvc@2x.png in Resources */ = {isa = PBXBuildFile; fileRef = 0438EF8D1B741C2800D506CC /* stp_card_cvc@2x.png */; };
		0438EFAE1B741C2800D506CC /* stp_card_cvc@3x.png in Resources */ = {isa = PBXBuildFile; fileRef = 0438EF8E1B741C2800D506CC /* stp_card_cvc@3x.png */; };
		0438EFB01B741C2800D506CC /* stp_card_cvc_amex.png in Resources */ = {isa = PBXBuildFile; fileRef = 0438EF8F1B741C2800D506CC /* stp_card_cvc_amex.png */; };
		0438EFB21B741C2800D506CC /* stp_card_cvc_amex@2x.png in Resources */ = {isa = PBXBuildFile; fileRef = 0438EF901B741C2800D506CC /* stp_card_cvc_amex@2x.png */; };
		0438EFB41B741C2800D506CC /* stp_card_cvc_amex@3x.png in Resources */ = {isa = PBXBuildFile; fileRef = 0438EF911B741C2800D506CC /* stp_card_cvc_amex@3x.png */; };
		0438EFB61B741C2800D506CC /* stp_card_diners.png in Resources */ = {isa = PBXBuildFile; fileRef = 0438EF921B741C2800D506CC /* stp_card_diners.png */; };
		0438EFB81B741C2800D506CC /* stp_card_diners@2x.png in Resources */ = {isa = PBXBuildFile; fileRef = 0438EF931B741C2800D506CC /* stp_card_diners@2x.png */; };
		0438EFBA1B741C2800D506CC /* stp_card_diners@3x.png in Resources */ = {isa = PBXBuildFile; fileRef = 0438EF941B741C2800D506CC /* stp_card_diners@3x.png */; };
		0438EFBC1B741C2800D506CC /* stp_card_discover.png in Resources */ = {isa = PBXBuildFile; fileRef = 0438EF951B741C2800D506CC /* stp_card_discover.png */; };
		0438EFBE1B741C2800D506CC /* stp_card_discover@2x.png in Resources */ = {isa = PBXBuildFile; fileRef = 0438EF961B741C2800D506CC /* stp_card_discover@2x.png */; };
		0438EFC01B741C2800D506CC /* stp_card_discover@3x.png in Resources */ = {isa = PBXBuildFile; fileRef = 0438EF971B741C2800D506CC /* stp_card_discover@3x.png */; };
		0438EFC21B741C2800D506CC /* stp_card_jcb.png in Resources */ = {isa = PBXBuildFile; fileRef = 0438EF981B741C2800D506CC /* stp_card_jcb.png */; };
		0438EFC41B741C2800D506CC /* stp_card_jcb@2x.png in Resources */ = {isa = PBXBuildFile; fileRef = 0438EF991B741C2800D506CC /* stp_card_jcb@2x.png */; };
		0438EFC61B741C2800D506CC /* stp_card_jcb@3x.png in Resources */ = {isa = PBXBuildFile; fileRef = 0438EF9A1B741C2800D506CC /* stp_card_jcb@3x.png */; };
		0438EFC81B741C2800D506CC /* stp_card_mastercard.png in Resources */ = {isa = PBXBuildFile; fileRef = 0438EF9B1B741C2800D506CC /* stp_card_mastercard.png */; };
		0438EFCA1B741C2800D506CC /* stp_card_mastercard@2x.png in Resources */ = {isa = PBXBuildFile; fileRef = 0438EF9C1B741C2800D506CC /* stp_card_mastercard@2x.png */; };
		0438EFCC1B741C2800D506CC /* stp_card_mastercard@3x.png in Resources */ = {isa = PBXBuildFile; fileRef = 0438EF9D1B741C2800D506CC /* stp_card_mastercard@3x.png */; };
		0438EFCE1B741C2800D506CC /* stp_card_placeholder.png in Resources */ = {isa = PBXBuildFile; fileRef = 0438EF9E1B741C2800D506CC /* stp_card_placeholder.png */; };
		0438EFD01B741C2800D506CC /* stp_card_placeholder@2x.png in Resources */ = {isa = PBXBuildFile; fileRef = 0438EF9F1B741C2800D506CC /* stp_card_placeholder@2x.png */; };
		0438EFD21B741C2800D506CC /* stp_card_placeholder@3x.png in Resources */ = {isa = PBXBuildFile; fileRef = 0438EFA01B741C2800D506CC /* stp_card_placeholder@3x.png */; };
		0438EFD41B741C2800D506CC /* stp_card_visa.png in Resources */ = {isa = PBXBuildFile; fileRef = 0438EFA11B741C2800D506CC /* stp_card_visa.png */; };
		0438EFD61B741C2800D506CC /* stp_card_visa@2x.png in Resources */ = {isa = PBXBuildFile; fileRef = 0438EFA21B741C2800D506CC /* stp_card_visa@2x.png */; };
		0438EFD81B741C2800D506CC /* stp_card_visa@3x.png in Resources */ = {isa = PBXBuildFile; fileRef = 0438EFA31B741C2800D506CC /* stp_card_visa@3x.png */; };
		0439B9871C454F97005A1ED5 /* STPPaymentMethodsViewController.h in Headers */ = {isa = PBXBuildFile; fileRef = 0439B9851C454F97005A1ED5 /* STPPaymentMethodsViewController.h */; settings = {ATTRIBUTES = (Public, ); }; };
		0439B9881C454F97005A1ED5 /* STPPaymentMethodsViewController.h in Headers */ = {isa = PBXBuildFile; fileRef = 0439B9851C454F97005A1ED5 /* STPPaymentMethodsViewController.h */; settings = {ATTRIBUTES = (Public, ); }; };
		0439B9891C454F97005A1ED5 /* STPPaymentMethodsViewController.m in Sources */ = {isa = PBXBuildFile; fileRef = 0439B9861C454F97005A1ED5 /* STPPaymentMethodsViewController.m */; };
		0439B98A1C454F97005A1ED5 /* STPPaymentMethodsViewController.m in Sources */ = {isa = PBXBuildFile; fileRef = 0439B9861C454F97005A1ED5 /* STPPaymentMethodsViewController.m */; };
		04415C561A6605B5001225ED /* (null) in Sources */ = {isa = PBXBuildFile; };
		04415C571A6605B5001225ED /* (null) in Sources */ = {isa = PBXBuildFile; };
		04415C611A6605B5001225ED /* STPFormEncoder.m in Sources */ = {isa = PBXBuildFile; fileRef = 04CDB4C51A5F30A700B854EE /* STPFormEncoder.m */; };
		04415C631A6605B5001225ED /* STPBankAccount.m in Sources */ = {isa = PBXBuildFile; fileRef = 04CDB4C91A5F30A700B854EE /* STPBankAccount.m */; };
		04415C641A6605B5001225ED /* STPCard.m in Sources */ = {isa = PBXBuildFile; fileRef = 04CDB4CB1A5F30A700B854EE /* STPCard.m */; };
		04415C651A6605B5001225ED /* STPToken.m in Sources */ = {isa = PBXBuildFile; fileRef = 04CDB4CD1A5F30A700B854EE /* STPToken.m */; };
		04415C661A6605B5001225ED /* StripeError.m in Sources */ = {isa = PBXBuildFile; fileRef = 04CDB4CF1A5F30A700B854EE /* StripeError.m */; };
		04415C671A6605B5001225ED /* STPAPIClientTest.m in Sources */ = {isa = PBXBuildFile; fileRef = 04CDB51E1A5F3A9300B854EE /* STPAPIClientTest.m */; };
		04415C681A6605B5001225ED /* STPFormEncoderTest.m in Sources */ = {isa = PBXBuildFile; fileRef = 04CDB51F1A5F3A9300B854EE /* STPFormEncoderTest.m */; };
		04415C6A1A6605B5001225ED /* STPApplePayTest.m in Sources */ = {isa = PBXBuildFile; fileRef = 04CDB5211A5F3A9300B854EE /* STPApplePayTest.m */; };
		04415C6B1A6605B5001225ED /* STPBankAccountFunctionalTest.m in Sources */ = {isa = PBXBuildFile; fileRef = 04CDB5221A5F3A9300B854EE /* STPBankAccountFunctionalTest.m */; };
		04415C6C1A6605B5001225ED /* STPBankAccountTest.m in Sources */ = {isa = PBXBuildFile; fileRef = 04CDB5231A5F3A9300B854EE /* STPBankAccountTest.m */; };
		04415C6D1A6605B5001225ED /* STPCardFunctionalTest.m in Sources */ = {isa = PBXBuildFile; fileRef = 04CDB5241A5F3A9300B854EE /* STPCardFunctionalTest.m */; };
		04415C6E1A6605B5001225ED /* STPCardTest.m in Sources */ = {isa = PBXBuildFile; fileRef = 04CDB5251A5F3A9300B854EE /* STPCardTest.m */; };
		04415C6F1A6605B5001225ED /* STPCertTest.m in Sources */ = {isa = PBXBuildFile; fileRef = 04CDB5261A5F3A9300B854EE /* STPCertTest.m */; };
		04415C701A6605B5001225ED /* STPTokenTest.m in Sources */ = {isa = PBXBuildFile; fileRef = 04CDB5271A5F3A9300B854EE /* STPTokenTest.m */; };
		04415C7F1A6605D9001225ED /* STPAPIClient.h in Headers */ = {isa = PBXBuildFile; fileRef = 04CDB4C21A5F30A700B854EE /* STPAPIClient.h */; settings = {ATTRIBUTES = (Public, ); }; };
		04415C821A6605D9001225ED /* STPBankAccount.h in Headers */ = {isa = PBXBuildFile; fileRef = 04CDB4C81A5F30A700B854EE /* STPBankAccount.h */; settings = {ATTRIBUTES = (Public, ); }; };
		04415C831A6605D9001225ED /* STPCard.h in Headers */ = {isa = PBXBuildFile; fileRef = 04CDB4CA1A5F30A700B854EE /* STPCard.h */; settings = {ATTRIBUTES = (Public, ); }; };
		04415C841A6605D9001225ED /* STPToken.h in Headers */ = {isa = PBXBuildFile; fileRef = 04CDB4CC1A5F30A700B854EE /* STPToken.h */; settings = {ATTRIBUTES = (Public, ); }; };
		04415C851A6605D9001225ED /* StripeError.h in Headers */ = {isa = PBXBuildFile; fileRef = 04CDB4CE1A5F30A700B854EE /* StripeError.h */; settings = {ATTRIBUTES = (Public, ); }; };
		0451CC441C49AE1C003B2CA6 /* STPPaymentResult.h in Headers */ = {isa = PBXBuildFile; fileRef = 0451CC421C49AE1C003B2CA6 /* STPPaymentResult.h */; settings = {ATTRIBUTES = (Public, ); }; };
		0451CC451C49AE1C003B2CA6 /* STPPaymentResult.h in Headers */ = {isa = PBXBuildFile; fileRef = 0451CC421C49AE1C003B2CA6 /* STPPaymentResult.h */; settings = {ATTRIBUTES = (Public, ); }; };
		0451CC461C49AE1C003B2CA6 /* STPPaymentResult.m in Sources */ = {isa = PBXBuildFile; fileRef = 0451CC431C49AE1C003B2CA6 /* STPPaymentResult.m */; };
		0451CC471C49AE1C003B2CA6 /* STPPaymentResult.m in Sources */ = {isa = PBXBuildFile; fileRef = 0451CC431C49AE1C003B2CA6 /* STPPaymentResult.m */; };
		0451CC491C49AF0D003B2CA6 /* STPSource.h in Headers */ = {isa = PBXBuildFile; fileRef = 0451CC481C49AF0D003B2CA6 /* STPSource.h */; settings = {ATTRIBUTES = (Public, ); }; };
		0451CC4B1C49AF0D003B2CA6 /* STPSource.h in Headers */ = {isa = PBXBuildFile; fileRef = 0451CC481C49AF0D003B2CA6 /* STPSource.h */; settings = {ATTRIBUTES = (Public, ); }; };
		04533E7D1A6877F400C7E52E /* PassKit.framework in Frameworks */ = {isa = PBXBuildFile; fileRef = 04D5BF9019BF958F009521A5 /* PassKit.framework */; settings = {ATTRIBUTES = (Weak, ); }; };
		045A62AB1B8E7259000165CE /* STPPaymentCardTextFieldTest.m in Sources */ = {isa = PBXBuildFile; fileRef = 045A62AA1B8E7259000165CE /* STPPaymentCardTextFieldTest.m */; };
		045A62AC1B8E73AB000165CE /* stp_card_amex.png in Resources */ = {isa = PBXBuildFile; fileRef = 0438EF891B741C2800D506CC /* stp_card_amex.png */; };
		045A62AD1B8E73AB000165CE /* stp_card_amex@2x.png in Resources */ = {isa = PBXBuildFile; fileRef = 0438EF8A1B741C2800D506CC /* stp_card_amex@2x.png */; };
		045A62AE1B8E73AB000165CE /* stp_card_amex@3x.png in Resources */ = {isa = PBXBuildFile; fileRef = 0438EF8B1B741C2800D506CC /* stp_card_amex@3x.png */; };
		045A62AF1B8E73AB000165CE /* stp_card_cvc.png in Resources */ = {isa = PBXBuildFile; fileRef = 0438EF8C1B741C2800D506CC /* stp_card_cvc.png */; };
		045A62B01B8E73AB000165CE /* stp_card_cvc@2x.png in Resources */ = {isa = PBXBuildFile; fileRef = 0438EF8D1B741C2800D506CC /* stp_card_cvc@2x.png */; };
		045A62B11B8E73AB000165CE /* stp_card_cvc@3x.png in Resources */ = {isa = PBXBuildFile; fileRef = 0438EF8E1B741C2800D506CC /* stp_card_cvc@3x.png */; };
		045A62B21B8E73AB000165CE /* stp_card_cvc_amex.png in Resources */ = {isa = PBXBuildFile; fileRef = 0438EF8F1B741C2800D506CC /* stp_card_cvc_amex.png */; };
		045A62B31B8E73AB000165CE /* stp_card_cvc_amex@2x.png in Resources */ = {isa = PBXBuildFile; fileRef = 0438EF901B741C2800D506CC /* stp_card_cvc_amex@2x.png */; };
		045A62B41B8E73AB000165CE /* stp_card_cvc_amex@3x.png in Resources */ = {isa = PBXBuildFile; fileRef = 0438EF911B741C2800D506CC /* stp_card_cvc_amex@3x.png */; };
		045A62B51B8E73AB000165CE /* stp_card_diners.png in Resources */ = {isa = PBXBuildFile; fileRef = 0438EF921B741C2800D506CC /* stp_card_diners.png */; };
		045A62B61B8E73AB000165CE /* stp_card_diners@2x.png in Resources */ = {isa = PBXBuildFile; fileRef = 0438EF931B741C2800D506CC /* stp_card_diners@2x.png */; };
		045A62B71B8E73AB000165CE /* stp_card_diners@3x.png in Resources */ = {isa = PBXBuildFile; fileRef = 0438EF941B741C2800D506CC /* stp_card_diners@3x.png */; };
		045A62B81B8E73AB000165CE /* stp_card_discover.png in Resources */ = {isa = PBXBuildFile; fileRef = 0438EF951B741C2800D506CC /* stp_card_discover.png */; };
		045A62B91B8E73AB000165CE /* stp_card_discover@2x.png in Resources */ = {isa = PBXBuildFile; fileRef = 0438EF961B741C2800D506CC /* stp_card_discover@2x.png */; };
		045A62BA1B8E73AB000165CE /* stp_card_discover@3x.png in Resources */ = {isa = PBXBuildFile; fileRef = 0438EF971B741C2800D506CC /* stp_card_discover@3x.png */; };
		045A62BB1B8E73AB000165CE /* stp_card_jcb.png in Resources */ = {isa = PBXBuildFile; fileRef = 0438EF981B741C2800D506CC /* stp_card_jcb.png */; };
		045A62BC1B8E73AB000165CE /* stp_card_jcb@2x.png in Resources */ = {isa = PBXBuildFile; fileRef = 0438EF991B741C2800D506CC /* stp_card_jcb@2x.png */; };
		045A62BD1B8E73AB000165CE /* stp_card_jcb@3x.png in Resources */ = {isa = PBXBuildFile; fileRef = 0438EF9A1B741C2800D506CC /* stp_card_jcb@3x.png */; };
		045A62BE1B8E73AB000165CE /* stp_card_mastercard.png in Resources */ = {isa = PBXBuildFile; fileRef = 0438EF9B1B741C2800D506CC /* stp_card_mastercard.png */; };
		045A62BF1B8E73AB000165CE /* stp_card_mastercard@2x.png in Resources */ = {isa = PBXBuildFile; fileRef = 0438EF9C1B741C2800D506CC /* stp_card_mastercard@2x.png */; };
		045A62C01B8E73AB000165CE /* stp_card_mastercard@3x.png in Resources */ = {isa = PBXBuildFile; fileRef = 0438EF9D1B741C2800D506CC /* stp_card_mastercard@3x.png */; };
		045A62C11B8E73AB000165CE /* stp_card_placeholder.png in Resources */ = {isa = PBXBuildFile; fileRef = 0438EF9E1B741C2800D506CC /* stp_card_placeholder.png */; };
		045A62C21B8E73AB000165CE /* stp_card_placeholder@2x.png in Resources */ = {isa = PBXBuildFile; fileRef = 0438EF9F1B741C2800D506CC /* stp_card_placeholder@2x.png */; };
		045A62C31B8E73AB000165CE /* stp_card_placeholder@3x.png in Resources */ = {isa = PBXBuildFile; fileRef = 0438EFA01B741C2800D506CC /* stp_card_placeholder@3x.png */; };
		045A62C41B8E73AB000165CE /* stp_card_placeholder_template.png in Resources */ = {isa = PBXBuildFile; fileRef = 042CA1B31B7BD84100AF0DA6 /* stp_card_placeholder_template.png */; };
		045A62C51B8E73AB000165CE /* stp_card_placeholder_template@2x.png in Resources */ = {isa = PBXBuildFile; fileRef = 042CA1B41B7BD84100AF0DA6 /* stp_card_placeholder_template@2x.png */; };
		045A62C61B8E73AB000165CE /* stp_card_placeholder_template@3x.png in Resources */ = {isa = PBXBuildFile; fileRef = 042CA1B51B7BD84100AF0DA6 /* stp_card_placeholder_template@3x.png */; };
		045A62C71B8E73AB000165CE /* stp_card_visa.png in Resources */ = {isa = PBXBuildFile; fileRef = 0438EFA11B741C2800D506CC /* stp_card_visa.png */; };
		045A62C81B8E73AB000165CE /* stp_card_visa@2x.png in Resources */ = {isa = PBXBuildFile; fileRef = 0438EFA21B741C2800D506CC /* stp_card_visa@2x.png */; };
		045A62C91B8E73AB000165CE /* stp_card_visa@3x.png in Resources */ = {isa = PBXBuildFile; fileRef = 0438EFA31B741C2800D506CC /* stp_card_visa@3x.png */; };
		045E7C091A5F41DE004751EF /* Stripe.framework in Frameworks */ = {isa = PBXBuildFile; fileRef = 04CDB4421A5F2E1800B854EE /* Stripe.framework */; };
		04633AFB1CD1299B009D4FB5 /* NSString+Stripe.h in Headers */ = {isa = PBXBuildFile; fileRef = 04695AD11C77F9DB00E08063 /* NSString+Stripe.h */; };
		04633AFD1CD129AF009D4FB5 /* STPPhoneNumberValidator.h in Headers */ = {isa = PBXBuildFile; fileRef = 04695AD71C77F9EF00E08063 /* STPPhoneNumberValidator.h */; };
		04633AFE1CD129B4009D4FB5 /* STPDelegateProxy.h in Headers */ = {isa = PBXBuildFile; fileRef = 04695AD51C77F9EF00E08063 /* STPDelegateProxy.h */; };
		04633AFF1CD129C0009D4FB5 /* NSString+Stripe.m in Sources */ = {isa = PBXBuildFile; fileRef = 04695AD21C77F9DB00E08063 /* NSString+Stripe.m */; };
		04633B011CD129CB009D4FB5 /* STPPhoneNumberValidator.m in Sources */ = {isa = PBXBuildFile; fileRef = 04695AD81C77F9EF00E08063 /* STPPhoneNumberValidator.m */; };
		04633B021CD129D0009D4FB5 /* STPDelegateProxy.m in Sources */ = {isa = PBXBuildFile; fileRef = 04695AD61C77F9EF00E08063 /* STPDelegateProxy.m */; };
		04633B051CD44F1C009D4FB5 /* STPAPIClient+ApplePay.m in Sources */ = {isa = PBXBuildFile; fileRef = 04633B041CD44F1C009D4FB5 /* STPAPIClient+ApplePay.m */; };
		04633B071CD44F47009D4FB5 /* STPAPIClient+ApplePay.h in Headers */ = {isa = PBXBuildFile; fileRef = 04633B061CD44F47009D4FB5 /* STPAPIClient+ApplePay.h */; settings = {ATTRIBUTES = (Public, ); }; };
		04633B0C1CD44F6C009D4FB5 /* PKPayment+Stripe.h in Headers */ = {isa = PBXBuildFile; fileRef = 04633B081CD44F6C009D4FB5 /* PKPayment+Stripe.h */; };
		04633B0D1CD44F6C009D4FB5 /* PKPayment+Stripe.m in Sources */ = {isa = PBXBuildFile; fileRef = 04633B091CD44F6C009D4FB5 /* PKPayment+Stripe.m */; };
		04633B0E1CD44F6C009D4FB5 /* STPCategoryLoader.m in Sources */ = {isa = PBXBuildFile; fileRef = 04633B0A1CD44F6C009D4FB5 /* STPCategoryLoader.m */; };
		04633B0F1CD44F6C009D4FB5 /* Stripe+ApplePay.m in Sources */ = {isa = PBXBuildFile; fileRef = 04633B0B1CD44F6C009D4FB5 /* Stripe+ApplePay.m */; };
		04633B111CD44F78009D4FB5 /* Stripe+ApplePay.h in Headers */ = {isa = PBXBuildFile; fileRef = 04633B101CD44F78009D4FB5 /* Stripe+ApplePay.h */; settings = {ATTRIBUTES = (Public, ); }; };
		04633B121CD4520C009D4FB5 /* Stripe+ApplePay.h in Headers */ = {isa = PBXBuildFile; fileRef = 04633B101CD44F78009D4FB5 /* Stripe+ApplePay.h */; settings = {ATTRIBUTES = (Public, ); }; };
		04633B131CD45211009D4FB5 /* Stripe+ApplePay.m in Sources */ = {isa = PBXBuildFile; fileRef = 04633B0B1CD44F6C009D4FB5 /* Stripe+ApplePay.m */; };
		04633B141CD45215009D4FB5 /* PKPayment+Stripe.m in Sources */ = {isa = PBXBuildFile; fileRef = 04633B091CD44F6C009D4FB5 /* PKPayment+Stripe.m */; };
		04633B151CD4521F009D4FB5 /* STPAPIClient+ApplePay.m in Sources */ = {isa = PBXBuildFile; fileRef = 04633B041CD44F1C009D4FB5 /* STPAPIClient+ApplePay.m */; };
		04633B161CD45222009D4FB5 /* STPAPIClient+ApplePay.h in Headers */ = {isa = PBXBuildFile; fileRef = 04633B061CD44F47009D4FB5 /* STPAPIClient+ApplePay.h */; settings = {ATTRIBUTES = (Public, ); }; };
		04633B171CD45437009D4FB5 /* STPCategoryLoader.m in Sources */ = {isa = PBXBuildFile; fileRef = 04633B0A1CD44F6C009D4FB5 /* STPCategoryLoader.m */; };
		04633B1A1CD7BF29009D4FB5 /* strip-frameworks.sh in Resources */ = {isa = PBXBuildFile; fileRef = 04633B191CD7BF29009D4FB5 /* strip-frameworks.sh */; };
		04695AD31C77F9DB00E08063 /* NSString+Stripe.h in Headers */ = {isa = PBXBuildFile; fileRef = 04695AD11C77F9DB00E08063 /* NSString+Stripe.h */; };
		04695AD41C77F9DB00E08063 /* NSString+Stripe.m in Sources */ = {isa = PBXBuildFile; fileRef = 04695AD21C77F9DB00E08063 /* NSString+Stripe.m */; };
		04695AD91C77F9EF00E08063 /* STPDelegateProxy.h in Headers */ = {isa = PBXBuildFile; fileRef = 04695AD51C77F9EF00E08063 /* STPDelegateProxy.h */; };
		04695ADA1C77F9EF00E08063 /* STPDelegateProxy.m in Sources */ = {isa = PBXBuildFile; fileRef = 04695AD61C77F9EF00E08063 /* STPDelegateProxy.m */; };
		04695ADB1C77F9EF00E08063 /* STPPhoneNumberValidator.h in Headers */ = {isa = PBXBuildFile; fileRef = 04695AD71C77F9EF00E08063 /* STPPhoneNumberValidator.h */; };
		04695ADC1C77F9EF00E08063 /* STPPhoneNumberValidator.m in Sources */ = {isa = PBXBuildFile; fileRef = 04695AD81C77F9EF00E08063 /* STPPhoneNumberValidator.m */; };
		049952CF1BCF13510088C703 /* STPAPIPostRequest.h in Headers */ = {isa = PBXBuildFile; fileRef = 049952CD1BCF13510088C703 /* STPAPIPostRequest.h */; };
		049952D01BCF13510088C703 /* STPAPIPostRequest.m in Sources */ = {isa = PBXBuildFile; fileRef = 049952CE1BCF13510088C703 /* STPAPIPostRequest.m */; };
		049952D21BCF13DD0088C703 /* STPAPIClient+Private.h in Headers */ = {isa = PBXBuildFile; fileRef = 049952D11BCF13DD0088C703 /* STPAPIClient+Private.h */; };
		049952D41BCF13DD0088C703 /* STPAPIClient+Private.h in Headers */ = {isa = PBXBuildFile; fileRef = 049952D11BCF13DD0088C703 /* STPAPIClient+Private.h */; };
		049952D61BCF14930088C703 /* STPAPIPostRequest.h in Headers */ = {isa = PBXBuildFile; fileRef = 049952CD1BCF13510088C703 /* STPAPIPostRequest.h */; };
		049952D81BCF14990088C703 /* STPAPIPostRequest.m in Sources */ = {isa = PBXBuildFile; fileRef = 049952CE1BCF13510088C703 /* STPAPIPostRequest.m */; };
		049A3F7A1CC18D5300F57DE7 /* UIView+Stripe_FirstResponder.h in Headers */ = {isa = PBXBuildFile; fileRef = 049A3F781CC18D5300F57DE7 /* UIView+Stripe_FirstResponder.h */; };
		049A3F7B1CC18D5300F57DE7 /* UIView+Stripe_FirstResponder.m in Sources */ = {isa = PBXBuildFile; fileRef = 049A3F791CC18D5300F57DE7 /* UIView+Stripe_FirstResponder.m */; };
		049A3F7E1CC1920A00F57DE7 /* UIViewController+Stripe_KeyboardAvoiding.h in Headers */ = {isa = PBXBuildFile; fileRef = 049A3F7C1CC1920A00F57DE7 /* UIViewController+Stripe_KeyboardAvoiding.h */; };
		049A3F7F1CC1920A00F57DE7 /* UIViewController+Stripe_KeyboardAvoiding.m in Sources */ = {isa = PBXBuildFile; fileRef = 049A3F7D1CC1920A00F57DE7 /* UIViewController+Stripe_KeyboardAvoiding.m */; };
		049A3F891CC73C7100F57DE7 /* STPPaymentContext.h in Headers */ = {isa = PBXBuildFile; fileRef = 049A3F871CC73C7100F57DE7 /* STPPaymentContext.h */; settings = {ATTRIBUTES = (Public, ); }; };
		049A3F8A1CC73C7100F57DE7 /* STPPaymentContext.m in Sources */ = {isa = PBXBuildFile; fileRef = 049A3F881CC73C7100F57DE7 /* STPPaymentContext.m */; };
		049A3F911CC740FF00F57DE7 /* NSDecimalNumber+Stripe_Currency.h in Headers */ = {isa = PBXBuildFile; fileRef = 049A3F8F1CC740FF00F57DE7 /* NSDecimalNumber+Stripe_Currency.h */; };
		049A3F921CC740FF00F57DE7 /* NSDecimalNumber+Stripe_Currency.m in Sources */ = {isa = PBXBuildFile; fileRef = 049A3F901CC740FF00F57DE7 /* NSDecimalNumber+Stripe_Currency.m */; };
		049A3F951CC75B2E00F57DE7 /* STPPromise.h in Headers */ = {isa = PBXBuildFile; fileRef = 049A3F931CC75B2E00F57DE7 /* STPPromise.h */; };
		049A3F961CC75B2E00F57DE7 /* STPPromise.m in Sources */ = {isa = PBXBuildFile; fileRef = 049A3F941CC75B2E00F57DE7 /* STPPromise.m */; };
		049A3F991CC76A2400F57DE7 /* NSBundle+Stripe_AppName.h in Headers */ = {isa = PBXBuildFile; fileRef = 049A3F971CC76A2400F57DE7 /* NSBundle+Stripe_AppName.h */; };
		049A3F9A1CC76A2400F57DE7 /* NSBundle+Stripe_AppName.m in Sources */ = {isa = PBXBuildFile; fileRef = 049A3F981CC76A2400F57DE7 /* NSBundle+Stripe_AppName.m */; };
		049A3F9B1CC7DBCC00F57DE7 /* STPPaymentContext.h in Headers */ = {isa = PBXBuildFile; fileRef = 049A3F871CC73C7100F57DE7 /* STPPaymentContext.h */; settings = {ATTRIBUTES = (Public, ); }; };
		049A3F9F1CC8006800F57DE7 /* stp_icon_add.png in Resources */ = {isa = PBXBuildFile; fileRef = 049A3F9C1CC8006800F57DE7 /* stp_icon_add.png */; };
		049A3FA01CC8006800F57DE7 /* stp_icon_add@2x.png in Resources */ = {isa = PBXBuildFile; fileRef = 049A3F9D1CC8006800F57DE7 /* stp_icon_add@2x.png */; };
		049A3FA11CC8006800F57DE7 /* stp_icon_add@3x.png in Resources */ = {isa = PBXBuildFile; fileRef = 049A3F9E1CC8006800F57DE7 /* stp_icon_add@3x.png */; };
		049A3FA51CC8071100F57DE7 /* stp_card_applepay.png in Resources */ = {isa = PBXBuildFile; fileRef = 049A3FA21CC8071100F57DE7 /* stp_card_applepay.png */; };
		049A3FA61CC8071100F57DE7 /* stp_card_applepay@2x.png in Resources */ = {isa = PBXBuildFile; fileRef = 049A3FA31CC8071100F57DE7 /* stp_card_applepay@2x.png */; };
		049A3FA71CC8071100F57DE7 /* stp_card_applepay@3x.png in Resources */ = {isa = PBXBuildFile; fileRef = 049A3FA41CC8071100F57DE7 /* stp_card_applepay@3x.png */; };
		049A3FA81CC963EB00F57DE7 /* STPPaymentMethod.h in Headers */ = {isa = PBXBuildFile; fileRef = C11810851CC6AF4C0022FB55 /* STPPaymentMethod.h */; settings = {ATTRIBUTES = (Public, ); }; };
		049A3FA91CC96B3B00F57DE7 /* STPBackendAPIAdapter.h in Headers */ = {isa = PBXBuildFile; fileRef = C11810A61CC6E2160022FB55 /* STPBackendAPIAdapter.h */; settings = {ATTRIBUTES = (Public, ); }; };
		049A3FAA1CC96B7C00F57DE7 /* STPApplePayPaymentMethod.h in Headers */ = {isa = PBXBuildFile; fileRef = C11810871CC6B00D0022FB55 /* STPApplePayPaymentMethod.h */; settings = {ATTRIBUTES = (Public, ); }; };
		049A3FAB1CC96B8100F57DE7 /* STPCardPaymentMethod.h in Headers */ = {isa = PBXBuildFile; fileRef = C118108B1CC6B07B0022FB55 /* STPCardPaymentMethod.h */; settings = {ATTRIBUTES = (Public, ); }; };
		049A3FAE1CC9AA9900F57DE7 /* STPAddressViewModel.h in Headers */ = {isa = PBXBuildFile; fileRef = 049A3FAC1CC9AA9900F57DE7 /* STPAddressViewModel.h */; };
		049A3FAF1CC9AA9900F57DE7 /* STPAddressViewModel.m in Sources */ = {isa = PBXBuildFile; fileRef = 049A3FAD1CC9AA9900F57DE7 /* STPAddressViewModel.m */; };
		049A3FB21CC9FEFC00F57DE7 /* UIToolbar+Stripe_InputAccessory.h in Headers */ = {isa = PBXBuildFile; fileRef = 049A3FB01CC9FEFC00F57DE7 /* UIToolbar+Stripe_InputAccessory.h */; };
		049A3FB31CC9FEFC00F57DE7 /* UIToolbar+Stripe_InputAccessory.m in Sources */ = {isa = PBXBuildFile; fileRef = 049A3FB11CC9FEFC00F57DE7 /* UIToolbar+Stripe_InputAccessory.m */; };
		049A3FB41CC9FF0500F57DE7 /* UIToolbar+Stripe_InputAccessory.h in Headers */ = {isa = PBXBuildFile; fileRef = 049A3FB01CC9FEFC00F57DE7 /* UIToolbar+Stripe_InputAccessory.h */; };
		049A3FB71CCA6B8900F57DE7 /* STPAddress.m in Sources */ = {isa = PBXBuildFile; fileRef = C1080F481CBECF7B007B2D89 /* STPAddress.m */; };
		049E84C21A605DE0000B66CD /* (null) in Sources */ = {isa = PBXBuildFile; };
		049E84C31A605DE0000B66CD /* (null) in Sources */ = {isa = PBXBuildFile; };
		049E84CC1A605DE0000B66CD /* STPAPIClient.m in Sources */ = {isa = PBXBuildFile; fileRef = 04CDB4C31A5F30A700B854EE /* STPAPIClient.m */; };
		049E84CD1A605DE0000B66CD /* STPFormEncoder.m in Sources */ = {isa = PBXBuildFile; fileRef = 04CDB4C51A5F30A700B854EE /* STPFormEncoder.m */; };
		049E84CF1A605DE0000B66CD /* STPBankAccount.m in Sources */ = {isa = PBXBuildFile; fileRef = 04CDB4C91A5F30A700B854EE /* STPBankAccount.m */; };
		049E84D01A605DE0000B66CD /* STPCard.m in Sources */ = {isa = PBXBuildFile; fileRef = 04CDB4CB1A5F30A700B854EE /* STPCard.m */; };
		049E84D11A605DE0000B66CD /* STPToken.m in Sources */ = {isa = PBXBuildFile; fileRef = 04CDB4CD1A5F30A700B854EE /* STPToken.m */; };
		049E84D21A605DE0000B66CD /* StripeError.m in Sources */ = {isa = PBXBuildFile; fileRef = 04CDB4CF1A5F30A700B854EE /* StripeError.m */; };
		049E84D31A605E6A000B66CD /* UIKit.framework in Frameworks */ = {isa = PBXBuildFile; fileRef = FAFC12C516E5767F0066297F /* UIKit.framework */; };
		049E84D41A605E7C000B66CD /* Foundation.framework in Frameworks */ = {isa = PBXBuildFile; fileRef = 11C74B9B164043050071C2CA /* Foundation.framework */; };
		049E84D51A605E82000B66CD /* Security.framework in Frameworks */ = {isa = PBXBuildFile; fileRef = 4A0D74F918F6106100966D7B /* Security.framework */; };
		049E84D61A605E8F000B66CD /* PassKit.framework in Frameworks */ = {isa = PBXBuildFile; fileRef = 04D5BF9019BF958F009521A5 /* PassKit.framework */; settings = {ATTRIBUTES = (Weak, ); }; };
		049E84D71A605E99000B66CD /* AddressBook.framework in Frameworks */ = {isa = PBXBuildFile; fileRef = 04B94BC71A47B78A00092C46 /* AddressBook.framework */; };
		049E84D91A605EF0000B66CD /* Stripe.h in Headers */ = {isa = PBXBuildFile; fileRef = 04CDB4A91A5F30A700B854EE /* Stripe.h */; settings = {ATTRIBUTES = (Public, ); }; };
		049E84E61A605EF0000B66CD /* STPAPIClient.h in Headers */ = {isa = PBXBuildFile; fileRef = 04CDB4C21A5F30A700B854EE /* STPAPIClient.h */; settings = {ATTRIBUTES = (Public, ); }; };
		049E84E71A605EF0000B66CD /* STPFormEncoder.h in Headers */ = {isa = PBXBuildFile; fileRef = 04CDB4C41A5F30A700B854EE /* STPFormEncoder.h */; };
		049E84E91A605EF0000B66CD /* STPBankAccount.h in Headers */ = {isa = PBXBuildFile; fileRef = 04CDB4C81A5F30A700B854EE /* STPBankAccount.h */; settings = {ATTRIBUTES = (Public, ); }; };
		049E84EA1A605EF0000B66CD /* STPCard.h in Headers */ = {isa = PBXBuildFile; fileRef = 04CDB4CA1A5F30A700B854EE /* STPCard.h */; settings = {ATTRIBUTES = (Public, ); }; };
		049E84EB1A605EF0000B66CD /* STPToken.h in Headers */ = {isa = PBXBuildFile; fileRef = 04CDB4CC1A5F30A700B854EE /* STPToken.h */; settings = {ATTRIBUTES = (Public, ); }; };
		049E84EC1A605EF0000B66CD /* StripeError.h in Headers */ = {isa = PBXBuildFile; fileRef = 04CDB4CE1A5F30A700B854EE /* StripeError.h */; settings = {ATTRIBUTES = (Public, ); }; };
		04A488331CA34D3000506E53 /* STPEmailAddressValidator.h in Headers */ = {isa = PBXBuildFile; fileRef = 04A488311CA34D3000506E53 /* STPEmailAddressValidator.h */; };
		04A488341CA34D3000506E53 /* STPEmailAddressValidator.m in Sources */ = {isa = PBXBuildFile; fileRef = 04A488321CA34D3000506E53 /* STPEmailAddressValidator.m */; };
		04A488361CA34DC600506E53 /* STPEmailAddressValidatorTest.m in Sources */ = {isa = PBXBuildFile; fileRef = 04A488351CA34DC600506E53 /* STPEmailAddressValidatorTest.m */; };
		04A4883C1CA3568800506E53 /* STPBlocks.h in Headers */ = {isa = PBXBuildFile; fileRef = 04A4883B1CA3568800506E53 /* STPBlocks.h */; settings = {ATTRIBUTES = (Public, ); }; };
		04A4883E1CA3568800506E53 /* STPBlocks.h in Headers */ = {isa = PBXBuildFile; fileRef = 04A4883B1CA3568800506E53 /* STPBlocks.h */; settings = {ATTRIBUTES = (Public, ); }; };
		04A488421CA3580700506E53 /* UINavigationController+Stripe_Completion.h in Headers */ = {isa = PBXBuildFile; fileRef = 04A488401CA3580700506E53 /* UINavigationController+Stripe_Completion.h */; };
		04A488431CA3580700506E53 /* UINavigationController+Stripe_Completion.h in Headers */ = {isa = PBXBuildFile; fileRef = 04A488401CA3580700506E53 /* UINavigationController+Stripe_Completion.h */; };
		04A488441CA3580700506E53 /* UINavigationController+Stripe_Completion.m in Sources */ = {isa = PBXBuildFile; fileRef = 04A488411CA3580700506E53 /* UINavigationController+Stripe_Completion.m */; };
		04A488451CA3580700506E53 /* UINavigationController+Stripe_Completion.m in Sources */ = {isa = PBXBuildFile; fileRef = 04A488411CA3580700506E53 /* UINavigationController+Stripe_Completion.m */; };
		04A4C3891C4F25F900B3B290 /* NSArray+Stripe_BoundSafe.h in Headers */ = {isa = PBXBuildFile; fileRef = 04A4C3851C4F25F900B3B290 /* NSArray+Stripe_BoundSafe.h */; };
		04A4C38A1C4F25F900B3B290 /* NSArray+Stripe_BoundSafe.h in Headers */ = {isa = PBXBuildFile; fileRef = 04A4C3851C4F25F900B3B290 /* NSArray+Stripe_BoundSafe.h */; };
		04A4C38B1C4F25F900B3B290 /* NSArray+Stripe_BoundSafe.m in Sources */ = {isa = PBXBuildFile; fileRef = 04A4C3861C4F25F900B3B290 /* NSArray+Stripe_BoundSafe.m */; };
		04A4C38C1C4F25F900B3B290 /* NSArray+Stripe_BoundSafe.m in Sources */ = {isa = PBXBuildFile; fileRef = 04A4C3861C4F25F900B3B290 /* NSArray+Stripe_BoundSafe.m */; };
		04A4C38D1C4F25F900B3B290 /* UIViewController+Stripe_ParentViewController.h in Headers */ = {isa = PBXBuildFile; fileRef = 04A4C3871C4F25F900B3B290 /* UIViewController+Stripe_ParentViewController.h */; };
		04A4C38E1C4F25F900B3B290 /* UIViewController+Stripe_ParentViewController.h in Headers */ = {isa = PBXBuildFile; fileRef = 04A4C3871C4F25F900B3B290 /* UIViewController+Stripe_ParentViewController.h */; };
		04A4C38F1C4F25F900B3B290 /* UIViewController+Stripe_ParentViewController.m in Sources */ = {isa = PBXBuildFile; fileRef = 04A4C3881C4F25F900B3B290 /* UIViewController+Stripe_ParentViewController.m */; };
		04A4C3901C4F25F900B3B290 /* UIViewController+Stripe_ParentViewController.m in Sources */ = {isa = PBXBuildFile; fileRef = 04A4C3881C4F25F900B3B290 /* UIViewController+Stripe_ParentViewController.m */; };
		04A4C3921C4F263300B3B290 /* STPNSArrayStripeBoundSafeTests.m in Sources */ = {isa = PBXBuildFile; fileRef = 04A4C3911C4F263300B3B290 /* STPNSArrayStripeBoundSafeTests.m */; };
		04A4C3941C4F276100B3B290 /* STPUIVCStripeParentViewControllerTests.m in Sources */ = {isa = PBXBuildFile; fileRef = 04A4C3931C4F276100B3B290 /* STPUIVCStripeParentViewControllerTests.m */; };
		04A4C3971C4F2C8600B3B290 /* NSString+Stripe_CardBrands.h in Headers */ = {isa = PBXBuildFile; fileRef = 04A4C3951C4F2C8600B3B290 /* NSString+Stripe_CardBrands.h */; };
		04A4C3981C4F2C8600B3B290 /* NSString+Stripe_CardBrands.h in Headers */ = {isa = PBXBuildFile; fileRef = 04A4C3951C4F2C8600B3B290 /* NSString+Stripe_CardBrands.h */; };
		04A4C3991C4F2C8600B3B290 /* NSString+Stripe_CardBrands.m in Sources */ = {isa = PBXBuildFile; fileRef = 04A4C3961C4F2C8600B3B290 /* NSString+Stripe_CardBrands.m */; };
		04A4C39A1C4F2C8600B3B290 /* NSString+Stripe_CardBrands.m in Sources */ = {isa = PBXBuildFile; fileRef = 04A4C3961C4F2C8600B3B290 /* NSString+Stripe_CardBrands.m */; };
		04A850EA1CB71D9900B3AD68 /* MockSTPAPIClient.h in Headers */ = {isa = PBXBuildFile; fileRef = 04A850E21CB71D9900B3AD68 /* MockSTPAPIClient.h */; };
		04B33F361BC7488D00DD8120 /* Info.plist in Copy Files */ = {isa = PBXBuildFile; fileRef = 04B33F301BC7417B00DD8120 /* Info.plist */; };
		04BC29A11CD8412000318357 /* STPPaymentContext.m in Sources */ = {isa = PBXBuildFile; fileRef = 049A3F881CC73C7100F57DE7 /* STPPaymentContext.m */; };
		04CB86BA1BA89CE100E4F61E /* PKPayment+StripeTest.m in Sources */ = {isa = PBXBuildFile; fileRef = 04CB86B81BA89CD400E4F61E /* PKPayment+StripeTest.m */; };
		04CDB4D31A5F30A700B854EE /* Stripe.h in Headers */ = {isa = PBXBuildFile; fileRef = 04CDB4A91A5F30A700B854EE /* Stripe.h */; settings = {ATTRIBUTES = (Public, ); }; };
		04CDB4FE1A5F30A700B854EE /* STPAPIClient.h in Headers */ = {isa = PBXBuildFile; fileRef = 04CDB4C21A5F30A700B854EE /* STPAPIClient.h */; settings = {ATTRIBUTES = (Public, ); }; };
		04CDB5001A5F30A700B854EE /* STPAPIClient.m in Sources */ = {isa = PBXBuildFile; fileRef = 04CDB4C31A5F30A700B854EE /* STPAPIClient.m */; };
		04CDB5021A5F30A700B854EE /* STPFormEncoder.h in Headers */ = {isa = PBXBuildFile; fileRef = 04CDB4C41A5F30A700B854EE /* STPFormEncoder.h */; };
		04CDB5041A5F30A700B854EE /* STPFormEncoder.m in Sources */ = {isa = PBXBuildFile; fileRef = 04CDB4C51A5F30A700B854EE /* STPFormEncoder.m */; };
		04CDB50A1A5F30A700B854EE /* STPBankAccount.h in Headers */ = {isa = PBXBuildFile; fileRef = 04CDB4C81A5F30A700B854EE /* STPBankAccount.h */; settings = {ATTRIBUTES = (Public, ); }; };
		04CDB50C1A5F30A700B854EE /* STPBankAccount.m in Sources */ = {isa = PBXBuildFile; fileRef = 04CDB4C91A5F30A700B854EE /* STPBankAccount.m */; };
		04CDB50E1A5F30A700B854EE /* STPCard.h in Headers */ = {isa = PBXBuildFile; fileRef = 04CDB4CA1A5F30A700B854EE /* STPCard.h */; settings = {ATTRIBUTES = (Public, ); }; };
		04CDB5101A5F30A700B854EE /* STPCard.m in Sources */ = {isa = PBXBuildFile; fileRef = 04CDB4CB1A5F30A700B854EE /* STPCard.m */; };
		04CDB5121A5F30A700B854EE /* STPToken.h in Headers */ = {isa = PBXBuildFile; fileRef = 04CDB4CC1A5F30A700B854EE /* STPToken.h */; settings = {ATTRIBUTES = (Public, ); }; };
		04CDB5141A5F30A700B854EE /* STPToken.m in Sources */ = {isa = PBXBuildFile; fileRef = 04CDB4CD1A5F30A700B854EE /* STPToken.m */; };
		04CDB5161A5F30A700B854EE /* StripeError.h in Headers */ = {isa = PBXBuildFile; fileRef = 04CDB4CE1A5F30A700B854EE /* StripeError.h */; settings = {ATTRIBUTES = (Public, ); }; };
		04CDB5181A5F30A700B854EE /* StripeError.m in Sources */ = {isa = PBXBuildFile; fileRef = 04CDB4CF1A5F30A700B854EE /* StripeError.m */; };
		04CDE5B81BC1F1F100548833 /* STPCardParams.m in Sources */ = {isa = PBXBuildFile; fileRef = 04CDE5B41BC1F1F100548833 /* STPCardParams.m */; };
		04CDE5BA1BC1F1F100548833 /* STPCardParams.m in Sources */ = {isa = PBXBuildFile; fileRef = 04CDE5B41BC1F1F100548833 /* STPCardParams.m */; };
		04CDE5BC1BC1F21500548833 /* STPCardParams.h in Headers */ = {isa = PBXBuildFile; fileRef = 04CDE5BB1BC1F21500548833 /* STPCardParams.h */; settings = {ATTRIBUTES = (Public, ); }; };
		04CDE5BE1BC1F21500548833 /* STPCardParams.h in Headers */ = {isa = PBXBuildFile; fileRef = 04CDE5BB1BC1F21500548833 /* STPCardParams.h */; settings = {ATTRIBUTES = (Public, ); }; };
		04CDE5BF1BC1FD4500548833 /* STPCardParams.h in Headers */ = {isa = PBXBuildFile; fileRef = 04CDE5BB1BC1F21500548833 /* STPCardParams.h */; settings = {ATTRIBUTES = (Public, ); }; };
		04CDE5C51BC20AF800548833 /* STPBankAccountParams.m in Sources */ = {isa = PBXBuildFile; fileRef = 04CDE5C11BC20AF800548833 /* STPBankAccountParams.m */; };
		04CDE5C71BC20AF800548833 /* STPBankAccountParams.m in Sources */ = {isa = PBXBuildFile; fileRef = 04CDE5C11BC20AF800548833 /* STPBankAccountParams.m */; };
		04CDE5C91BC20B1D00548833 /* STPBankAccountParams.h in Headers */ = {isa = PBXBuildFile; fileRef = 04CDE5C81BC20B1D00548833 /* STPBankAccountParams.h */; settings = {ATTRIBUTES = (Public, ); }; };
		04CDE5CB1BC20B1D00548833 /* STPBankAccountParams.h in Headers */ = {isa = PBXBuildFile; fileRef = 04CDE5C81BC20B1D00548833 /* STPBankAccountParams.h */; settings = {ATTRIBUTES = (Public, ); }; };
		04CDE5CC1BC20B2600548833 /* STPBankAccountParams.h in Headers */ = {isa = PBXBuildFile; fileRef = 04CDE5C81BC20B1D00548833 /* STPBankAccountParams.h */; settings = {ATTRIBUTES = (Public, ); }; };
		04E32A9D1B7A9490009C9E35 /* STPPaymentCardTextField.h in Headers */ = {isa = PBXBuildFile; fileRef = 04E32A9C1B7A9490009C9E35 /* STPPaymentCardTextField.h */; settings = {ATTRIBUTES = (Public, ); }; };
		04E32AA01B7A9490009C9E35 /* STPPaymentCardTextField.h in Headers */ = {isa = PBXBuildFile; fileRef = 04E32A9C1B7A9490009C9E35 /* STPPaymentCardTextField.h */; settings = {ATTRIBUTES = (Public, ); }; };
		04EBC7531B7533C300A0E6AE /* STPCardValidationState.h in Headers */ = {isa = PBXBuildFile; fileRef = 04EBC7511B7533C300A0E6AE /* STPCardValidationState.h */; settings = {ATTRIBUTES = (Public, ); }; };
		04EBC7541B7533C300A0E6AE /* STPCardValidationState.h in Headers */ = {isa = PBXBuildFile; fileRef = 04EBC7511B7533C300A0E6AE /* STPCardValidationState.h */; settings = {ATTRIBUTES = (Public, ); }; };
		04EBC7561B7533C300A0E6AE /* STPCardValidationState.h in Headers */ = {isa = PBXBuildFile; fileRef = 04EBC7511B7533C300A0E6AE /* STPCardValidationState.h */; settings = {ATTRIBUTES = (Public, ); }; };
		04EBC7571B7533C300A0E6AE /* STPCardValidator.h in Headers */ = {isa = PBXBuildFile; fileRef = 04EBC7521B7533C300A0E6AE /* STPCardValidator.h */; settings = {ATTRIBUTES = (Public, ); }; };
		04EBC7581B7533C300A0E6AE /* STPCardValidator.h in Headers */ = {isa = PBXBuildFile; fileRef = 04EBC7521B7533C300A0E6AE /* STPCardValidator.h */; settings = {ATTRIBUTES = (Public, ); }; };
		04EBC75A1B7533C300A0E6AE /* STPCardValidator.h in Headers */ = {isa = PBXBuildFile; fileRef = 04EBC7521B7533C300A0E6AE /* STPCardValidator.h */; settings = {ATTRIBUTES = (Public, ); }; };
		04F213311BCEAB61001D6F22 /* STPFormEncodable.h in Headers */ = {isa = PBXBuildFile; fileRef = 04F213301BCEAB61001D6F22 /* STPFormEncodable.h */; settings = {ATTRIBUTES = (Public, ); }; };
		04F213331BCEAB61001D6F22 /* STPFormEncodable.h in Headers */ = {isa = PBXBuildFile; fileRef = 04F213301BCEAB61001D6F22 /* STPFormEncodable.h */; settings = {ATTRIBUTES = (Public, ); }; };
		04F213351BCECB1C001D6F22 /* STPAPIResponseDecodable.h in Headers */ = {isa = PBXBuildFile; fileRef = 04F213341BCECB1C001D6F22 /* STPAPIResponseDecodable.h */; settings = {ATTRIBUTES = (Public, ); }; };
		04F213371BCECB1C001D6F22 /* STPAPIResponseDecodable.h in Headers */ = {isa = PBXBuildFile; fileRef = 04F213341BCECB1C001D6F22 /* STPAPIResponseDecodable.h */; settings = {ATTRIBUTES = (Public, ); }; };
		04F3BB3E1BA89B1200DE235E /* PKPayment+Stripe.h in Headers */ = {isa = PBXBuildFile; fileRef = 04F3BB3B1BA89B1200DE235E /* PKPayment+Stripe.h */; };
		04F416261CA3639500486FB5 /* STPPaymentCardEntryViewController.h in Headers */ = {isa = PBXBuildFile; fileRef = 04F416241CA3639500486FB5 /* STPPaymentCardEntryViewController.h */; settings = {ATTRIBUTES = (Public, ); }; };
		04F416271CA3639500486FB5 /* STPPaymentCardEntryViewController.m in Sources */ = {isa = PBXBuildFile; fileRef = 04F416251CA3639500486FB5 /* STPPaymentCardEntryViewController.m */; };
		04FCFA191BD59A8C00297732 /* STPCategoryLoader.h in Headers */ = {isa = PBXBuildFile; fileRef = 04FCFA171BD59A8C00297732 /* STPCategoryLoader.h */; };
		04FCFA1A1BD59A8C00297732 /* (null) in Sources */ = {isa = PBXBuildFile; };
		C1080F491CBECF7B007B2D89 /* STPAddress.h in Headers */ = {isa = PBXBuildFile; fileRef = C1080F471CBECF7B007B2D89 /* STPAddress.h */; settings = {ATTRIBUTES = (Public, ); }; };
		C1080F4A1CBECF7B007B2D89 /* STPAddress.m in Sources */ = {isa = PBXBuildFile; fileRef = C1080F481CBECF7B007B2D89 /* STPAddress.m */; };
		C1080F4C1CBED48A007B2D89 /* STPAddressTests.m in Sources */ = {isa = PBXBuildFile; fileRef = C1080F4B1CBED48A007B2D89 /* STPAddressTests.m */; };
		C1080F4F1CBEDE7F007B2D89 /* STPShippingEntryViewController.h in Headers */ = {isa = PBXBuildFile; fileRef = C1080F4D1CBEDE7F007B2D89 /* STPShippingEntryViewController.h */; };
		C1080F501CBEDE7F007B2D89 /* STPShippingEntryViewController.m in Sources */ = {isa = PBXBuildFile; fileRef = C1080F4E1CBEDE7F007B2D89 /* STPShippingEntryViewController.m */; };
		C11810861CC6AF4C0022FB55 /* STPPaymentMethod.h in Headers */ = {isa = PBXBuildFile; fileRef = C11810851CC6AF4C0022FB55 /* STPPaymentMethod.h */; settings = {ATTRIBUTES = (Public, ); }; };
		C11810891CC6B00D0022FB55 /* STPApplePayPaymentMethod.h in Headers */ = {isa = PBXBuildFile; fileRef = C11810871CC6B00D0022FB55 /* STPApplePayPaymentMethod.h */; settings = {ATTRIBUTES = (Public, ); }; };
		C118108A1CC6B00D0022FB55 /* STPApplePayPaymentMethod.m in Sources */ = {isa = PBXBuildFile; fileRef = C11810881CC6B00D0022FB55 /* STPApplePayPaymentMethod.m */; };
		C118108D1CC6B07B0022FB55 /* STPCardPaymentMethod.h in Headers */ = {isa = PBXBuildFile; fileRef = C118108B1CC6B07B0022FB55 /* STPCardPaymentMethod.h */; settings = {ATTRIBUTES = (Public, ); }; };
		C118108E1CC6B07B0022FB55 /* STPCardPaymentMethod.m in Sources */ = {isa = PBXBuildFile; fileRef = C118108C1CC6B07B0022FB55 /* STPCardPaymentMethod.m */; };
		C11810951CC6C4700022FB55 /* PKPaymentAuthorizationViewController+Stripe_Blocks.h in Headers */ = {isa = PBXBuildFile; fileRef = C11810931CC6C4700022FB55 /* PKPaymentAuthorizationViewController+Stripe_Blocks.h */; };
		C11810961CC6C4700022FB55 /* PKPaymentAuthorizationViewController+Stripe_Blocks.m in Sources */ = {isa = PBXBuildFile; fileRef = C11810941CC6C4700022FB55 /* PKPaymentAuthorizationViewController+Stripe_Blocks.m */; };
		C11810991CC6D46D0022FB55 /* NSDecimalNumber+StripeTest.m in Sources */ = {isa = PBXBuildFile; fileRef = C11810981CC6D46D0022FB55 /* NSDecimalNumber+StripeTest.m */; };
		C11810A71CC6EE840022FB55 /* STPBackendAPIAdapter.h in Headers */ = {isa = PBXBuildFile; fileRef = C11810A61CC6E2160022FB55 /* STPBackendAPIAdapter.h */; settings = {ATTRIBUTES = (Public, ); }; };
		C11810B21CC7D3EB0022FB55 /* UIFont+Stripe.h in Headers */ = {isa = PBXBuildFile; fileRef = C11810B01CC7D3EB0022FB55 /* UIFont+Stripe.h */; };
		C11810B31CC7D3EB0022FB55 /* UIFont+Stripe.m in Sources */ = {isa = PBXBuildFile; fileRef = C11810B11CC7D3EB0022FB55 /* UIFont+Stripe.m */; };
		C11810B61CC7D6880022FB55 /* UIColor+Stripe.h in Headers */ = {isa = PBXBuildFile; fileRef = C11810B41CC7D6880022FB55 /* UIColor+Stripe.h */; };
		C11810B71CC7D6880022FB55 /* UIColor+Stripe.m in Sources */ = {isa = PBXBuildFile; fileRef = C11810B51CC7D6880022FB55 /* UIColor+Stripe.m */; };
		C11810BE1CC7DA290022FB55 /* stp_card_form_back.png in Resources */ = {isa = PBXBuildFile; fileRef = C11810B81CC7DA290022FB55 /* stp_card_form_back.png */; };
		C11810BF1CC7DA290022FB55 /* stp_card_form_back@2x.png in Resources */ = {isa = PBXBuildFile; fileRef = C11810B91CC7DA290022FB55 /* stp_card_form_back@2x.png */; };
		C11810C01CC7DA290022FB55 /* stp_card_form_back@3x.png in Resources */ = {isa = PBXBuildFile; fileRef = C11810BA1CC7DA290022FB55 /* stp_card_form_back@3x.png */; };
		C11810C11CC7DA290022FB55 /* stp_card_form_front.png in Resources */ = {isa = PBXBuildFile; fileRef = C11810BB1CC7DA290022FB55 /* stp_card_form_front.png */; };
		C11810C21CC7DA290022FB55 /* stp_card_form_front@2x.png in Resources */ = {isa = PBXBuildFile; fileRef = C11810BC1CC7DA290022FB55 /* stp_card_form_front@2x.png */; };
		C11810C31CC7DA290022FB55 /* stp_card_form_front@3x.png in Resources */ = {isa = PBXBuildFile; fileRef = C11810BD1CC7DA290022FB55 /* stp_card_form_front@3x.png */; };
		C124A1701CCA968B007D42EE /* STPAnalyticsClient.h in Headers */ = {isa = PBXBuildFile; fileRef = C124A16E1CCA968B007D42EE /* STPAnalyticsClient.h */; };
		C124A1711CCA968B007D42EE /* STPAnalyticsClient.h in Headers */ = {isa = PBXBuildFile; fileRef = C124A16E1CCA968B007D42EE /* STPAnalyticsClient.h */; };
		C124A1721CCA968B007D42EE /* STPAnalyticsClient.m in Sources */ = {isa = PBXBuildFile; fileRef = C124A16F1CCA968B007D42EE /* STPAnalyticsClient.m */; };
		C124A1731CCA968B007D42EE /* STPAnalyticsClient.m in Sources */ = {isa = PBXBuildFile; fileRef = C124A16F1CCA968B007D42EE /* STPAnalyticsClient.m */; };
		C124A17C1CCAA0C2007D42EE /* NSMutableURLRequest+Stripe.h in Headers */ = {isa = PBXBuildFile; fileRef = C124A17A1CCAA0C2007D42EE /* NSMutableURLRequest+Stripe.h */; };
		C124A17D1CCAA0C2007D42EE /* NSMutableURLRequest+Stripe.h in Headers */ = {isa = PBXBuildFile; fileRef = C124A17A1CCAA0C2007D42EE /* NSMutableURLRequest+Stripe.h */; };
		C124A17E1CCAA0C2007D42EE /* NSMutableURLRequest+Stripe.m in Sources */ = {isa = PBXBuildFile; fileRef = C124A17B1CCAA0C2007D42EE /* NSMutableURLRequest+Stripe.m */; };
		C124A17F1CCAA0C2007D42EE /* NSMutableURLRequest+Stripe.m in Sources */ = {isa = PBXBuildFile; fileRef = C124A17B1CCAA0C2007D42EE /* NSMutableURLRequest+Stripe.m */; };
		C124A1811CCAA1BF007D42EE /* NSMutableURLRequest+StripeTest.m in Sources */ = {isa = PBXBuildFile; fileRef = C124A1801CCAA1BF007D42EE /* NSMutableURLRequest+StripeTest.m */; };
		C124A1851CCAB750007D42EE /* STPAnalyticsClientTest.m in Sources */ = {isa = PBXBuildFile; fileRef = C124A1841CCAB750007D42EE /* STPAnalyticsClientTest.m */; };
		C12655391CAA238E006F7265 /* STPPaymentCardEntryViewController.h in Headers */ = {isa = PBXBuildFile; fileRef = 04F416241CA3639500486FB5 /* STPPaymentCardEntryViewController.h */; settings = {ATTRIBUTES = (Public, ); }; };
		C126553A1CAA2392006F7265 /* STPPaymentCardEntryViewController.m in Sources */ = {isa = PBXBuildFile; fileRef = 04F416251CA3639500486FB5 /* STPPaymentCardEntryViewController.m */; };
		C16F66AB1CA21BAC006A21B5 /* STPFormTextFieldTest.m in Sources */ = {isa = PBXBuildFile; fileRef = C16F66AA1CA21BAC006A21B5 /* STPFormTextFieldTest.m */; };
		C1717DB11CC00ED60009CF4A /* STPAddress.h in Headers */ = {isa = PBXBuildFile; fileRef = C1080F471CBECF7B007B2D89 /* STPAddress.h */; settings = {ATTRIBUTES = (Public, ); }; };
		C1718D561C3B2E5B002A7CB3 /* UIImage+Stripe.h in Headers */ = {isa = PBXBuildFile; fileRef = C1718D541C3B2E5B002A7CB3 /* UIImage+Stripe.h */; };
		C1718D571C3B2E5B002A7CB3 /* UIImage+Stripe.m in Sources */ = {isa = PBXBuildFile; fileRef = C1718D551C3B2E5B002A7CB3 /* UIImage+Stripe.m */; };
		C1718D581C3B2E60002A7CB3 /* UIImage+Stripe.h in Headers */ = {isa = PBXBuildFile; fileRef = C1718D541C3B2E5B002A7CB3 /* UIImage+Stripe.h */; };
		C178CD451C45607D00851C69 /* UIImage+StripeTest.m in Sources */ = {isa = PBXBuildFile; fileRef = C178CD441C45607D00851C69 /* UIImage+StripeTest.m */; };
		C17A030D1CBEE7A2006C819F /* STPAddressFieldTableViewCell.h in Headers */ = {isa = PBXBuildFile; fileRef = C17A030B1CBEE7A2006C819F /* STPAddressFieldTableViewCell.h */; };
		C17A030E1CBEE7A2006C819F /* STPAddressFieldTableViewCell.m in Sources */ = {isa = PBXBuildFile; fileRef = C17A030C1CBEE7A2006C819F /* STPAddressFieldTableViewCell.m */; };
		C181DD721C3B34E300DEB9FE /* UIImage+Stripe.m in Sources */ = {isa = PBXBuildFile; fileRef = C1718D551C3B2E5B002A7CB3 /* UIImage+Stripe.m */; };
		C19D20B01CAB450500B86C79 /* STPBaseCoordinator.h in Headers */ = {isa = PBXBuildFile; fileRef = 040389DE1CA9B501002C9960 /* STPBaseCoordinator.h */; };
		C19D20B11CAB450C00B86C79 /* STPBaseCoordinator.m in Sources */ = {isa = PBXBuildFile; fileRef = 040389DF1CA9B501002C9960 /* STPBaseCoordinator.m */; };
		C1EEDCC61CA2126000A54582 /* STPDelegateProxyTest.m in Sources */ = {isa = PBXBuildFile; fileRef = C1EEDCC51CA2126000A54582 /* STPDelegateProxyTest.m */; };
		C1EEDCC81CA2172700A54582 /* NSString+StripeTest.m in Sources */ = {isa = PBXBuildFile; fileRef = C1EEDCC71CA2172700A54582 /* NSString+StripeTest.m */; };
		C1EEDCCA1CA2186300A54582 /* STPPhoneNumberValidatorTest.m in Sources */ = {isa = PBXBuildFile; fileRef = C1EEDCC91CA2186300A54582 /* STPPhoneNumberValidatorTest.m */; };
		C1FCBA511CBC23ED009727D3 /* STPSourceListCoordinatorTests.m in Sources */ = {isa = PBXBuildFile; fileRef = C1FCBA501CBC23ED009727D3 /* STPSourceListCoordinatorTests.m */; };
		C1FCBA541CBC25D6009727D3 /* MockUINavigationController.h in Headers */ = {isa = PBXBuildFile; fileRef = C1FCBA521CBC25D6009727D3 /* MockUINavigationController.h */; };
		C1FCBA551CBC25D6009727D3 /* MockUINavigationController.m in Sources */ = {isa = PBXBuildFile; fileRef = C1FCBA531CBC25D6009727D3 /* MockUINavigationController.m */; };
		C1FCBA5A1CBC2612009727D3 /* MockSTPAPIClient.h in Headers */ = {isa = PBXBuildFile; fileRef = 04A850E21CB71D9900B3AD68 /* MockSTPAPIClient.h */; };
		C1FCBA5B1CBC2612009727D3 /* MockSTPAPIClient.m in Sources */ = {isa = PBXBuildFile; fileRef = 04A850E31CB71D9900B3AD68 /* MockSTPAPIClient.m */; };
		C1FCBA5C1CBC2616009727D3 /* MockSTPCoordinatorDelegate.h in Headers */ = {isa = PBXBuildFile; fileRef = 04A850E41CB71D9900B3AD68 /* MockSTPCoordinatorDelegate.h */; };
		C1FCBA5D1CBC2616009727D3 /* MockSTPCoordinatorDelegate.m in Sources */ = {isa = PBXBuildFile; fileRef = 04A850E51CB71D9900B3AD68 /* MockSTPCoordinatorDelegate.m */; };
		C1FCBA601CBC261E009727D3 /* MockSTPBackendAPIAdapter.h in Headers */ = {isa = PBXBuildFile; fileRef = 04A850E81CB71D9900B3AD68 /* MockSTPBackendAPIAdapter.h */; };
		C1FCBA611CBC261E009727D3 /* MockSTPBackendAPIAdapter.m in Sources */ = {isa = PBXBuildFile; fileRef = 04A850E91CB71D9900B3AD68 /* MockSTPBackendAPIAdapter.m */; };
		C1FEE5961CBFF11400A7632B /* STPPostalCodeValidator.h in Headers */ = {isa = PBXBuildFile; fileRef = C1FEE5941CBFF11400A7632B /* STPPostalCodeValidator.h */; };
		C1FEE5971CBFF11400A7632B /* STPPostalCodeValidator.m in Sources */ = {isa = PBXBuildFile; fileRef = C1FEE5951CBFF11400A7632B /* STPPostalCodeValidator.m */; };
		C1FEE5991CBFF24000A7632B /* STPPostalCodeValidatorTest.m in Sources */ = {isa = PBXBuildFile; fileRef = C1FEE5981CBFF24000A7632B /* STPPostalCodeValidatorTest.m */; };
/* End PBXBuildFile section */

/* Begin PBXContainerItemProxy section */
		045E7C0A1A5F41DE004751EF /* PBXContainerItemProxy */ = {
			isa = PBXContainerItemProxy;
			containerPortal = 11C74B8F164043050071C2CA /* Project object */;
			proxyType = 1;
			remoteGlobalIDString = 04CDB4411A5F2E1800B854EE;
			remoteInfo = StripeiOS;
		};
		049E85261A608027000B66CD /* PBXContainerItemProxy */ = {
			isa = PBXContainerItemProxy;
			containerPortal = 11C74B8F164043050071C2CA /* Project object */;
			proxyType = 1;
			remoteGlobalIDString = 049E84AA1A605D93000B66CD;
			remoteInfo = StripeiOSStatic;
		};
/* End PBXContainerItemProxy section */

/* Begin PBXCopyFilesBuildPhase section */
		049E84A91A605D93000B66CD /* Copy Files */ = {
			isa = PBXCopyFilesBuildPhase;
			buildActionMask = 2147483647;
			dstPath = "include/$(PRODUCT_NAME)";
			dstSubfolderSpec = 16;
			files = (
			);
			name = "Copy Files";
			runOnlyForDeploymentPostprocessing = 0;
		};
		04B33F321BC744D100DD8120 /* Copy Files */ = {
			isa = PBXCopyFilesBuildPhase;
			buildActionMask = 2147483647;
			dstPath = Stripe.framework;
			dstSubfolderSpec = 16;
			files = (
				04B33F361BC7488D00DD8120 /* Info.plist in Copy Files */,
			);
			name = "Copy Files";
			runOnlyForDeploymentPostprocessing = 0;
		};
/* End PBXCopyFilesBuildPhase section */

/* Begin PBXFileReference section */
		040389D61CA9AABB002C9960 /* STPSourceListCoordinator.h */ = {isa = PBXFileReference; fileEncoding = 4; lastKnownFileType = sourcecode.c.h; path = STPSourceListCoordinator.h; sourceTree = "<group>"; };
		040389D71CA9AABB002C9960 /* STPSourceListCoordinator.m */ = {isa = PBXFileReference; fileEncoding = 4; lastKnownFileType = sourcecode.c.objc; path = STPSourceListCoordinator.m; sourceTree = "<group>"; };
		040389DE1CA9B501002C9960 /* STPBaseCoordinator.h */ = {isa = PBXFileReference; fileEncoding = 4; lastKnownFileType = sourcecode.c.h; path = STPBaseCoordinator.h; sourceTree = "<group>"; };
		040389DF1CA9B501002C9960 /* STPBaseCoordinator.m */ = {isa = PBXFileReference; fileEncoding = 4; lastKnownFileType = sourcecode.c.objc; path = STPBaseCoordinator.m; sourceTree = "<group>"; };
		042CA1B31B7BD84100AF0DA6 /* stp_card_placeholder_template.png */ = {isa = PBXFileReference; lastKnownFileType = image.png; path = stp_card_placeholder_template.png; sourceTree = "<group>"; };
		042CA1B41B7BD84100AF0DA6 /* stp_card_placeholder_template@2x.png */ = {isa = PBXFileReference; lastKnownFileType = image.png; path = "stp_card_placeholder_template@2x.png"; sourceTree = "<group>"; };
		042CA1B51B7BD84100AF0DA6 /* stp_card_placeholder_template@3x.png */ = {isa = PBXFileReference; lastKnownFileType = image.png; path = "stp_card_placeholder_template@3x.png"; sourceTree = "<group>"; };
		0433EB471BD06313003912B4 /* NSDictionary+Stripe.h */ = {isa = PBXFileReference; fileEncoding = 4; lastKnownFileType = sourcecode.c.h; path = "NSDictionary+Stripe.h"; sourceTree = "<group>"; };
		0433EB481BD06313003912B4 /* NSDictionary+Stripe.m */ = {isa = PBXFileReference; fileEncoding = 4; lastKnownFileType = sourcecode.c.objc; path = "NSDictionary+Stripe.m"; sourceTree = "<group>"; };
		04365D2C1A4CF86C00A3E1D4 /* CoreGraphics.framework */ = {isa = PBXFileReference; lastKnownFileType = wrapper.framework; name = CoreGraphics.framework; path = System/Library/Frameworks/CoreGraphics.framework; sourceTree = SDKROOT; };
		0438EF261B7416BB00D506CC /* STPFormTextField.h */ = {isa = PBXFileReference; fileEncoding = 4; lastKnownFileType = sourcecode.c.h; path = STPFormTextField.h; sourceTree = "<group>"; };
		0438EF271B7416BB00D506CC /* STPFormTextField.m */ = {isa = PBXFileReference; fileEncoding = 4; lastKnownFileType = sourcecode.c.objc; path = STPFormTextField.m; sourceTree = "<group>"; };
		0438EF291B7416BB00D506CC /* STPPaymentCardTextField.m */ = {isa = PBXFileReference; fileEncoding = 4; lastKnownFileType = sourcecode.c.objc; path = STPPaymentCardTextField.m; sourceTree = "<group>"; };
		0438EF2A1B7416BB00D506CC /* STPPaymentCardTextFieldViewModel.h */ = {isa = PBXFileReference; fileEncoding = 4; lastKnownFileType = sourcecode.c.h; path = STPPaymentCardTextFieldViewModel.h; sourceTree = "<group>"; };
		0438EF2B1B7416BB00D506CC /* STPPaymentCardTextFieldViewModel.m */ = {isa = PBXFileReference; fileEncoding = 4; lastKnownFileType = sourcecode.c.objc; path = STPPaymentCardTextFieldViewModel.m; sourceTree = "<group>"; };
		0438EF3F1B74170D00D506CC /* STPCardValidator.m */ = {isa = PBXFileReference; fileEncoding = 4; lastKnownFileType = sourcecode.c.objc; path = STPCardValidator.m; sourceTree = "<group>"; };
		0438EF461B74183100D506CC /* STPCardBrand.h */ = {isa = PBXFileReference; fileEncoding = 4; lastKnownFileType = sourcecode.c.h; name = STPCardBrand.h; path = PublicHeaders/STPCardBrand.h; sourceTree = "<group>"; };
		0438EF4A1B741B0100D506CC /* STPCardValidatorTest.m */ = {isa = PBXFileReference; fileEncoding = 4; lastKnownFileType = sourcecode.c.objc; path = STPCardValidatorTest.m; sourceTree = "<group>"; };
		0438EF4B1B741B0100D506CC /* STPPaymentCardTextFieldViewModelTest.m */ = {isa = PBXFileReference; fileEncoding = 4; lastKnownFileType = sourcecode.c.objc; path = STPPaymentCardTextFieldViewModelTest.m; sourceTree = "<group>"; };
		0438EF891B741C2800D506CC /* stp_card_amex.png */ = {isa = PBXFileReference; lastKnownFileType = image.png; path = stp_card_amex.png; sourceTree = "<group>"; };
		0438EF8A1B741C2800D506CC /* stp_card_amex@2x.png */ = {isa = PBXFileReference; lastKnownFileType = image.png; path = "stp_card_amex@2x.png"; sourceTree = "<group>"; };
		0438EF8B1B741C2800D506CC /* stp_card_amex@3x.png */ = {isa = PBXFileReference; lastKnownFileType = image.png; path = "stp_card_amex@3x.png"; sourceTree = "<group>"; };
		0438EF8C1B741C2800D506CC /* stp_card_cvc.png */ = {isa = PBXFileReference; lastKnownFileType = image.png; path = stp_card_cvc.png; sourceTree = "<group>"; };
		0438EF8D1B741C2800D506CC /* stp_card_cvc@2x.png */ = {isa = PBXFileReference; lastKnownFileType = image.png; path = "stp_card_cvc@2x.png"; sourceTree = "<group>"; };
		0438EF8E1B741C2800D506CC /* stp_card_cvc@3x.png */ = {isa = PBXFileReference; lastKnownFileType = image.png; path = "stp_card_cvc@3x.png"; sourceTree = "<group>"; };
		0438EF8F1B741C2800D506CC /* stp_card_cvc_amex.png */ = {isa = PBXFileReference; lastKnownFileType = image.png; path = stp_card_cvc_amex.png; sourceTree = "<group>"; };
		0438EF901B741C2800D506CC /* stp_card_cvc_amex@2x.png */ = {isa = PBXFileReference; lastKnownFileType = image.png; path = "stp_card_cvc_amex@2x.png"; sourceTree = "<group>"; };
		0438EF911B741C2800D506CC /* stp_card_cvc_amex@3x.png */ = {isa = PBXFileReference; lastKnownFileType = image.png; path = "stp_card_cvc_amex@3x.png"; sourceTree = "<group>"; };
		0438EF921B741C2800D506CC /* stp_card_diners.png */ = {isa = PBXFileReference; lastKnownFileType = image.png; path = stp_card_diners.png; sourceTree = "<group>"; };
		0438EF931B741C2800D506CC /* stp_card_diners@2x.png */ = {isa = PBXFileReference; lastKnownFileType = image.png; path = "stp_card_diners@2x.png"; sourceTree = "<group>"; };
		0438EF941B741C2800D506CC /* stp_card_diners@3x.png */ = {isa = PBXFileReference; lastKnownFileType = image.png; path = "stp_card_diners@3x.png"; sourceTree = "<group>"; };
		0438EF951B741C2800D506CC /* stp_card_discover.png */ = {isa = PBXFileReference; lastKnownFileType = image.png; path = stp_card_discover.png; sourceTree = "<group>"; };
		0438EF961B741C2800D506CC /* stp_card_discover@2x.png */ = {isa = PBXFileReference; lastKnownFileType = image.png; path = "stp_card_discover@2x.png"; sourceTree = "<group>"; };
		0438EF971B741C2800D506CC /* stp_card_discover@3x.png */ = {isa = PBXFileReference; lastKnownFileType = image.png; path = "stp_card_discover@3x.png"; sourceTree = "<group>"; };
		0438EF981B741C2800D506CC /* stp_card_jcb.png */ = {isa = PBXFileReference; lastKnownFileType = image.png; path = stp_card_jcb.png; sourceTree = "<group>"; };
		0438EF991B741C2800D506CC /* stp_card_jcb@2x.png */ = {isa = PBXFileReference; lastKnownFileType = image.png; path = "stp_card_jcb@2x.png"; sourceTree = "<group>"; };
		0438EF9A1B741C2800D506CC /* stp_card_jcb@3x.png */ = {isa = PBXFileReference; lastKnownFileType = image.png; path = "stp_card_jcb@3x.png"; sourceTree = "<group>"; };
		0438EF9B1B741C2800D506CC /* stp_card_mastercard.png */ = {isa = PBXFileReference; lastKnownFileType = image.png; path = stp_card_mastercard.png; sourceTree = "<group>"; };
		0438EF9C1B741C2800D506CC /* stp_card_mastercard@2x.png */ = {isa = PBXFileReference; lastKnownFileType = image.png; path = "stp_card_mastercard@2x.png"; sourceTree = "<group>"; };
		0438EF9D1B741C2800D506CC /* stp_card_mastercard@3x.png */ = {isa = PBXFileReference; lastKnownFileType = image.png; path = "stp_card_mastercard@3x.png"; sourceTree = "<group>"; };
		0438EF9E1B741C2800D506CC /* stp_card_placeholder.png */ = {isa = PBXFileReference; lastKnownFileType = image.png; path = stp_card_placeholder.png; sourceTree = "<group>"; };
		0438EF9F1B741C2800D506CC /* stp_card_placeholder@2x.png */ = {isa = PBXFileReference; lastKnownFileType = image.png; path = "stp_card_placeholder@2x.png"; sourceTree = "<group>"; };
		0438EFA01B741C2800D506CC /* stp_card_placeholder@3x.png */ = {isa = PBXFileReference; lastKnownFileType = image.png; path = "stp_card_placeholder@3x.png"; sourceTree = "<group>"; };
		0438EFA11B741C2800D506CC /* stp_card_visa.png */ = {isa = PBXFileReference; lastKnownFileType = image.png; path = stp_card_visa.png; sourceTree = "<group>"; };
		0438EFA21B741C2800D506CC /* stp_card_visa@2x.png */ = {isa = PBXFileReference; lastKnownFileType = image.png; path = "stp_card_visa@2x.png"; sourceTree = "<group>"; };
		0438EFA31B741C2800D506CC /* stp_card_visa@3x.png */ = {isa = PBXFileReference; lastKnownFileType = image.png; path = "stp_card_visa@3x.png"; sourceTree = "<group>"; };
		0439B9851C454F97005A1ED5 /* STPPaymentMethodsViewController.h */ = {isa = PBXFileReference; fileEncoding = 4; lastKnownFileType = sourcecode.c.h; name = STPPaymentMethodsViewController.h; path = PublicHeaders/STPPaymentMethodsViewController.h; sourceTree = "<group>"; };
		0439B9861C454F97005A1ED5 /* STPPaymentMethodsViewController.m */ = {isa = PBXFileReference; fileEncoding = 4; lastKnownFileType = sourcecode.c.objc; path = STPPaymentMethodsViewController.m; sourceTree = "<group>"; };
		0451CC421C49AE1C003B2CA6 /* STPPaymentResult.h */ = {isa = PBXFileReference; fileEncoding = 4; lastKnownFileType = sourcecode.c.h; name = STPPaymentResult.h; path = PublicHeaders/STPPaymentResult.h; sourceTree = "<group>"; };
		0451CC431C49AE1C003B2CA6 /* STPPaymentResult.m */ = {isa = PBXFileReference; fileEncoding = 4; lastKnownFileType = sourcecode.c.objc; path = STPPaymentResult.m; sourceTree = "<group>"; };
		0451CC481C49AF0D003B2CA6 /* STPSource.h */ = {isa = PBXFileReference; fileEncoding = 4; lastKnownFileType = sourcecode.c.h; path = STPSource.h; sourceTree = "<group>"; };
		045A62AA1B8E7259000165CE /* STPPaymentCardTextFieldTest.m */ = {isa = PBXFileReference; fileEncoding = 4; lastKnownFileType = sourcecode.c.objc; path = STPPaymentCardTextFieldTest.m; sourceTree = "<group>"; };
		045E7C031A5F41DE004751EF /* StripeiOS Tests.xctest */ = {isa = PBXFileReference; explicitFileType = wrapper.cfbundle; includeInIndex = 0; path = "StripeiOS Tests.xctest"; sourceTree = BUILT_PRODUCTS_DIR; };
		04633B041CD44F1C009D4FB5 /* STPAPIClient+ApplePay.m */ = {isa = PBXFileReference; fileEncoding = 4; lastKnownFileType = sourcecode.c.objc; path = "STPAPIClient+ApplePay.m"; sourceTree = "<group>"; };
		04633B061CD44F47009D4FB5 /* STPAPIClient+ApplePay.h */ = {isa = PBXFileReference; fileEncoding = 4; lastKnownFileType = sourcecode.c.h; name = "STPAPIClient+ApplePay.h"; path = "PublicHeaders/STPAPIClient+ApplePay.h"; sourceTree = "<group>"; };
		04633B081CD44F6C009D4FB5 /* PKPayment+Stripe.h */ = {isa = PBXFileReference; fileEncoding = 4; lastKnownFileType = sourcecode.c.h; path = "PKPayment+Stripe.h"; sourceTree = "<group>"; };
		04633B091CD44F6C009D4FB5 /* PKPayment+Stripe.m */ = {isa = PBXFileReference; fileEncoding = 4; lastKnownFileType = sourcecode.c.objc; path = "PKPayment+Stripe.m"; sourceTree = "<group>"; };
		04633B0A1CD44F6C009D4FB5 /* STPCategoryLoader.m */ = {isa = PBXFileReference; fileEncoding = 4; lastKnownFileType = sourcecode.c.objc; path = STPCategoryLoader.m; sourceTree = "<group>"; };
		04633B0B1CD44F6C009D4FB5 /* Stripe+ApplePay.m */ = {isa = PBXFileReference; fileEncoding = 4; lastKnownFileType = sourcecode.c.objc; path = "Stripe+ApplePay.m"; sourceTree = "<group>"; };
		04633B101CD44F78009D4FB5 /* Stripe+ApplePay.h */ = {isa = PBXFileReference; fileEncoding = 4; lastKnownFileType = sourcecode.c.h; name = "Stripe+ApplePay.h"; path = "PublicHeaders/Stripe+ApplePay.h"; sourceTree = "<group>"; };
		04633B191CD7BF29009D4FB5 /* strip-frameworks.sh */ = {isa = PBXFileReference; fileEncoding = 4; lastKnownFileType = text.script.sh; path = "strip-frameworks.sh"; sourceTree = "<group>"; };
		04695AD11C77F9DB00E08063 /* NSString+Stripe.h */ = {isa = PBXFileReference; fileEncoding = 4; lastKnownFileType = sourcecode.c.h; path = "NSString+Stripe.h"; sourceTree = "<group>"; };
		04695AD21C77F9DB00E08063 /* NSString+Stripe.m */ = {isa = PBXFileReference; fileEncoding = 4; lastKnownFileType = sourcecode.c.objc; path = "NSString+Stripe.m"; sourceTree = "<group>"; };
		04695AD51C77F9EF00E08063 /* STPDelegateProxy.h */ = {isa = PBXFileReference; fileEncoding = 4; lastKnownFileType = sourcecode.c.h; path = STPDelegateProxy.h; sourceTree = "<group>"; };
		04695AD61C77F9EF00E08063 /* STPDelegateProxy.m */ = {isa = PBXFileReference; fileEncoding = 4; lastKnownFileType = sourcecode.c.objc; path = STPDelegateProxy.m; sourceTree = "<group>"; };
		04695AD71C77F9EF00E08063 /* STPPhoneNumberValidator.h */ = {isa = PBXFileReference; fileEncoding = 4; lastKnownFileType = sourcecode.c.h; path = STPPhoneNumberValidator.h; sourceTree = "<group>"; };
		04695AD81C77F9EF00E08063 /* STPPhoneNumberValidator.m */ = {isa = PBXFileReference; fileEncoding = 4; lastKnownFileType = sourcecode.c.objc; path = STPPhoneNumberValidator.m; sourceTree = "<group>"; };
		049952CD1BCF13510088C703 /* STPAPIPostRequest.h */ = {isa = PBXFileReference; fileEncoding = 4; lastKnownFileType = sourcecode.c.h; path = STPAPIPostRequest.h; sourceTree = "<group>"; };
		049952CE1BCF13510088C703 /* STPAPIPostRequest.m */ = {isa = PBXFileReference; fileEncoding = 4; lastKnownFileType = sourcecode.c.objc; path = STPAPIPostRequest.m; sourceTree = "<group>"; };
		049952D11BCF13DD0088C703 /* STPAPIClient+Private.h */ = {isa = PBXFileReference; fileEncoding = 4; lastKnownFileType = sourcecode.c.h; path = "STPAPIClient+Private.h"; sourceTree = "<group>"; };
		049A3F781CC18D5300F57DE7 /* UIView+Stripe_FirstResponder.h */ = {isa = PBXFileReference; fileEncoding = 4; lastKnownFileType = sourcecode.c.h; path = "UIView+Stripe_FirstResponder.h"; sourceTree = "<group>"; };
		049A3F791CC18D5300F57DE7 /* UIView+Stripe_FirstResponder.m */ = {isa = PBXFileReference; fileEncoding = 4; lastKnownFileType = sourcecode.c.objc; path = "UIView+Stripe_FirstResponder.m"; sourceTree = "<group>"; };
		049A3F7C1CC1920A00F57DE7 /* UIViewController+Stripe_KeyboardAvoiding.h */ = {isa = PBXFileReference; fileEncoding = 4; lastKnownFileType = sourcecode.c.h; path = "UIViewController+Stripe_KeyboardAvoiding.h"; sourceTree = "<group>"; };
		049A3F7D1CC1920A00F57DE7 /* UIViewController+Stripe_KeyboardAvoiding.m */ = {isa = PBXFileReference; fileEncoding = 4; lastKnownFileType = sourcecode.c.objc; path = "UIViewController+Stripe_KeyboardAvoiding.m"; sourceTree = "<group>"; };
		049A3F871CC73C7100F57DE7 /* STPPaymentContext.h */ = {isa = PBXFileReference; fileEncoding = 4; lastKnownFileType = sourcecode.c.h; name = STPPaymentContext.h; path = PublicHeaders/STPPaymentContext.h; sourceTree = "<group>"; };
		049A3F881CC73C7100F57DE7 /* STPPaymentContext.m */ = {isa = PBXFileReference; fileEncoding = 4; lastKnownFileType = sourcecode.c.objc; path = STPPaymentContext.m; sourceTree = "<group>"; };
		049A3F8F1CC740FF00F57DE7 /* NSDecimalNumber+Stripe_Currency.h */ = {isa = PBXFileReference; fileEncoding = 4; lastKnownFileType = sourcecode.c.h; path = "NSDecimalNumber+Stripe_Currency.h"; sourceTree = "<group>"; };
		049A3F901CC740FF00F57DE7 /* NSDecimalNumber+Stripe_Currency.m */ = {isa = PBXFileReference; fileEncoding = 4; lastKnownFileType = sourcecode.c.objc; path = "NSDecimalNumber+Stripe_Currency.m"; sourceTree = "<group>"; };
		049A3F931CC75B2E00F57DE7 /* STPPromise.h */ = {isa = PBXFileReference; fileEncoding = 4; lastKnownFileType = sourcecode.c.h; path = STPPromise.h; sourceTree = "<group>"; };
		049A3F941CC75B2E00F57DE7 /* STPPromise.m */ = {isa = PBXFileReference; fileEncoding = 4; lastKnownFileType = sourcecode.c.objc; path = STPPromise.m; sourceTree = "<group>"; };
		049A3F971CC76A2400F57DE7 /* NSBundle+Stripe_AppName.h */ = {isa = PBXFileReference; fileEncoding = 4; lastKnownFileType = sourcecode.c.h; path = "NSBundle+Stripe_AppName.h"; sourceTree = "<group>"; };
		049A3F981CC76A2400F57DE7 /* NSBundle+Stripe_AppName.m */ = {isa = PBXFileReference; fileEncoding = 4; lastKnownFileType = sourcecode.c.objc; path = "NSBundle+Stripe_AppName.m"; sourceTree = "<group>"; };
		049A3F9C1CC8006800F57DE7 /* stp_icon_add.png */ = {isa = PBXFileReference; lastKnownFileType = image.png; path = stp_icon_add.png; sourceTree = "<group>"; };
		049A3F9D1CC8006800F57DE7 /* stp_icon_add@2x.png */ = {isa = PBXFileReference; lastKnownFileType = image.png; path = "stp_icon_add@2x.png"; sourceTree = "<group>"; };
		049A3F9E1CC8006800F57DE7 /* stp_icon_add@3x.png */ = {isa = PBXFileReference; lastKnownFileType = image.png; path = "stp_icon_add@3x.png"; sourceTree = "<group>"; };
		049A3FA21CC8071100F57DE7 /* stp_card_applepay.png */ = {isa = PBXFileReference; lastKnownFileType = image.png; path = stp_card_applepay.png; sourceTree = "<group>"; };
		049A3FA31CC8071100F57DE7 /* stp_card_applepay@2x.png */ = {isa = PBXFileReference; lastKnownFileType = image.png; path = "stp_card_applepay@2x.png"; sourceTree = "<group>"; };
		049A3FA41CC8071100F57DE7 /* stp_card_applepay@3x.png */ = {isa = PBXFileReference; lastKnownFileType = image.png; path = "stp_card_applepay@3x.png"; sourceTree = "<group>"; };
		049A3FAC1CC9AA9900F57DE7 /* STPAddressViewModel.h */ = {isa = PBXFileReference; fileEncoding = 4; lastKnownFileType = sourcecode.c.h; path = STPAddressViewModel.h; sourceTree = "<group>"; };
		049A3FAD1CC9AA9900F57DE7 /* STPAddressViewModel.m */ = {isa = PBXFileReference; fileEncoding = 4; lastKnownFileType = sourcecode.c.objc; path = STPAddressViewModel.m; sourceTree = "<group>"; };
		049A3FB01CC9FEFC00F57DE7 /* UIToolbar+Stripe_InputAccessory.h */ = {isa = PBXFileReference; fileEncoding = 4; lastKnownFileType = sourcecode.c.h; path = "UIToolbar+Stripe_InputAccessory.h"; sourceTree = "<group>"; };
		049A3FB11CC9FEFC00F57DE7 /* UIToolbar+Stripe_InputAccessory.m */ = {isa = PBXFileReference; fileEncoding = 4; lastKnownFileType = sourcecode.c.objc; path = "UIToolbar+Stripe_InputAccessory.m"; sourceTree = "<group>"; };
		049E84AB1A605D93000B66CD /* libStripe.a */ = {isa = PBXFileReference; explicitFileType = archive.ar; includeInIndex = 0; path = libStripe.a; sourceTree = BUILT_PRODUCTS_DIR; };
<<<<<<< HEAD
		04A488311CA34D3000506E53 /* STPEmailAddressValidator.h */ = {isa = PBXFileReference; fileEncoding = 4; lastKnownFileType = sourcecode.c.h; path = STPEmailAddressValidator.h; sourceTree = "<group>"; };
		04A488321CA34D3000506E53 /* STPEmailAddressValidator.m */ = {isa = PBXFileReference; fileEncoding = 4; lastKnownFileType = sourcecode.c.objc; path = STPEmailAddressValidator.m; sourceTree = "<group>"; };
		04A488351CA34DC600506E53 /* STPEmailAddressValidatorTest.m */ = {isa = PBXFileReference; fileEncoding = 4; lastKnownFileType = sourcecode.c.objc; path = STPEmailAddressValidatorTest.m; sourceTree = "<group>"; };
		04A4883B1CA3568800506E53 /* STPBlocks.h */ = {isa = PBXFileReference; fileEncoding = 4; lastKnownFileType = sourcecode.c.h; name = STPBlocks.h; path = PublicHeaders/STPBlocks.h; sourceTree = "<group>"; };
		04A488401CA3580700506E53 /* UINavigationController+Stripe_Completion.h */ = {isa = PBXFileReference; fileEncoding = 4; lastKnownFileType = sourcecode.c.h; path = "UINavigationController+Stripe_Completion.h"; sourceTree = "<group>"; };
		04A488411CA3580700506E53 /* UINavigationController+Stripe_Completion.m */ = {isa = PBXFileReference; fileEncoding = 4; lastKnownFileType = sourcecode.c.objc; path = "UINavigationController+Stripe_Completion.m"; sourceTree = "<group>"; };
		04A4C3851C4F25F900B3B290 /* NSArray+Stripe_BoundSafe.h */ = {isa = PBXFileReference; fileEncoding = 4; lastKnownFileType = sourcecode.c.h; path = "NSArray+Stripe_BoundSafe.h"; sourceTree = "<group>"; };
		04A4C3861C4F25F900B3B290 /* NSArray+Stripe_BoundSafe.m */ = {isa = PBXFileReference; fileEncoding = 4; lastKnownFileType = sourcecode.c.objc; path = "NSArray+Stripe_BoundSafe.m"; sourceTree = "<group>"; };
		04A4C3871C4F25F900B3B290 /* UIViewController+Stripe_ParentViewController.h */ = {isa = PBXFileReference; fileEncoding = 4; lastKnownFileType = sourcecode.c.h; path = "UIViewController+Stripe_ParentViewController.h"; sourceTree = "<group>"; };
		04A4C3881C4F25F900B3B290 /* UIViewController+Stripe_ParentViewController.m */ = {isa = PBXFileReference; fileEncoding = 4; lastKnownFileType = sourcecode.c.objc; path = "UIViewController+Stripe_ParentViewController.m"; sourceTree = "<group>"; };
		04A4C3911C4F263300B3B290 /* STPNSArrayStripeBoundSafeTests.m */ = {isa = PBXFileReference; fileEncoding = 4; lastKnownFileType = sourcecode.c.objc; path = STPNSArrayStripeBoundSafeTests.m; sourceTree = "<group>"; };
		04A4C3931C4F276100B3B290 /* STPUIVCStripeParentViewControllerTests.m */ = {isa = PBXFileReference; fileEncoding = 4; lastKnownFileType = sourcecode.c.objc; path = STPUIVCStripeParentViewControllerTests.m; sourceTree = "<group>"; };
		04A4C3951C4F2C8600B3B290 /* NSString+Stripe_CardBrands.h */ = {isa = PBXFileReference; fileEncoding = 4; lastKnownFileType = sourcecode.c.h; path = "NSString+Stripe_CardBrands.h"; sourceTree = "<group>"; };
		04A4C3961C4F2C8600B3B290 /* NSString+Stripe_CardBrands.m */ = {isa = PBXFileReference; fileEncoding = 4; lastKnownFileType = sourcecode.c.objc; path = "NSString+Stripe_CardBrands.m"; sourceTree = "<group>"; };
		04A58A461BC603BB004E7BC2 /* FABKitProtocol.h */ = {isa = PBXFileReference; fileEncoding = 4; lastKnownFileType = sourcecode.c.h; path = FABKitProtocol.h; sourceTree = "<group>"; };
		04A58A471BC603BB004E7BC2 /* Fabric+FABKits.h */ = {isa = PBXFileReference; fileEncoding = 4; lastKnownFileType = sourcecode.c.h; path = "Fabric+FABKits.h"; sourceTree = "<group>"; };
		04A58A481BC603BB004E7BC2 /* Fabric.h */ = {isa = PBXFileReference; fileEncoding = 4; lastKnownFileType = sourcecode.c.h; path = Fabric.h; sourceTree = "<group>"; };
		04A850E21CB71D9900B3AD68 /* MockSTPAPIClient.h */ = {isa = PBXFileReference; fileEncoding = 4; lastKnownFileType = sourcecode.c.h; path = MockSTPAPIClient.h; sourceTree = "<group>"; };
		04A850E31CB71D9900B3AD68 /* MockSTPAPIClient.m */ = {isa = PBXFileReference; fileEncoding = 4; lastKnownFileType = sourcecode.c.objc; path = MockSTPAPIClient.m; sourceTree = "<group>"; };
		04A850E41CB71D9900B3AD68 /* MockSTPCoordinatorDelegate.h */ = {isa = PBXFileReference; fileEncoding = 4; lastKnownFileType = sourcecode.c.h; path = MockSTPCoordinatorDelegate.h; sourceTree = "<group>"; };
		04A850E51CB71D9900B3AD68 /* MockSTPCoordinatorDelegate.m */ = {isa = PBXFileReference; fileEncoding = 4; lastKnownFileType = sourcecode.c.objc; path = MockSTPCoordinatorDelegate.m; sourceTree = "<group>"; };
		04A850E81CB71D9900B3AD68 /* MockSTPBackendAPIAdapter.h */ = {isa = PBXFileReference; fileEncoding = 4; lastKnownFileType = sourcecode.c.h; path = MockSTPBackendAPIAdapter.h; sourceTree = "<group>"; };
		04A850E91CB71D9900B3AD68 /* MockSTPBackendAPIAdapter.m */ = {isa = PBXFileReference; fileEncoding = 4; lastKnownFileType = sourcecode.c.objc; path = MockSTPBackendAPIAdapter.m; sourceTree = "<group>"; };
=======
		04A58A461BC603BB004E7BC2 /* FABKitProtocol.h */ = {isa = PBXFileReference; fileEncoding = 4; lastKnownFileType = sourcecode.c.h; name = FABKitProtocol.h; path = Stripe/FABKitProtocol.h; sourceTree = "<group>"; };
		04A58A471BC603BB004E7BC2 /* Fabric+FABKits.h */ = {isa = PBXFileReference; fileEncoding = 4; lastKnownFileType = sourcecode.c.h; name = "Fabric+FABKits.h"; path = "Stripe/Fabric+FABKits.h"; sourceTree = "<group>"; };
		04A58A481BC603BB004E7BC2 /* Fabric.h */ = {isa = PBXFileReference; fileEncoding = 4; lastKnownFileType = sourcecode.c.h; name = Fabric.h; path = Stripe/Fabric.h; sourceTree = "<group>"; };
>>>>>>> 8a47483a
		04B33F301BC7417B00DD8120 /* Info.plist */ = {isa = PBXFileReference; fileEncoding = 4; lastKnownFileType = text.plist.xml; path = Info.plist; sourceTree = "<group>"; };
		04B94BC71A47B78A00092C46 /* AddressBook.framework */ = {isa = PBXFileReference; lastKnownFileType = wrapper.framework; name = AddressBook.framework; path = System/Library/Frameworks/AddressBook.framework; sourceTree = SDKROOT; };
		04CB86B81BA89CD400E4F61E /* PKPayment+StripeTest.m */ = {isa = PBXFileReference; fileEncoding = 4; lastKnownFileType = sourcecode.c.objc; path = "PKPayment+StripeTest.m"; sourceTree = "<group>"; };
		04CDB4421A5F2E1800B854EE /* Stripe.framework */ = {isa = PBXFileReference; explicitFileType = wrapper.framework; includeInIndex = 0; path = Stripe.framework; sourceTree = BUILT_PRODUCTS_DIR; };
		04CDB4A91A5F30A700B854EE /* Stripe.h */ = {isa = PBXFileReference; fileEncoding = 4; lastKnownFileType = sourcecode.c.h; name = Stripe.h; path = PublicHeaders/Stripe.h; sourceTree = "<group>"; };
		04CDB4C21A5F30A700B854EE /* STPAPIClient.h */ = {isa = PBXFileReference; fileEncoding = 4; lastKnownFileType = sourcecode.c.h; lineEnding = 0; name = STPAPIClient.h; path = PublicHeaders/STPAPIClient.h; sourceTree = "<group>"; xcLanguageSpecificationIdentifier = xcode.lang.objcpp; };
		04CDB4C31A5F30A700B854EE /* STPAPIClient.m */ = {isa = PBXFileReference; fileEncoding = 4; lastKnownFileType = sourcecode.c.objc; path = STPAPIClient.m; sourceTree = "<group>"; };
		04CDB4C41A5F30A700B854EE /* STPFormEncoder.h */ = {isa = PBXFileReference; fileEncoding = 4; lastKnownFileType = sourcecode.c.h; path = STPFormEncoder.h; sourceTree = "<group>"; };
		04CDB4C51A5F30A700B854EE /* STPFormEncoder.m */ = {isa = PBXFileReference; fileEncoding = 4; lastKnownFileType = sourcecode.c.objc; path = STPFormEncoder.m; sourceTree = "<group>"; };
		04CDB4C81A5F30A700B854EE /* STPBankAccount.h */ = {isa = PBXFileReference; fileEncoding = 4; lastKnownFileType = sourcecode.c.h; name = STPBankAccount.h; path = PublicHeaders/STPBankAccount.h; sourceTree = "<group>"; };
		04CDB4C91A5F30A700B854EE /* STPBankAccount.m */ = {isa = PBXFileReference; fileEncoding = 4; lastKnownFileType = sourcecode.c.objc; path = STPBankAccount.m; sourceTree = "<group>"; };
		04CDB4CA1A5F30A700B854EE /* STPCard.h */ = {isa = PBXFileReference; fileEncoding = 4; lastKnownFileType = sourcecode.c.h; name = STPCard.h; path = PublicHeaders/STPCard.h; sourceTree = "<group>"; };
		04CDB4CB1A5F30A700B854EE /* STPCard.m */ = {isa = PBXFileReference; fileEncoding = 4; lastKnownFileType = sourcecode.c.objc; path = STPCard.m; sourceTree = "<group>"; };
		04CDB4CC1A5F30A700B854EE /* STPToken.h */ = {isa = PBXFileReference; fileEncoding = 4; lastKnownFileType = sourcecode.c.h; name = STPToken.h; path = PublicHeaders/STPToken.h; sourceTree = "<group>"; };
		04CDB4CD1A5F30A700B854EE /* STPToken.m */ = {isa = PBXFileReference; fileEncoding = 4; lastKnownFileType = sourcecode.c.objc; path = STPToken.m; sourceTree = "<group>"; };
		04CDB4CE1A5F30A700B854EE /* StripeError.h */ = {isa = PBXFileReference; fileEncoding = 4; lastKnownFileType = sourcecode.c.h; name = StripeError.h; path = PublicHeaders/StripeError.h; sourceTree = "<group>"; };
		04CDB4CF1A5F30A700B854EE /* StripeError.m */ = {isa = PBXFileReference; fileEncoding = 4; lastKnownFileType = sourcecode.c.objc; path = StripeError.m; sourceTree = "<group>"; };
		04CDB51E1A5F3A9300B854EE /* STPAPIClientTest.m */ = {isa = PBXFileReference; fileEncoding = 4; lastKnownFileType = sourcecode.c.objc; path = STPAPIClientTest.m; sourceTree = "<group>"; };
		04CDB51F1A5F3A9300B854EE /* STPFormEncoderTest.m */ = {isa = PBXFileReference; fileEncoding = 4; lastKnownFileType = sourcecode.c.objc; path = STPFormEncoderTest.m; sourceTree = "<group>"; };
		04CDB5211A5F3A9300B854EE /* STPApplePayTest.m */ = {isa = PBXFileReference; fileEncoding = 4; lastKnownFileType = sourcecode.c.objc; path = STPApplePayTest.m; sourceTree = "<group>"; };
		04CDB5221A5F3A9300B854EE /* STPBankAccountFunctionalTest.m */ = {isa = PBXFileReference; fileEncoding = 4; lastKnownFileType = sourcecode.c.objc; path = STPBankAccountFunctionalTest.m; sourceTree = "<group>"; };
		04CDB5231A5F3A9300B854EE /* STPBankAccountTest.m */ = {isa = PBXFileReference; fileEncoding = 4; lastKnownFileType = sourcecode.c.objc; path = STPBankAccountTest.m; sourceTree = "<group>"; };
		04CDB5241A5F3A9300B854EE /* STPCardFunctionalTest.m */ = {isa = PBXFileReference; fileEncoding = 4; lastKnownFileType = sourcecode.c.objc; path = STPCardFunctionalTest.m; sourceTree = "<group>"; };
		04CDB5251A5F3A9300B854EE /* STPCardTest.m */ = {isa = PBXFileReference; fileEncoding = 4; lastKnownFileType = sourcecode.c.objc; path = STPCardTest.m; sourceTree = "<group>"; };
		04CDB5261A5F3A9300B854EE /* STPCertTest.m */ = {isa = PBXFileReference; fileEncoding = 4; lastKnownFileType = sourcecode.c.objc; path = STPCertTest.m; sourceTree = "<group>"; };
		04CDB5271A5F3A9300B854EE /* STPTokenTest.m */ = {isa = PBXFileReference; fileEncoding = 4; lastKnownFileType = sourcecode.c.objc; path = STPTokenTest.m; sourceTree = "<group>"; };
		04CDE5B41BC1F1F100548833 /* STPCardParams.m */ = {isa = PBXFileReference; fileEncoding = 4; lastKnownFileType = sourcecode.c.objc; path = STPCardParams.m; sourceTree = "<group>"; };
		04CDE5BB1BC1F21500548833 /* STPCardParams.h */ = {isa = PBXFileReference; fileEncoding = 4; lastKnownFileType = sourcecode.c.h; name = STPCardParams.h; path = PublicHeaders/STPCardParams.h; sourceTree = "<group>"; };
		04CDE5C11BC20AF800548833 /* STPBankAccountParams.m */ = {isa = PBXFileReference; fileEncoding = 4; lastKnownFileType = sourcecode.c.objc; path = STPBankAccountParams.m; sourceTree = "<group>"; };
		04CDE5C81BC20B1D00548833 /* STPBankAccountParams.h */ = {isa = PBXFileReference; fileEncoding = 4; lastKnownFileType = sourcecode.c.h; name = STPBankAccountParams.h; path = PublicHeaders/STPBankAccountParams.h; sourceTree = "<group>"; };
		04D5BF9019BF958F009521A5 /* PassKit.framework */ = {isa = PBXFileReference; lastKnownFileType = wrapper.framework; name = PassKit.framework; path = System/Library/Frameworks/PassKit.framework; sourceTree = SDKROOT; };
		04E32A9C1B7A9490009C9E35 /* STPPaymentCardTextField.h */ = {isa = PBXFileReference; fileEncoding = 4; lastKnownFileType = sourcecode.c.h; name = STPPaymentCardTextField.h; path = PublicHeaders/STPPaymentCardTextField.h; sourceTree = "<group>"; };
		04EBC7511B7533C300A0E6AE /* STPCardValidationState.h */ = {isa = PBXFileReference; fileEncoding = 4; lastKnownFileType = sourcecode.c.h; name = STPCardValidationState.h; path = PublicHeaders/STPCardValidationState.h; sourceTree = "<group>"; };
		04EBC7521B7533C300A0E6AE /* STPCardValidator.h */ = {isa = PBXFileReference; fileEncoding = 4; lastKnownFileType = sourcecode.c.h; name = STPCardValidator.h; path = PublicHeaders/STPCardValidator.h; sourceTree = "<group>"; };
		04F213301BCEAB61001D6F22 /* STPFormEncodable.h */ = {isa = PBXFileReference; fileEncoding = 4; lastKnownFileType = sourcecode.c.h; name = STPFormEncodable.h; path = PublicHeaders/STPFormEncodable.h; sourceTree = "<group>"; };
		04F213341BCECB1C001D6F22 /* STPAPIResponseDecodable.h */ = {isa = PBXFileReference; fileEncoding = 4; lastKnownFileType = sourcecode.c.h; name = STPAPIResponseDecodable.h; path = PublicHeaders/STPAPIResponseDecodable.h; sourceTree = "<group>"; };
		04F39F0A1AEF2AFE005B926E /* Project-Debug.xcconfig */ = {isa = PBXFileReference; lastKnownFileType = text.xcconfig; path = "Project-Debug.xcconfig"; sourceTree = "<group>"; };
		04F39F0B1AEF2AFE005B926E /* Project-Release.xcconfig */ = {isa = PBXFileReference; lastKnownFileType = text.xcconfig; path = "Project-Release.xcconfig"; sourceTree = "<group>"; };
		04F39F0C1AEF2AFE005B926E /* Project-Shared.xcconfig */ = {isa = PBXFileReference; lastKnownFileType = text.xcconfig; path = "Project-Shared.xcconfig"; sourceTree = "<group>"; };
		04F39F0D1AEF2AFE005B926E /* StripeiOS Tests-Debug.xcconfig */ = {isa = PBXFileReference; lastKnownFileType = text.xcconfig; path = "StripeiOS Tests-Debug.xcconfig"; sourceTree = "<group>"; };
		04F39F0E1AEF2AFE005B926E /* StripeiOS Tests-Release.xcconfig */ = {isa = PBXFileReference; lastKnownFileType = text.xcconfig; path = "StripeiOS Tests-Release.xcconfig"; sourceTree = "<group>"; };
		04F39F0F1AEF2AFE005B926E /* StripeiOS Tests-Shared.xcconfig */ = {isa = PBXFileReference; lastKnownFileType = text.xcconfig; path = "StripeiOS Tests-Shared.xcconfig"; sourceTree = "<group>"; };
		04F39F101AEF2AFE005B926E /* StripeiOS-Debug.xcconfig */ = {isa = PBXFileReference; lastKnownFileType = text.xcconfig; path = "StripeiOS-Debug.xcconfig"; sourceTree = "<group>"; };
		04F39F111AEF2AFE005B926E /* StripeiOS-Release.xcconfig */ = {isa = PBXFileReference; lastKnownFileType = text.xcconfig; path = "StripeiOS-Release.xcconfig"; sourceTree = "<group>"; };
		04F39F121AEF2AFE005B926E /* StripeiOS-Shared.xcconfig */ = {isa = PBXFileReference; lastKnownFileType = text.xcconfig; path = "StripeiOS-Shared.xcconfig"; sourceTree = "<group>"; };
		04F39F151AEF2AFE005B926E /* StripeiOSStatic.xcconfig */ = {isa = PBXFileReference; lastKnownFileType = text.xcconfig; path = StripeiOSStatic.xcconfig; sourceTree = "<group>"; };
		04F39F181AEF2AFE005B926E /* StripeiOSStaticFramework.xcconfig */ = {isa = PBXFileReference; lastKnownFileType = text.xcconfig; path = StripeiOSStaticFramework.xcconfig; sourceTree = "<group>"; };
		04F3BB3B1BA89B1200DE235E /* PKPayment+Stripe.h */ = {isa = PBXFileReference; fileEncoding = 4; lastKnownFileType = sourcecode.c.h; path = "PKPayment+Stripe.h"; sourceTree = "<group>"; };
		04F416241CA3639500486FB5 /* STPPaymentCardEntryViewController.h */ = {isa = PBXFileReference; fileEncoding = 4; lastKnownFileType = sourcecode.c.h; name = STPPaymentCardEntryViewController.h; path = PublicHeaders/STPPaymentCardEntryViewController.h; sourceTree = "<group>"; };
		04F416251CA3639500486FB5 /* STPPaymentCardEntryViewController.m */ = {isa = PBXFileReference; fileEncoding = 4; lastKnownFileType = sourcecode.c.objc; path = STPPaymentCardEntryViewController.m; sourceTree = "<group>"; };
		04FCFA171BD59A8C00297732 /* STPCategoryLoader.h */ = {isa = PBXFileReference; fileEncoding = 4; lastKnownFileType = sourcecode.c.h; path = STPCategoryLoader.h; sourceTree = "<group>"; };
		11C74B9B164043050071C2CA /* Foundation.framework */ = {isa = PBXFileReference; lastKnownFileType = wrapper.framework; name = Foundation.framework; path = System/Library/Frameworks/Foundation.framework; sourceTree = SDKROOT; };
		4A0D74F918F6106100966D7B /* Security.framework */ = {isa = PBXFileReference; lastKnownFileType = wrapper.framework; name = Security.framework; path = System/Library/Frameworks/Security.framework; sourceTree = SDKROOT; };
		C1080F471CBECF7B007B2D89 /* STPAddress.h */ = {isa = PBXFileReference; fileEncoding = 4; lastKnownFileType = sourcecode.c.h; name = STPAddress.h; path = PublicHeaders/STPAddress.h; sourceTree = "<group>"; };
		C1080F481CBECF7B007B2D89 /* STPAddress.m */ = {isa = PBXFileReference; fileEncoding = 4; lastKnownFileType = sourcecode.c.objc; path = STPAddress.m; sourceTree = "<group>"; };
		C1080F4B1CBED48A007B2D89 /* STPAddressTests.m */ = {isa = PBXFileReference; fileEncoding = 4; lastKnownFileType = sourcecode.c.objc; path = STPAddressTests.m; sourceTree = "<group>"; };
		C1080F4D1CBEDE7F007B2D89 /* STPShippingEntryViewController.h */ = {isa = PBXFileReference; fileEncoding = 4; lastKnownFileType = sourcecode.c.h; path = STPShippingEntryViewController.h; sourceTree = "<group>"; };
		C1080F4E1CBEDE7F007B2D89 /* STPShippingEntryViewController.m */ = {isa = PBXFileReference; fileEncoding = 4; lastKnownFileType = sourcecode.c.objc; path = STPShippingEntryViewController.m; sourceTree = "<group>"; };
		C11810851CC6AF4C0022FB55 /* STPPaymentMethod.h */ = {isa = PBXFileReference; fileEncoding = 4; lastKnownFileType = sourcecode.c.h; name = STPPaymentMethod.h; path = PublicHeaders/STPPaymentMethod.h; sourceTree = "<group>"; };
		C11810871CC6B00D0022FB55 /* STPApplePayPaymentMethod.h */ = {isa = PBXFileReference; fileEncoding = 4; lastKnownFileType = sourcecode.c.h; name = STPApplePayPaymentMethod.h; path = PublicHeaders/STPApplePayPaymentMethod.h; sourceTree = "<group>"; };
		C11810881CC6B00D0022FB55 /* STPApplePayPaymentMethod.m */ = {isa = PBXFileReference; fileEncoding = 4; lastKnownFileType = sourcecode.c.objc; path = STPApplePayPaymentMethod.m; sourceTree = "<group>"; };
		C118108B1CC6B07B0022FB55 /* STPCardPaymentMethod.h */ = {isa = PBXFileReference; fileEncoding = 4; lastKnownFileType = sourcecode.c.h; name = STPCardPaymentMethod.h; path = PublicHeaders/STPCardPaymentMethod.h; sourceTree = "<group>"; };
		C118108C1CC6B07B0022FB55 /* STPCardPaymentMethod.m */ = {isa = PBXFileReference; fileEncoding = 4; lastKnownFileType = sourcecode.c.objc; path = STPCardPaymentMethod.m; sourceTree = "<group>"; };
		C11810931CC6C4700022FB55 /* PKPaymentAuthorizationViewController+Stripe_Blocks.h */ = {isa = PBXFileReference; fileEncoding = 4; lastKnownFileType = sourcecode.c.h; path = "PKPaymentAuthorizationViewController+Stripe_Blocks.h"; sourceTree = "<group>"; };
		C11810941CC6C4700022FB55 /* PKPaymentAuthorizationViewController+Stripe_Blocks.m */ = {isa = PBXFileReference; fileEncoding = 4; lastKnownFileType = sourcecode.c.objc; path = "PKPaymentAuthorizationViewController+Stripe_Blocks.m"; sourceTree = "<group>"; };
		C11810981CC6D46D0022FB55 /* NSDecimalNumber+StripeTest.m */ = {isa = PBXFileReference; fileEncoding = 4; lastKnownFileType = sourcecode.c.objc; path = "NSDecimalNumber+StripeTest.m"; sourceTree = "<group>"; };
		C11810A61CC6E2160022FB55 /* STPBackendAPIAdapter.h */ = {isa = PBXFileReference; lastKnownFileType = sourcecode.c.h; name = STPBackendAPIAdapter.h; path = PublicHeaders/STPBackendAPIAdapter.h; sourceTree = "<group>"; };
		C11810B01CC7D3EB0022FB55 /* UIFont+Stripe.h */ = {isa = PBXFileReference; fileEncoding = 4; lastKnownFileType = sourcecode.c.h; path = "UIFont+Stripe.h"; sourceTree = "<group>"; };
		C11810B11CC7D3EB0022FB55 /* UIFont+Stripe.m */ = {isa = PBXFileReference; fileEncoding = 4; lastKnownFileType = sourcecode.c.objc; path = "UIFont+Stripe.m"; sourceTree = "<group>"; };
		C11810B41CC7D6880022FB55 /* UIColor+Stripe.h */ = {isa = PBXFileReference; fileEncoding = 4; lastKnownFileType = sourcecode.c.h; path = "UIColor+Stripe.h"; sourceTree = "<group>"; };
		C11810B51CC7D6880022FB55 /* UIColor+Stripe.m */ = {isa = PBXFileReference; fileEncoding = 4; lastKnownFileType = sourcecode.c.objc; path = "UIColor+Stripe.m"; sourceTree = "<group>"; };
		C11810B81CC7DA290022FB55 /* stp_card_form_back.png */ = {isa = PBXFileReference; lastKnownFileType = image.png; path = stp_card_form_back.png; sourceTree = "<group>"; };
		C11810B91CC7DA290022FB55 /* stp_card_form_back@2x.png */ = {isa = PBXFileReference; lastKnownFileType = image.png; path = "stp_card_form_back@2x.png"; sourceTree = "<group>"; };
		C11810BA1CC7DA290022FB55 /* stp_card_form_back@3x.png */ = {isa = PBXFileReference; lastKnownFileType = image.png; path = "stp_card_form_back@3x.png"; sourceTree = "<group>"; };
		C11810BB1CC7DA290022FB55 /* stp_card_form_front.png */ = {isa = PBXFileReference; lastKnownFileType = image.png; path = stp_card_form_front.png; sourceTree = "<group>"; };
		C11810BC1CC7DA290022FB55 /* stp_card_form_front@2x.png */ = {isa = PBXFileReference; lastKnownFileType = image.png; path = "stp_card_form_front@2x.png"; sourceTree = "<group>"; };
		C11810BD1CC7DA290022FB55 /* stp_card_form_front@3x.png */ = {isa = PBXFileReference; lastKnownFileType = image.png; path = "stp_card_form_front@3x.png"; sourceTree = "<group>"; };
		C124A16E1CCA968B007D42EE /* STPAnalyticsClient.h */ = {isa = PBXFileReference; fileEncoding = 4; lastKnownFileType = sourcecode.c.h; path = STPAnalyticsClient.h; sourceTree = "<group>"; };
		C124A16F1CCA968B007D42EE /* STPAnalyticsClient.m */ = {isa = PBXFileReference; fileEncoding = 4; lastKnownFileType = sourcecode.c.objc; path = STPAnalyticsClient.m; sourceTree = "<group>"; };
		C124A17A1CCAA0C2007D42EE /* NSMutableURLRequest+Stripe.h */ = {isa = PBXFileReference; fileEncoding = 4; lastKnownFileType = sourcecode.c.h; path = "NSMutableURLRequest+Stripe.h"; sourceTree = "<group>"; };
		C124A17B1CCAA0C2007D42EE /* NSMutableURLRequest+Stripe.m */ = {isa = PBXFileReference; fileEncoding = 4; lastKnownFileType = sourcecode.c.objc; path = "NSMutableURLRequest+Stripe.m"; sourceTree = "<group>"; };
		C124A1801CCAA1BF007D42EE /* NSMutableURLRequest+StripeTest.m */ = {isa = PBXFileReference; fileEncoding = 4; lastKnownFileType = sourcecode.c.objc; path = "NSMutableURLRequest+StripeTest.m"; sourceTree = "<group>"; };
		C124A1841CCAB750007D42EE /* STPAnalyticsClientTest.m */ = {isa = PBXFileReference; fileEncoding = 4; lastKnownFileType = sourcecode.c.objc; path = STPAnalyticsClientTest.m; sourceTree = "<group>"; };
		C16F66AA1CA21BAC006A21B5 /* STPFormTextFieldTest.m */ = {isa = PBXFileReference; fileEncoding = 4; lastKnownFileType = sourcecode.c.objc; path = STPFormTextFieldTest.m; sourceTree = "<group>"; };
		C1718D541C3B2E5B002A7CB3 /* UIImage+Stripe.h */ = {isa = PBXFileReference; fileEncoding = 4; lastKnownFileType = sourcecode.c.h; name = "UIImage+Stripe.h"; path = "PublicHeaders/UIImage+Stripe.h"; sourceTree = "<group>"; };
		C1718D551C3B2E5B002A7CB3 /* UIImage+Stripe.m */ = {isa = PBXFileReference; fileEncoding = 4; lastKnownFileType = sourcecode.c.objc; path = "UIImage+Stripe.m"; sourceTree = "<group>"; };
		C178CD441C45607D00851C69 /* UIImage+StripeTest.m */ = {isa = PBXFileReference; fileEncoding = 4; lastKnownFileType = sourcecode.c.objc; path = "UIImage+StripeTest.m"; sourceTree = "<group>"; };
		C17A030B1CBEE7A2006C819F /* STPAddressFieldTableViewCell.h */ = {isa = PBXFileReference; fileEncoding = 4; lastKnownFileType = sourcecode.c.h; path = STPAddressFieldTableViewCell.h; sourceTree = "<group>"; };
		C17A030C1CBEE7A2006C819F /* STPAddressFieldTableViewCell.m */ = {isa = PBXFileReference; fileEncoding = 4; lastKnownFileType = sourcecode.c.objc; path = STPAddressFieldTableViewCell.m; sourceTree = "<group>"; };
		C1EEDCC51CA2126000A54582 /* STPDelegateProxyTest.m */ = {isa = PBXFileReference; fileEncoding = 4; lastKnownFileType = sourcecode.c.objc; path = STPDelegateProxyTest.m; sourceTree = "<group>"; };
		C1EEDCC71CA2172700A54582 /* NSString+StripeTest.m */ = {isa = PBXFileReference; fileEncoding = 4; lastKnownFileType = sourcecode.c.objc; path = "NSString+StripeTest.m"; sourceTree = "<group>"; };
		C1EEDCC91CA2186300A54582 /* STPPhoneNumberValidatorTest.m */ = {isa = PBXFileReference; fileEncoding = 4; lastKnownFileType = sourcecode.c.objc; path = STPPhoneNumberValidatorTest.m; sourceTree = "<group>"; };
		C1FCBA501CBC23ED009727D3 /* STPSourceListCoordinatorTests.m */ = {isa = PBXFileReference; fileEncoding = 4; lastKnownFileType = sourcecode.c.objc; path = STPSourceListCoordinatorTests.m; sourceTree = "<group>"; };
		C1FCBA521CBC25D6009727D3 /* MockUINavigationController.h */ = {isa = PBXFileReference; fileEncoding = 4; lastKnownFileType = sourcecode.c.h; path = MockUINavigationController.h; sourceTree = "<group>"; };
		C1FCBA531CBC25D6009727D3 /* MockUINavigationController.m */ = {isa = PBXFileReference; fileEncoding = 4; lastKnownFileType = sourcecode.c.objc; path = MockUINavigationController.m; sourceTree = "<group>"; };
		C1FEE5941CBFF11400A7632B /* STPPostalCodeValidator.h */ = {isa = PBXFileReference; fileEncoding = 4; lastKnownFileType = sourcecode.c.h; path = STPPostalCodeValidator.h; sourceTree = "<group>"; };
		C1FEE5951CBFF11400A7632B /* STPPostalCodeValidator.m */ = {isa = PBXFileReference; fileEncoding = 4; lastKnownFileType = sourcecode.c.objc; path = STPPostalCodeValidator.m; sourceTree = "<group>"; };
		C1FEE5981CBFF24000A7632B /* STPPostalCodeValidatorTest.m */ = {isa = PBXFileReference; fileEncoding = 4; lastKnownFileType = sourcecode.c.objc; path = STPPostalCodeValidatorTest.m; sourceTree = "<group>"; };
		FAFC12C516E5767F0066297F /* UIKit.framework */ = {isa = PBXFileReference; lastKnownFileType = wrapper.framework; name = UIKit.framework; path = System/Library/Frameworks/UIKit.framework; sourceTree = SDKROOT; };
/* End PBXFileReference section */

/* Begin PBXFrameworksBuildPhase section */
		045E7C001A5F41DE004751EF /* Frameworks */ = {
			isa = PBXFrameworksBuildPhase;
			buildActionMask = 2147483647;
			files = (
				045E7C091A5F41DE004751EF /* Stripe.framework in Frameworks */,
			);
			runOnlyForDeploymentPostprocessing = 0;
		};
		049E84A81A605D93000B66CD /* Frameworks */ = {
			isa = PBXFrameworksBuildPhase;
			buildActionMask = 2147483647;
			files = (
				049E84D71A605E99000B66CD /* AddressBook.framework in Frameworks */,
				049E84D61A605E8F000B66CD /* PassKit.framework in Frameworks */,
				049E84D51A605E82000B66CD /* Security.framework in Frameworks */,
				049E84D41A605E7C000B66CD /* Foundation.framework in Frameworks */,
				049E84D31A605E6A000B66CD /* UIKit.framework in Frameworks */,
			);
			runOnlyForDeploymentPostprocessing = 0;
		};
		04CDB43E1A5F2E1800B854EE /* Frameworks */ = {
			isa = PBXFrameworksBuildPhase;
			buildActionMask = 2147483647;
			files = (
				04533E7D1A6877F400C7E52E /* PassKit.framework in Frameworks */,
			);
			runOnlyForDeploymentPostprocessing = 0;
		};
/* End PBXFrameworksBuildPhase section */

/* Begin PBXGroup section */
		041906211CA341DF0024181D /* Ulysses */ = {
			isa = PBXGroup;
			children = (
				049A3F821CC60C2900F57DE7 /* Shipping */,
				049A3F871CC73C7100F57DE7 /* STPPaymentContext.h */,
				049A3F881CC73C7100F57DE7 /* STPPaymentContext.m */,
				040389DE1CA9B501002C9960 /* STPBaseCoordinator.h */,
				040389DF1CA9B501002C9960 /* STPBaseCoordinator.m */,
				040389D61CA9AABB002C9960 /* STPSourceListCoordinator.h */,
				040389D71CA9AABB002C9960 /* STPSourceListCoordinator.m */,
				0439B9851C454F97005A1ED5 /* STPPaymentMethodsViewController.h */,
				0439B9861C454F97005A1ED5 /* STPPaymentMethodsViewController.m */,
				04F416241CA3639500486FB5 /* STPPaymentCardEntryViewController.h */,
				04F416251CA3639500486FB5 /* STPPaymentCardEntryViewController.m */,
				C11810A61CC6E2160022FB55 /* STPBackendAPIAdapter.h */,
				0451CC481C49AF0D003B2CA6 /* STPSource.h */,
				0451CC421C49AE1C003B2CA6 /* STPPaymentResult.h */,
				0451CC431C49AE1C003B2CA6 /* STPPaymentResult.m */,
				C11810851CC6AF4C0022FB55 /* STPPaymentMethod.h */,
				C11810871CC6B00D0022FB55 /* STPApplePayPaymentMethod.h */,
				C11810881CC6B00D0022FB55 /* STPApplePayPaymentMethod.m */,
				C118108B1CC6B07B0022FB55 /* STPCardPaymentMethod.h */,
				C118108C1CC6B07B0022FB55 /* STPCardPaymentMethod.m */,
				C11810931CC6C4700022FB55 /* PKPaymentAuthorizationViewController+Stripe_Blocks.h */,
				C11810941CC6C4700022FB55 /* PKPaymentAuthorizationViewController+Stripe_Blocks.m */,
				049A3FB01CC9FEFC00F57DE7 /* UIToolbar+Stripe_InputAccessory.h */,
				049A3FB11CC9FEFC00F57DE7 /* UIToolbar+Stripe_InputAccessory.m */,
			);
			name = Ulysses;
			sourceTree = "<group>";
		};
		0438EF251B74162700D506CC /* UI */ = {
			isa = PBXGroup;
			children = (
				04E32A9C1B7A9490009C9E35 /* STPPaymentCardTextField.h */,
				0438EF291B7416BB00D506CC /* STPPaymentCardTextField.m */,
				0438EF261B7416BB00D506CC /* STPFormTextField.h */,
				0438EF271B7416BB00D506CC /* STPFormTextField.m */,
				0438EF2A1B7416BB00D506CC /* STPPaymentCardTextFieldViewModel.h */,
				0438EF2B1B7416BB00D506CC /* STPPaymentCardTextFieldViewModel.m */,
				C1718D541C3B2E5B002A7CB3 /* UIImage+Stripe.h */,
				C1718D551C3B2E5B002A7CB3 /* UIImage+Stripe.m */,
				C11810B01CC7D3EB0022FB55 /* UIFont+Stripe.h */,
				C11810B11CC7D3EB0022FB55 /* UIFont+Stripe.m */,
				C11810B41CC7D6880022FB55 /* UIColor+Stripe.h */,
				C11810B51CC7D6880022FB55 /* UIColor+Stripe.m */,
			);
			name = UI;
			sourceTree = "<group>";
		};
		0438EF871B741C2800D506CC /* Resources */ = {
			isa = PBXGroup;
			children = (
				0438EF881B741C2800D506CC /* Images */,
			);
			path = Resources;
			sourceTree = "<group>";
		};
		0438EF881B741C2800D506CC /* Images */ = {
			isa = PBXGroup;
			children = (
				C11810B81CC7DA290022FB55 /* stp_card_form_back.png */,
				C11810B91CC7DA290022FB55 /* stp_card_form_back@2x.png */,
				C11810BA1CC7DA290022FB55 /* stp_card_form_back@3x.png */,
				C11810BB1CC7DA290022FB55 /* stp_card_form_front.png */,
				C11810BC1CC7DA290022FB55 /* stp_card_form_front@2x.png */,
				C11810BD1CC7DA290022FB55 /* stp_card_form_front@3x.png */,
				049A3FA21CC8071100F57DE7 /* stp_card_applepay.png */,
				049A3FA31CC8071100F57DE7 /* stp_card_applepay@2x.png */,
				049A3FA41CC8071100F57DE7 /* stp_card_applepay@3x.png */,
				0438EF891B741C2800D506CC /* stp_card_amex.png */,
				0438EF8A1B741C2800D506CC /* stp_card_amex@2x.png */,
				0438EF8B1B741C2800D506CC /* stp_card_amex@3x.png */,
				0438EF8C1B741C2800D506CC /* stp_card_cvc.png */,
				0438EF8D1B741C2800D506CC /* stp_card_cvc@2x.png */,
				0438EF8E1B741C2800D506CC /* stp_card_cvc@3x.png */,
				0438EF8F1B741C2800D506CC /* stp_card_cvc_amex.png */,
				0438EF901B741C2800D506CC /* stp_card_cvc_amex@2x.png */,
				0438EF911B741C2800D506CC /* stp_card_cvc_amex@3x.png */,
				0438EF921B741C2800D506CC /* stp_card_diners.png */,
				0438EF931B741C2800D506CC /* stp_card_diners@2x.png */,
				0438EF941B741C2800D506CC /* stp_card_diners@3x.png */,
				0438EF951B741C2800D506CC /* stp_card_discover.png */,
				0438EF961B741C2800D506CC /* stp_card_discover@2x.png */,
				0438EF971B741C2800D506CC /* stp_card_discover@3x.png */,
				0438EF981B741C2800D506CC /* stp_card_jcb.png */,
				0438EF991B741C2800D506CC /* stp_card_jcb@2x.png */,
				0438EF9A1B741C2800D506CC /* stp_card_jcb@3x.png */,
				0438EF9B1B741C2800D506CC /* stp_card_mastercard.png */,
				0438EF9C1B741C2800D506CC /* stp_card_mastercard@2x.png */,
				0438EF9D1B741C2800D506CC /* stp_card_mastercard@3x.png */,
				0438EF9E1B741C2800D506CC /* stp_card_placeholder.png */,
				0438EF9F1B741C2800D506CC /* stp_card_placeholder@2x.png */,
				0438EFA01B741C2800D506CC /* stp_card_placeholder@3x.png */,
				042CA1B31B7BD84100AF0DA6 /* stp_card_placeholder_template.png */,
				042CA1B41B7BD84100AF0DA6 /* stp_card_placeholder_template@2x.png */,
				042CA1B51B7BD84100AF0DA6 /* stp_card_placeholder_template@3x.png */,
				0438EFA11B741C2800D506CC /* stp_card_visa.png */,
				0438EFA21B741C2800D506CC /* stp_card_visa@2x.png */,
				0438EFA31B741C2800D506CC /* stp_card_visa@3x.png */,
				049A3F9C1CC8006800F57DE7 /* stp_icon_add.png */,
				049A3F9D1CC8006800F57DE7 /* stp_icon_add@2x.png */,
				049A3F9E1CC8006800F57DE7 /* stp_icon_add@3x.png */,
			);
			path = Images;
			sourceTree = "<group>";
		};
		049A3F821CC60C2900F57DE7 /* Shipping */ = {
			isa = PBXGroup;
			children = (
				C1080F471CBECF7B007B2D89 /* STPAddress.h */,
				C1080F481CBECF7B007B2D89 /* STPAddress.m */,
				C1080F4D1CBEDE7F007B2D89 /* STPShippingEntryViewController.h */,
				C1080F4E1CBEDE7F007B2D89 /* STPShippingEntryViewController.m */,
				C17A030B1CBEE7A2006C819F /* STPAddressFieldTableViewCell.h */,
				C17A030C1CBEE7A2006C819F /* STPAddressFieldTableViewCell.m */,
				049A3FAC1CC9AA9900F57DE7 /* STPAddressViewModel.h */,
				049A3FAD1CC9AA9900F57DE7 /* STPAddressViewModel.m */,
			);
			name = Shipping;
			sourceTree = "<group>";
		};
		04A58A451BC603BB004E7BC2 /* Fabric */ = {
			isa = PBXGroup;
			children = (
				04A58A461BC603BB004E7BC2 /* FABKitProtocol.h */,
				04A58A471BC603BB004E7BC2 /* Fabric+FABKits.h */,
				04A58A481BC603BB004E7BC2 /* Fabric.h */,
			);
			name = Fabric;
			path = Stripe/Fabric;
			sourceTree = "<group>";
		};
		04B33F2F1BC7414C00DD8120 /* Supporting Files */ = {
			isa = PBXGroup;
			children = (
				04633B191CD7BF29009D4FB5 /* strip-frameworks.sh */,
				04B33F301BC7417B00DD8120 /* Info.plist */,
			);
			name = "Supporting Files";
			sourceTree = "<group>";
		};
		04CDB4B01A5F30A700B854EE /* ApplePay */ = {
			isa = PBXGroup;
			children = (
			);
			path = ApplePay;
			sourceTree = "<group>";
		};
		04CDB4D21A5F30A700B854EE /* Stripe */ = {
			isa = PBXGroup;
			children = (
				04CDB4A91A5F30A700B854EE /* Stripe.h */,
				041906211CA341DF0024181D /* Ulysses */,
				04F39F091AEF2AFE005B926E /* BuildConfigurations */,
				0438EF871B741C2800D506CC /* Resources */,
				04CDB4B01A5F30A700B854EE /* ApplePay */,
				0438EF251B74162700D506CC /* UI */,
				04B33F2F1BC7414C00DD8120 /* Supporting Files */,
				04A4883B1CA3568800506E53 /* STPBlocks.h */,
				04CDB4C21A5F30A700B854EE /* STPAPIClient.h */,
				04CDB4C31A5F30A700B854EE /* STPAPIClient.m */,
				04633B081CD44F6C009D4FB5 /* PKPayment+Stripe.h */,
				04633B091CD44F6C009D4FB5 /* PKPayment+Stripe.m */,
				04633B101CD44F78009D4FB5 /* Stripe+ApplePay.h */,
				04633B0B1CD44F6C009D4FB5 /* Stripe+ApplePay.m */,
				04633B061CD44F47009D4FB5 /* STPAPIClient+ApplePay.h */,
				04633B041CD44F1C009D4FB5 /* STPAPIClient+ApplePay.m */,
				C124A16E1CCA968B007D42EE /* STPAnalyticsClient.h */,
				C124A16F1CCA968B007D42EE /* STPAnalyticsClient.m */,
				049952D11BCF13DD0088C703 /* STPAPIClient+Private.h */,
				049952CD1BCF13510088C703 /* STPAPIPostRequest.h */,
				049952CE1BCF13510088C703 /* STPAPIPostRequest.m */,
				04CDB4C41A5F30A700B854EE /* STPFormEncoder.h */,
				04CDB4C51A5F30A700B854EE /* STPFormEncoder.m */,
				04CDE5C81BC20B1D00548833 /* STPBankAccountParams.h */,
				04CDE5C11BC20AF800548833 /* STPBankAccountParams.m */,
				04CDB4C81A5F30A700B854EE /* STPBankAccount.h */,
				04CDB4C91A5F30A700B854EE /* STPBankAccount.m */,
				0438EF461B74183100D506CC /* STPCardBrand.h */,
				04A4C3951C4F2C8600B3B290 /* NSString+Stripe_CardBrands.h */,
				04A4C3961C4F2C8600B3B290 /* NSString+Stripe_CardBrands.m */,
				04F213301BCEAB61001D6F22 /* STPFormEncodable.h */,
				04F213341BCECB1C001D6F22 /* STPAPIResponseDecodable.h */,
				04CDE5BB1BC1F21500548833 /* STPCardParams.h */,
				04CDE5B41BC1F1F100548833 /* STPCardParams.m */,
				04CDB4CA1A5F30A700B854EE /* STPCard.h */,
				04CDB4CB1A5F30A700B854EE /* STPCard.m */,
				04EBC7511B7533C300A0E6AE /* STPCardValidationState.h */,
				04EBC7521B7533C300A0E6AE /* STPCardValidator.h */,
				0438EF3F1B74170D00D506CC /* STPCardValidator.m */,
				04CDB4CC1A5F30A700B854EE /* STPToken.h */,
				04695AD51C77F9EF00E08063 /* STPDelegateProxy.h */,
				04695AD61C77F9EF00E08063 /* STPDelegateProxy.m */,
				04695AD71C77F9EF00E08063 /* STPPhoneNumberValidator.h */,
				04695AD81C77F9EF00E08063 /* STPPhoneNumberValidator.m */,
				04A488311CA34D3000506E53 /* STPEmailAddressValidator.h */,
				04A488321CA34D3000506E53 /* STPEmailAddressValidator.m */,
				C1FEE5941CBFF11400A7632B /* STPPostalCodeValidator.h */,
				C1FEE5951CBFF11400A7632B /* STPPostalCodeValidator.m */,
				04CDB4CD1A5F30A700B854EE /* STPToken.m */,
				04CDB4CE1A5F30A700B854EE /* StripeError.h */,
				04CDB4CF1A5F30A700B854EE /* StripeError.m */,
				0433EB471BD06313003912B4 /* NSDictionary+Stripe.h */,
				0433EB481BD06313003912B4 /* NSDictionary+Stripe.m */,
				04FCFA171BD59A8C00297732 /* STPCategoryLoader.h */,
				04633B0A1CD44F6C009D4FB5 /* STPCategoryLoader.m */,
				04695AD11C77F9DB00E08063 /* NSString+Stripe.h */,
				04695AD21C77F9DB00E08063 /* NSString+Stripe.m */,
				C124A17A1CCAA0C2007D42EE /* NSMutableURLRequest+Stripe.h */,
				04A4C3851C4F25F900B3B290 /* NSArray+Stripe_BoundSafe.h */,
				04A4C3861C4F25F900B3B290 /* NSArray+Stripe_BoundSafe.m */,
				04A4C3871C4F25F900B3B290 /* UIViewController+Stripe_ParentViewController.h */,
				04A4C3881C4F25F900B3B290 /* UIViewController+Stripe_ParentViewController.m */,
				04A488401CA3580700506E53 /* UINavigationController+Stripe_Completion.h */,
				04A488411CA3580700506E53 /* UINavigationController+Stripe_Completion.m */,
				049A3F781CC18D5300F57DE7 /* UIView+Stripe_FirstResponder.h */,
				049A3F791CC18D5300F57DE7 /* UIView+Stripe_FirstResponder.m */,
				049A3F7C1CC1920A00F57DE7 /* UIViewController+Stripe_KeyboardAvoiding.h */,
				049A3F7D1CC1920A00F57DE7 /* UIViewController+Stripe_KeyboardAvoiding.m */,
				049A3F8F1CC740FF00F57DE7 /* NSDecimalNumber+Stripe_Currency.h */,
				049A3F901CC740FF00F57DE7 /* NSDecimalNumber+Stripe_Currency.m */,
				049A3F931CC75B2E00F57DE7 /* STPPromise.h */,
				049A3F941CC75B2E00F57DE7 /* STPPromise.m */,
				049A3F971CC76A2400F57DE7 /* NSBundle+Stripe_AppName.h */,
				049A3F981CC76A2400F57DE7 /* NSBundle+Stripe_AppName.m */,
				C124A17B1CCAA0C2007D42EE /* NSMutableURLRequest+Stripe.m */,
			);
			name = Stripe;
			path = Tests/../Stripe;
			sourceTree = "<group>";
		};
		04CDB5281A5F3A9300B854EE /* StripeTests */ = {
			isa = PBXGroup;
			children = (
				04CDB51E1A5F3A9300B854EE /* STPAPIClientTest.m */,
				C124A1841CCAB750007D42EE /* STPAnalyticsClientTest.m */,
				04CDB51F1A5F3A9300B854EE /* STPFormEncoderTest.m */,
				04CDB5211A5F3A9300B854EE /* STPApplePayTest.m */,
				04CDB5221A5F3A9300B854EE /* STPBankAccountFunctionalTest.m */,
				04CDB5231A5F3A9300B854EE /* STPBankAccountTest.m */,
				04CDB5241A5F3A9300B854EE /* STPCardFunctionalTest.m */,
				0438EF4A1B741B0100D506CC /* STPCardValidatorTest.m */,
				045A62AA1B8E7259000165CE /* STPPaymentCardTextFieldTest.m */,
				0438EF4B1B741B0100D506CC /* STPPaymentCardTextFieldViewModelTest.m */,
				C1EEDCC51CA2126000A54582 /* STPDelegateProxyTest.m */,
				04CDB5251A5F3A9300B854EE /* STPCardTest.m */,
				04CDB5261A5F3A9300B854EE /* STPCertTest.m */,
				04CDB5271A5F3A9300B854EE /* STPTokenTest.m */,
				04CB86B81BA89CD400E4F61E /* PKPayment+StripeTest.m */,
				C178CD441C45607D00851C69 /* UIImage+StripeTest.m */,
				C1EEDCC71CA2172700A54582 /* NSString+StripeTest.m */,
				C124A1801CCAA1BF007D42EE /* NSMutableURLRequest+StripeTest.m */,
				C1EEDCC91CA2186300A54582 /* STPPhoneNumberValidatorTest.m */,
				C16F66AA1CA21BAC006A21B5 /* STPFormTextFieldTest.m */,
				04A4C3911C4F263300B3B290 /* STPNSArrayStripeBoundSafeTests.m */,
				04A4C3931C4F276100B3B290 /* STPUIVCStripeParentViewControllerTests.m */,
				04A488351CA34DC600506E53 /* STPEmailAddressValidatorTest.m */,
				C1FEE5981CBFF24000A7632B /* STPPostalCodeValidatorTest.m */,
				04A850E21CB71D9900B3AD68 /* MockSTPAPIClient.h */,
				04A850E31CB71D9900B3AD68 /* MockSTPAPIClient.m */,
				04A850E41CB71D9900B3AD68 /* MockSTPCoordinatorDelegate.h */,
				04A850E51CB71D9900B3AD68 /* MockSTPCoordinatorDelegate.m */,
				04A850E81CB71D9900B3AD68 /* MockSTPBackendAPIAdapter.h */,
				04A850E91CB71D9900B3AD68 /* MockSTPBackendAPIAdapter.m */,
				C1FCBA521CBC25D6009727D3 /* MockUINavigationController.h */,
				C1FCBA531CBC25D6009727D3 /* MockUINavigationController.m */,
				C1FCBA501CBC23ED009727D3 /* STPSourceListCoordinatorTests.m */,
				C1080F4B1CBED48A007B2D89 /* STPAddressTests.m */,
				C11810981CC6D46D0022FB55 /* NSDecimalNumber+StripeTest.m */,
			);
			name = StripeTests;
			path = Tests/Tests;
			sourceTree = "<group>";
		};
		04F39F091AEF2AFE005B926E /* BuildConfigurations */ = {
			isa = PBXGroup;
			children = (
				04F39F0C1AEF2AFE005B926E /* Project-Shared.xcconfig */,
				04F39F0A1AEF2AFE005B926E /* Project-Debug.xcconfig */,
				04F39F0B1AEF2AFE005B926E /* Project-Release.xcconfig */,
				04F39F0F1AEF2AFE005B926E /* StripeiOS Tests-Shared.xcconfig */,
				04F39F0D1AEF2AFE005B926E /* StripeiOS Tests-Debug.xcconfig */,
				04F39F0E1AEF2AFE005B926E /* StripeiOS Tests-Release.xcconfig */,
				04F39F121AEF2AFE005B926E /* StripeiOS-Shared.xcconfig */,
				04F39F101AEF2AFE005B926E /* StripeiOS-Debug.xcconfig */,
				04F39F111AEF2AFE005B926E /* StripeiOS-Release.xcconfig */,
				04F39F151AEF2AFE005B926E /* StripeiOSStatic.xcconfig */,
				04F39F181AEF2AFE005B926E /* StripeiOSStaticFramework.xcconfig */,
			);
			path = BuildConfigurations;
			sourceTree = "<group>";
		};
		11C74B8D164043050071C2CA = {
			isa = PBXGroup;
			children = (
				04CDB4D21A5F30A700B854EE /* Stripe */,
				04CDB5281A5F3A9300B854EE /* StripeTests */,
				11C74B9A164043050071C2CA /* Frameworks */,
				11C74B99164043050071C2CA /* Products */,
			);
			sourceTree = "<group>";
		};
		11C74B99164043050071C2CA /* Products */ = {
			isa = PBXGroup;
			children = (
				04CDB4421A5F2E1800B854EE /* Stripe.framework */,
				045E7C031A5F41DE004751EF /* StripeiOS Tests.xctest */,
				049E84AB1A605D93000B66CD /* libStripe.a */,
			);
			name = Products;
			sourceTree = "<group>";
		};
		11C74B9A164043050071C2CA /* Frameworks */ = {
			isa = PBXGroup;
			children = (
				04A58A451BC603BB004E7BC2 /* Fabric */,
				04365D2C1A4CF86C00A3E1D4 /* CoreGraphics.framework */,
				04B94BC71A47B78A00092C46 /* AddressBook.framework */,
				04D5BF9019BF958F009521A5 /* PassKit.framework */,
				4A0D74F918F6106100966D7B /* Security.framework */,
				11C74B9B164043050071C2CA /* Foundation.framework */,
				FAFC12C516E5767F0066297F /* UIKit.framework */,
			);
			name = Frameworks;
			sourceTree = "<group>";
		};
/* End PBXGroup section */

/* Begin PBXHeadersBuildPhase section */
		04415C711A6605BD001225ED /* Headers */ = {
			isa = PBXHeadersBuildPhase;
			buildActionMask = 2147483647;
			files = (
				04EBC7541B7533C300A0E6AE /* STPCardValidationState.h in Headers */,
				C1FCBA601CBC261E009727D3 /* MockSTPBackendAPIAdapter.h in Headers */,
				04EBC7581B7533C300A0E6AE /* STPCardValidator.h in Headers */,
				C1FCBA5A1CBC2612009727D3 /* MockSTPAPIClient.h in Headers */,
				04CDE5BF1BC1FD4500548833 /* STPCardParams.h in Headers */,
				04415C7F1A6605D9001225ED /* STPAPIClient.h in Headers */,
				04415C821A6605D9001225ED /* STPBankAccount.h in Headers */,
				04415C831A6605D9001225ED /* STPCard.h in Headers */,
				0438EF481B74183100D506CC /* STPCardBrand.h in Headers */,
				04415C841A6605D9001225ED /* STPToken.h in Headers */,
				C1FCBA541CBC25D6009727D3 /* MockUINavigationController.h in Headers */,
				C1FCBA5C1CBC2616009727D3 /* MockSTPCoordinatorDelegate.h in Headers */,
				04415C851A6605D9001225ED /* StripeError.h in Headers */,
				04CDE5CC1BC20B2600548833 /* STPBankAccountParams.h in Headers */,
			);
			runOnlyForDeploymentPostprocessing = 0;
		};
		049E84D81A605EAA000B66CD /* Headers */ = {
			isa = PBXHeadersBuildPhase;
			buildActionMask = 2147483647;
			files = (
				04EBC7561B7533C300A0E6AE /* STPCardValidationState.h in Headers */,
				04EBC75A1B7533C300A0E6AE /* STPCardValidator.h in Headers */,
				04A4C3981C4F2C8600B3B290 /* NSString+Stripe_CardBrands.h in Headers */,
				04A488431CA3580700506E53 /* UINavigationController+Stripe_Completion.h in Headers */,
				C124A1711CCA968B007D42EE /* STPAnalyticsClient.h in Headers */,
				049A3FA81CC963EB00F57DE7 /* STPPaymentMethod.h in Headers */,
				049E84D91A605EF0000B66CD /* Stripe.h in Headers */,
				0439B9881C454F97005A1ED5 /* STPPaymentMethodsViewController.h in Headers */,
				0433EB4B1BD06313003912B4 /* NSDictionary+Stripe.h in Headers */,
				04633B161CD45222009D4FB5 /* STPAPIClient+ApplePay.h in Headers */,
				0438EF2E1B7416BB00D506CC /* STPFormTextField.h in Headers */,
				04A4C38A1C4F25F900B3B290 /* NSArray+Stripe_BoundSafe.h in Headers */,
				049E84E61A605EF0000B66CD /* STPAPIClient.h in Headers */,
				049E84E91A605EF0000B66CD /* STPBankAccount.h in Headers */,
				04633AFB1CD1299B009D4FB5 /* NSString+Stripe.h in Headers */,
				C1717DB11CC00ED60009CF4A /* STPAddress.h in Headers */,
				049E84EA1A605EF0000B66CD /* STPCard.h in Headers */,
				0451CC4B1C49AF0D003B2CA6 /* STPSource.h in Headers */,
				049E84EB1A605EF0000B66CD /* STPToken.h in Headers */,
				C124A17D1CCAA0C2007D42EE /* NSMutableURLRequest+Stripe.h in Headers */,
				04E32AA01B7A9490009C9E35 /* STPPaymentCardTextField.h in Headers */,
				0438EF491B74183100D506CC /* STPCardBrand.h in Headers */,
				049A3FA91CC96B3B00F57DE7 /* STPBackendAPIAdapter.h in Headers */,
				C19D20B01CAB450500B86C79 /* STPBaseCoordinator.h in Headers */,
				049952D61BCF14930088C703 /* STPAPIPostRequest.h in Headers */,
				0451CC451C49AE1C003B2CA6 /* STPPaymentResult.h in Headers */,
				C12655391CAA238E006F7265 /* STPPaymentCardEntryViewController.h in Headers */,
				04F213331BCEAB61001D6F22 /* STPFormEncodable.h in Headers */,
				049A3FAA1CC96B7C00F57DE7 /* STPApplePayPaymentMethod.h in Headers */,
				049E84EC1A605EF0000B66CD /* StripeError.h in Headers */,
				C1718D581C3B2E60002A7CB3 /* UIImage+Stripe.h in Headers */,
				04A4883E1CA3568800506E53 /* STPBlocks.h in Headers */,
				049A3F9B1CC7DBCC00F57DE7 /* STPPaymentContext.h in Headers */,
				04F3BB3E1BA89B1200DE235E /* PKPayment+Stripe.h in Headers */,
				04633AFD1CD129AF009D4FB5 /* STPPhoneNumberValidator.h in Headers */,
				04633AFE1CD129B4009D4FB5 /* STPDelegateProxy.h in Headers */,
				04FCFA191BD59A8C00297732 /* STPCategoryLoader.h in Headers */,
				049A3FB41CC9FF0500F57DE7 /* UIToolbar+Stripe_InputAccessory.h in Headers */,
				04633B121CD4520C009D4FB5 /* Stripe+ApplePay.h in Headers */,
				04CDE5CB1BC20B1D00548833 /* STPBankAccountParams.h in Headers */,
				049952D41BCF13DD0088C703 /* STPAPIClient+Private.h in Headers */,
				049A3FAB1CC96B8100F57DE7 /* STPCardPaymentMethod.h in Headers */,
				0438EF3A1B7416BB00D506CC /* STPPaymentCardTextFieldViewModel.h in Headers */,
				04CDE5BE1BC1F21500548833 /* STPCardParams.h in Headers */,
				04F213371BCECB1C001D6F22 /* STPAPIResponseDecodable.h in Headers */,
				049E84E71A605EF0000B66CD /* STPFormEncoder.h in Headers */,
				04A4C38E1C4F25F900B3B290 /* UIViewController+Stripe_ParentViewController.h in Headers */,
			);
			runOnlyForDeploymentPostprocessing = 0;
		};
		04CDB43F1A5F2E1800B854EE /* Headers */ = {
			isa = PBXHeadersBuildPhase;
			buildActionMask = 2147483647;
			files = (
				C11810A71CC6EE840022FB55 /* STPBackendAPIAdapter.h in Headers */,
				0439B9871C454F97005A1ED5 /* STPPaymentMethodsViewController.h in Headers */,
				04EBC7531B7533C300A0E6AE /* STPCardValidationState.h in Headers */,
				04EBC7571B7533C300A0E6AE /* STPCardValidator.h in Headers */,
				C11810861CC6AF4C0022FB55 /* STPPaymentMethod.h in Headers */,
				04A850EA1CB71D9900B3AD68 /* MockSTPAPIClient.h in Headers */,
				04695AD91C77F9EF00E08063 /* STPDelegateProxy.h in Headers */,
				040389D81CA9AABB002C9960 /* STPSourceListCoordinator.h in Headers */,
				04633B111CD44F78009D4FB5 /* Stripe+ApplePay.h in Headers */,
				0433EB491BD06313003912B4 /* NSDictionary+Stripe.h in Headers */,
				C124A1701CCA968B007D42EE /* STPAnalyticsClient.h in Headers */,
				049A3F7A1CC18D5300F57DE7 /* UIView+Stripe_FirstResponder.h in Headers */,
				04CDB50E1A5F30A700B854EE /* STPCard.h in Headers */,
				C1080F491CBECF7B007B2D89 /* STPAddress.h in Headers */,
				0438EF2C1B7416BB00D506CC /* STPFormTextField.h in Headers */,
				C1FEE5961CBFF11400A7632B /* STPPostalCodeValidator.h in Headers */,
				04633B0C1CD44F6C009D4FB5 /* PKPayment+Stripe.h in Headers */,
				04CDB50A1A5F30A700B854EE /* STPBankAccount.h in Headers */,
				C1080F4F1CBEDE7F007B2D89 /* STPShippingEntryViewController.h in Headers */,
				C17A030D1CBEE7A2006C819F /* STPAddressFieldTableViewCell.h in Headers */,
				04A4C3891C4F25F900B3B290 /* NSArray+Stripe_BoundSafe.h in Headers */,
				049952D21BCF13DD0088C703 /* STPAPIClient+Private.h in Headers */,
				049A3F911CC740FF00F57DE7 /* NSDecimalNumber+Stripe_Currency.h in Headers */,
				04633B071CD44F47009D4FB5 /* STPAPIClient+ApplePay.h in Headers */,
				C1718D561C3B2E5B002A7CB3 /* UIImage+Stripe.h in Headers */,
				04CDB5121A5F30A700B854EE /* STPToken.h in Headers */,
				049952CF1BCF13510088C703 /* STPAPIPostRequest.h in Headers */,
				049A3FB21CC9FEFC00F57DE7 /* UIToolbar+Stripe_InputAccessory.h in Headers */,
				C118108D1CC6B07B0022FB55 /* STPCardPaymentMethod.h in Headers */,
				04A488331CA34D3000506E53 /* STPEmailAddressValidator.h in Headers */,
				04A4C38D1C4F25F900B3B290 /* UIViewController+Stripe_ParentViewController.h in Headers */,
				0438EF471B74183100D506CC /* STPCardBrand.h in Headers */,
				C11810951CC6C4700022FB55 /* PKPaymentAuthorizationViewController+Stripe_Blocks.h in Headers */,
				04CDB5161A5F30A700B854EE /* StripeError.h in Headers */,
				C11810B61CC7D6880022FB55 /* UIColor+Stripe.h in Headers */,
				049A3F991CC76A2400F57DE7 /* NSBundle+Stripe_AppName.h in Headers */,
				04E32A9D1B7A9490009C9E35 /* STPPaymentCardTextField.h in Headers */,
				04F213311BCEAB61001D6F22 /* STPFormEncodable.h in Headers */,
				04CDB5021A5F30A700B854EE /* STPFormEncoder.h in Headers */,
				04695ADB1C77F9EF00E08063 /* STPPhoneNumberValidator.h in Headers */,
				C11810891CC6B00D0022FB55 /* STPApplePayPaymentMethod.h in Headers */,
				04CDE5C91BC20B1D00548833 /* STPBankAccountParams.h in Headers */,
				049A3F891CC73C7100F57DE7 /* STPPaymentContext.h in Headers */,
				04F416261CA3639500486FB5 /* STPPaymentCardEntryViewController.h in Headers */,
				049A3FAE1CC9AA9900F57DE7 /* STPAddressViewModel.h in Headers */,
				0451CC491C49AF0D003B2CA6 /* STPSource.h in Headers */,
				0438EF381B7416BB00D506CC /* STPPaymentCardTextFieldViewModel.h in Headers */,
				04CDE5BC1BC1F21500548833 /* STPCardParams.h in Headers */,
				04F213351BCECB1C001D6F22 /* STPAPIResponseDecodable.h in Headers */,
				04695AD31C77F9DB00E08063 /* NSString+Stripe.h in Headers */,
				04CDB4D31A5F30A700B854EE /* Stripe.h in Headers */,
				04A488421CA3580700506E53 /* UINavigationController+Stripe_Completion.h in Headers */,
				04A4883C1CA3568800506E53 /* STPBlocks.h in Headers */,
				C11810B21CC7D3EB0022FB55 /* UIFont+Stripe.h in Headers */,
				04A4C3971C4F2C8600B3B290 /* NSString+Stripe_CardBrands.h in Headers */,
				0451CC441C49AE1C003B2CA6 /* STPPaymentResult.h in Headers */,
				049A3F951CC75B2E00F57DE7 /* STPPromise.h in Headers */,
				049A3F7E1CC1920A00F57DE7 /* UIViewController+Stripe_KeyboardAvoiding.h in Headers */,
				040389E01CA9B501002C9960 /* STPBaseCoordinator.h in Headers */,
				04CDB4FE1A5F30A700B854EE /* STPAPIClient.h in Headers */,
				C124A17C1CCAA0C2007D42EE /* NSMutableURLRequest+Stripe.h in Headers */,
			);
			runOnlyForDeploymentPostprocessing = 0;
		};
/* End PBXHeadersBuildPhase section */

/* Begin PBXNativeTarget section */
		045E7C021A5F41DE004751EF /* StripeiOS Tests */ = {
			isa = PBXNativeTarget;
			buildConfigurationList = 045E7C0C1A5F41DE004751EF /* Build configuration list for PBXNativeTarget "StripeiOS Tests" */;
			buildPhases = (
				045E7BFF1A5F41DE004751EF /* Sources */,
				045E7C001A5F41DE004751EF /* Frameworks */,
				045E7C011A5F41DE004751EF /* Resources */,
				04415C711A6605BD001225ED /* Headers */,
			);
			buildRules = (
			);
			dependencies = (
				045E7C0B1A5F41DE004751EF /* PBXTargetDependency */,
			);
			name = "StripeiOS Tests";
			productName = "StripeiOS Tests";
			productReference = 045E7C031A5F41DE004751EF /* StripeiOS Tests.xctest */;
			productType = "com.apple.product-type.bundle.unit-test";
		};
		049E84AA1A605D93000B66CD /* StripeiOSStatic */ = {
			isa = PBXNativeTarget;
			buildConfigurationList = 049E84BC1A605D93000B66CD /* Build configuration list for PBXNativeTarget "StripeiOSStatic" */;
			buildPhases = (
				049E84A71A605D93000B66CD /* Sources */,
				049E84A81A605D93000B66CD /* Frameworks */,
				049E84A91A605D93000B66CD /* Copy Files */,
				049E84D81A605EAA000B66CD /* Headers */,
				049E85211A607DA4000B66CD /* Build Framework */,
			);
			buildRules = (
			);
			dependencies = (
			);
			name = StripeiOSStatic;
			productName = StripeiOSStatic;
			productReference = 049E84AB1A605D93000B66CD /* libStripe.a */;
			productType = "com.apple.product-type.library.static";
		};
		04CDB4411A5F2E1800B854EE /* StripeiOS */ = {
			isa = PBXNativeTarget;
			buildConfigurationList = 04CDB4551A5F2E1800B854EE /* Build configuration list for PBXNativeTarget "StripeiOS" */;
			buildPhases = (
				04CDB43D1A5F2E1800B854EE /* Sources */,
				04CDB43E1A5F2E1800B854EE /* Frameworks */,
				04CDB43F1A5F2E1800B854EE /* Headers */,
				04CDB4401A5F2E1800B854EE /* Resources */,
			);
			buildRules = (
			);
			dependencies = (
			);
			name = StripeiOS;
			productName = "Stripe-iOS";
			productReference = 04CDB4421A5F2E1800B854EE /* Stripe.framework */;
			productType = "com.apple.product-type.framework";
		};
/* End PBXNativeTarget section */

/* Begin PBXProject section */
		11C74B8F164043050071C2CA /* Project object */ = {
			isa = PBXProject;
			attributes = {
				CLASSPREFIX = STP;
				LastSwiftUpdateCheck = 0730;
				LastTestingUpgradeCheck = 0510;
				LastUpgradeCheck = 0730;
				ORGANIZATIONNAME = "Stripe, Inc";
				TargetAttributes = {
					045E7C021A5F41DE004751EF = {
						CreatedOnToolsVersion = 6.1.1;
					};
					049E84AA1A605D93000B66CD = {
						CreatedOnToolsVersion = 6.1.1;
					};
					049E85221A607FFD000B66CD = {
						CreatedOnToolsVersion = 6.1.1;
					};
					04CDB4411A5F2E1800B854EE = {
						CreatedOnToolsVersion = 6.1.1;
					};
				};
			};
			buildConfigurationList = 11C74B92164043050071C2CA /* Build configuration list for PBXProject "Stripe" */;
			compatibilityVersion = "Xcode 3.2";
			developmentRegion = English;
			hasScannedForEncodings = 0;
			knownRegions = (
				en,
			);
			mainGroup = 11C74B8D164043050071C2CA;
			productRefGroup = 11C74B99164043050071C2CA /* Products */;
			projectDirPath = "";
			projectRoot = "";
			targets = (
				04CDB4411A5F2E1800B854EE /* StripeiOS */,
				045E7C021A5F41DE004751EF /* StripeiOS Tests */,
				049E84AA1A605D93000B66CD /* StripeiOSStatic */,
				049E85221A607FFD000B66CD /* StripeiOSStaticFramework */,
			);
		};
/* End PBXProject section */

/* Begin PBXResourcesBuildPhase section */
		045E7C011A5F41DE004751EF /* Resources */ = {
			isa = PBXResourcesBuildPhase;
			buildActionMask = 2147483647;
			files = (
				045A62AE1B8E73AB000165CE /* stp_card_amex@3x.png in Resources */,
				045A62BD1B8E73AB000165CE /* stp_card_jcb@3x.png in Resources */,
				045A62C51B8E73AB000165CE /* stp_card_placeholder_template@2x.png in Resources */,
				045A62BB1B8E73AB000165CE /* stp_card_jcb.png in Resources */,
				045A62C41B8E73AB000165CE /* stp_card_placeholder_template.png in Resources */,
				045A62C31B8E73AB000165CE /* stp_card_placeholder@3x.png in Resources */,
				045A62C71B8E73AB000165CE /* stp_card_visa.png in Resources */,
				045A62B21B8E73AB000165CE /* stp_card_cvc_amex.png in Resources */,
				045A62B31B8E73AB000165CE /* stp_card_cvc_amex@2x.png in Resources */,
				045A62BC1B8E73AB000165CE /* stp_card_jcb@2x.png in Resources */,
				045A62AC1B8E73AB000165CE /* stp_card_amex.png in Resources */,
				045A62B71B8E73AB000165CE /* stp_card_diners@3x.png in Resources */,
				045A62C21B8E73AB000165CE /* stp_card_placeholder@2x.png in Resources */,
				045A62B51B8E73AB000165CE /* stp_card_diners.png in Resources */,
				045A62C81B8E73AB000165CE /* stp_card_visa@2x.png in Resources */,
				045A62C61B8E73AB000165CE /* stp_card_placeholder_template@3x.png in Resources */,
				045A62B11B8E73AB000165CE /* stp_card_cvc@3x.png in Resources */,
				045A62B91B8E73AB000165CE /* stp_card_discover@2x.png in Resources */,
				045A62BA1B8E73AB000165CE /* stp_card_discover@3x.png in Resources */,
				045A62B41B8E73AB000165CE /* stp_card_cvc_amex@3x.png in Resources */,
				045A62B61B8E73AB000165CE /* stp_card_diners@2x.png in Resources */,
				045A62AF1B8E73AB000165CE /* stp_card_cvc.png in Resources */,
				045A62B01B8E73AB000165CE /* stp_card_cvc@2x.png in Resources */,
				045A62C01B8E73AB000165CE /* stp_card_mastercard@3x.png in Resources */,
				045A62C11B8E73AB000165CE /* stp_card_placeholder.png in Resources */,
				045A62BF1B8E73AB000165CE /* stp_card_mastercard@2x.png in Resources */,
				045A62BE1B8E73AB000165CE /* stp_card_mastercard.png in Resources */,
				045A62B81B8E73AB000165CE /* stp_card_discover.png in Resources */,
				045A62C91B8E73AB000165CE /* stp_card_visa@3x.png in Resources */,
				045A62AD1B8E73AB000165CE /* stp_card_amex@2x.png in Resources */,
			);
			runOnlyForDeploymentPostprocessing = 0;
		};
		04CDB4401A5F2E1800B854EE /* Resources */ = {
			isa = PBXResourcesBuildPhase;
			buildActionMask = 2147483647;
			files = (
				0438EFA81B741C2800D506CC /* stp_card_amex@3x.png in Resources */,
				0438EFC61B741C2800D506CC /* stp_card_jcb@3x.png in Resources */,
				0438EFC21B741C2800D506CC /* stp_card_jcb.png in Resources */,
				042CA1B61B7BD84100AF0DA6 /* stp_card_placeholder_template.png in Resources */,
				0438EFD61B741C2800D506CC /* stp_card_visa@2x.png in Resources */,
				0438EFD21B741C2800D506CC /* stp_card_placeholder@3x.png in Resources */,
				C11810C21CC7DA290022FB55 /* stp_card_form_front@2x.png in Resources */,
				C11810C01CC7DA290022FB55 /* stp_card_form_back@3x.png in Resources */,
				0438EFB01B741C2800D506CC /* stp_card_cvc_amex.png in Resources */,
				042CA1B71B7BD84100AF0DA6 /* stp_card_placeholder_template@2x.png in Resources */,
				049A3FA11CC8006800F57DE7 /* stp_icon_add@3x.png in Resources */,
				049A3FA51CC8071100F57DE7 /* stp_card_applepay.png in Resources */,
				0438EFB21B741C2800D506CC /* stp_card_cvc_amex@2x.png in Resources */,
				C11810BF1CC7DA290022FB55 /* stp_card_form_back@2x.png in Resources */,
				0438EFD81B741C2800D506CC /* stp_card_visa@3x.png in Resources */,
				0438EFC41B741C2800D506CC /* stp_card_jcb@2x.png in Resources */,
				0438EFA41B741C2800D506CC /* stp_card_amex.png in Resources */,
				0438EFBA1B741C2800D506CC /* stp_card_diners@3x.png in Resources */,
				0438EFD01B741C2800D506CC /* stp_card_placeholder@2x.png in Resources */,
				049A3FA61CC8071100F57DE7 /* stp_card_applepay@2x.png in Resources */,
				0438EFB61B741C2800D506CC /* stp_card_diners.png in Resources */,
				049A3FA71CC8071100F57DE7 /* stp_card_applepay@3x.png in Resources */,
				0438EFAE1B741C2800D506CC /* stp_card_cvc@3x.png in Resources */,
				0438EFBE1B741C2800D506CC /* stp_card_discover@2x.png in Resources */,
				0438EFC01B741C2800D506CC /* stp_card_discover@3x.png in Resources */,
				0438EFB41B741C2800D506CC /* stp_card_cvc_amex@3x.png in Resources */,
				0438EFB81B741C2800D506CC /* stp_card_diners@2x.png in Resources */,
				C11810C31CC7DA290022FB55 /* stp_card_form_front@3x.png in Resources */,
				0438EFAA1B741C2800D506CC /* stp_card_cvc.png in Resources */,
				04633B1A1CD7BF29009D4FB5 /* strip-frameworks.sh in Resources */,
				C11810C11CC7DA290022FB55 /* stp_card_form_front.png in Resources */,
				0438EFAC1B741C2800D506CC /* stp_card_cvc@2x.png in Resources */,
				0438EFCC1B741C2800D506CC /* stp_card_mastercard@3x.png in Resources */,
				0438EFCE1B741C2800D506CC /* stp_card_placeholder.png in Resources */,
				0438EFCA1B741C2800D506CC /* stp_card_mastercard@2x.png in Resources */,
				049A3F9F1CC8006800F57DE7 /* stp_icon_add.png in Resources */,
				049A3FA01CC8006800F57DE7 /* stp_icon_add@2x.png in Resources */,
				042CA1B81B7BD84100AF0DA6 /* stp_card_placeholder_template@3x.png in Resources */,
				0438EFC81B741C2800D506CC /* stp_card_mastercard.png in Resources */,
				0438EFBC1B741C2800D506CC /* stp_card_discover.png in Resources */,
				0438EFA61B741C2800D506CC /* stp_card_amex@2x.png in Resources */,
				0438EFD41B741C2800D506CC /* stp_card_visa.png in Resources */,
				C11810BE1CC7DA290022FB55 /* stp_card_form_back.png in Resources */,
			);
			runOnlyForDeploymentPostprocessing = 0;
		};
/* End PBXResourcesBuildPhase section */

/* Begin PBXShellScriptBuildPhase section */
		049E85211A607DA4000B66CD /* Build Framework */ = {
			isa = PBXShellScriptBuildPhase;
			buildActionMask = 2147483647;
			files = (
			);
			inputPaths = (
			);
			name = "Build Framework";
			outputPaths = (
			);
			runOnlyForDeploymentPostprocessing = 0;
			shellPath = /bin/sh;
			shellScript = "set -e\n\nexport FRAMEWORK_DIR=\"${BUILT_PRODUCTS_DIR}/${PRODUCT_NAME}.framework\"\n\n# Create the path to the real Headers directory\nmkdir -p \"${FRAMEWORK_DIR}/Versions/A/Headers\"\nmkdir -p \"${FRAMEWORK_DIR}/Versions/A/Modules\"\n\n# Create the required symlinks\nln -sfh A \"${FRAMEWORK_DIR}/Versions/Current\"\nln -sfh Versions/Current/Headers \"${FRAMEWORK_DIR}/Headers\"\nln -sfh Versions/Current/Modules \"${FRAMEWORK_DIR}/Modules\"\nln -sfh \"Versions/Current/${PRODUCT_NAME}\" \\\n\"${FRAMEWORK_DIR}/${PRODUCT_NAME}\"\n\n# Copy the public headers into the framework\n/bin/cp -a \"${TARGET_BUILD_DIR}/${PUBLIC_HEADERS_FOLDER_PATH}/\" \\\n\"${FRAMEWORK_DIR}/Versions/A/Headers\"\n\necho \"framework module Stripe {\" \\\n\"umbrella header \\\"Stripe.h\\\"\" \\\n\"export *\" \\\n\"module * { export * }\" \\\n\"}\" > \"${FRAMEWORK_DIR}/Versions/A/Modules/module.modulemap\"\n";
		};
		049E85281A608030000B66CD /* MultiPlatform Build */ = {
			isa = PBXShellScriptBuildPhase;
			buildActionMask = 2147483647;
			files = (
			);
			inputPaths = (
			);
			name = "MultiPlatform Build";
			outputPaths = (
			);
			runOnlyForDeploymentPostprocessing = 0;
			shellPath = /bin/sh;
			shellScript = "set -e\n\n# If we're already inside this script then die\nif [ -n \"$RW_MULTIPLATFORM_BUILD_IN_PROGRESS\" ]; then\nexit 0\nfi\nexport RW_MULTIPLATFORM_BUILD_IN_PROGRESS=1\n\nRW_FRAMEWORK_NAME=\"Stripe\"\nRW_INPUT_STATIC_LIB=\"libStripe.a\"\nRW_FRAMEWORK_LOCATION=\"${BUILT_PRODUCTS_DIR}/${RW_FRAMEWORK_NAME}.framework\"\n\nfunction build_static_library {\n    # Will rebuild the static library as specified\n    #     build_static_library sdk\n    xcrun xcodebuild -project \"${PROJECT_FILE_PATH}\" \\\n    -target \"${TARGET_NAME}\" \\\n    -configuration \"${CONFIGURATION}\" \\\n    -sdk \"${1}\" \\\n    ONLY_ACTIVE_ARCH=NO \\\n    BUILD_DIR=\"${BUILD_DIR}\" \\\n    OBJROOT=\"${OBJROOT}\" \\\n    BUILD_ROOT=\"${BUILD_ROOT}\" \\\n    SYMROOT=\"${SYMROOT}\" $ACTION\n}\n\nfunction make_fat_library {\n    # Will smash 2 static libs together\n    #     make_fat_library in1 in2 out\n    xcrun lipo -create \"${1}\" \"${2}\" -output \"${3}\"\n}\n\n# 1 - Extract the platform (iphoneos/iphonesimulator) from the SDK name\nif [[ \"$SDK_NAME\" =~ ([A-Za-z]+) ]]; then\nRW_SDK_PLATFORM=${BASH_REMATCH[1]}\nelse\necho \"Could not find platform name from SDK_NAME: $SDK_NAME\"\nexit 1\nfi\n\n# 2 - Extract the version from the SDK\nif [[ \"$SDK_NAME\" =~ ([0-9]+.*$) ]]; then\nRW_SDK_VERSION=${BASH_REMATCH[1]}\nelse\necho \"Could not find sdk version from SDK_NAME: $SDK_NAME\"\nexit 1\nfi\n\n# 3 - Determine the other platform\nif [ \"$RW_SDK_PLATFORM\" == \"iphoneos\" ]; then\nRW_OTHER_PLATFORM=iphonesimulator\nelse\nRW_OTHER_PLATFORM=iphoneos\nfi\n\n# 4 - Find the build directory\nif [[ \"$BUILT_PRODUCTS_DIR\" =~ (.*)$RW_SDK_PLATFORM$ ]]; then\nRW_OTHER_BUILT_PRODUCTS_DIR=\"${BASH_REMATCH[1]}${RW_OTHER_PLATFORM}\"\nelse\necho \"Could not find other platform build directory.\"\nexit 1\nfi\n\n# Build the other platform.\nbuild_static_library \"${RW_OTHER_PLATFORM}${RW_SDK_VERSION}\"\n\n# If we're currently building for iphonesimulator, then need to rebuild\n#   to ensure that we get both i386 and x86_64\nif [ \"$RW_SDK_PLATFORM\" == \"iphonesimulator\" ]; then\nbuild_static_library \"${SDK_NAME}\"\nfi\n\n# Join the 2 static libs into 1 and push into the .framework\nmake_fat_library \"${BUILT_PRODUCTS_DIR}/${RW_INPUT_STATIC_LIB}\" \\\n\"${RW_OTHER_BUILT_PRODUCTS_DIR}/${RW_INPUT_STATIC_LIB}\" \\\n\"${RW_FRAMEWORK_LOCATION}/Versions/A/${RW_FRAMEWORK_NAME}\"\n\n/usr/bin/strip -Sx \"${RW_FRAMEWORK_LOCATION}/Versions/A/${RW_FRAMEWORK_NAME}\"\n\n# Ensure that the framework is present in both platform's build directories\ncp -a \"${RW_FRAMEWORK_LOCATION}/Versions/A/${RW_FRAMEWORK_NAME}\" \\\n\"${RW_OTHER_BUILT_PRODUCTS_DIR}/${RW_FRAMEWORK_NAME}.framework/Versions/A/${RW_FRAMEWORK_NAME}\"";
		};
/* End PBXShellScriptBuildPhase section */

/* Begin PBXSourcesBuildPhase section */
		045E7BFF1A5F41DE004751EF /* Sources */ = {
			isa = PBXSourcesBuildPhase;
			buildActionMask = 2147483647;
			files = (
				04415C561A6605B5001225ED /* (null) in Sources */,
				C1FCBA5D1CBC2616009727D3 /* MockSTPCoordinatorDelegate.m in Sources */,
				04415C571A6605B5001225ED /* (null) in Sources */,
				04A4C3941C4F276100B3B290 /* STPUIVCStripeParentViewControllerTests.m in Sources */,
				04A488361CA34DC600506E53 /* STPEmailAddressValidatorTest.m in Sources */,
				0438EF441B74170D00D506CC /* STPCardValidator.m in Sources */,
				C1EEDCCA1CA2186300A54582 /* STPPhoneNumberValidatorTest.m in Sources */,
				C1FCBA551CBC25D6009727D3 /* MockUINavigationController.m in Sources */,
				04CB86BA1BA89CE100E4F61E /* PKPayment+StripeTest.m in Sources */,
				C1FCBA5B1CBC2612009727D3 /* MockSTPAPIClient.m in Sources */,
				C124A1851CCAB750007D42EE /* STPAnalyticsClientTest.m in Sources */,
				C16F66AB1CA21BAC006A21B5 /* STPFormTextFieldTest.m in Sources */,
				C178CD451C45607D00851C69 /* UIImage+StripeTest.m in Sources */,
				C1FCBA611CBC261E009727D3 /* MockSTPBackendAPIAdapter.m in Sources */,
				0438EF4C1B741B0100D506CC /* STPCardValidatorTest.m in Sources */,
				04A4C3921C4F263300B3B290 /* STPNSArrayStripeBoundSafeTests.m in Sources */,
				04415C611A6605B5001225ED /* STPFormEncoder.m in Sources */,
				045A62AB1B8E7259000165CE /* STPPaymentCardTextFieldTest.m in Sources */,
				04415C631A6605B5001225ED /* STPBankAccount.m in Sources */,
				0438EF4D1B741B0100D506CC /* STPPaymentCardTextFieldViewModelTest.m in Sources */,
				C124A1811CCAA1BF007D42EE /* NSMutableURLRequest+StripeTest.m in Sources */,
				04415C641A6605B5001225ED /* STPCard.m in Sources */,
				C1EEDCC61CA2126000A54582 /* STPDelegateProxyTest.m in Sources */,
				04415C651A6605B5001225ED /* STPToken.m in Sources */,
				04415C661A6605B5001225ED /* StripeError.m in Sources */,
				C1FEE5991CBFF24000A7632B /* STPPostalCodeValidatorTest.m in Sources */,
				04415C671A6605B5001225ED /* STPAPIClientTest.m in Sources */,
				04415C681A6605B5001225ED /* STPFormEncoderTest.m in Sources */,
				C11810991CC6D46D0022FB55 /* NSDecimalNumber+StripeTest.m in Sources */,
				C1EEDCC81CA2172700A54582 /* NSString+StripeTest.m in Sources */,
				C1FCBA511CBC23ED009727D3 /* STPSourceListCoordinatorTests.m in Sources */,
				04415C6A1A6605B5001225ED /* STPApplePayTest.m in Sources */,
				04415C6B1A6605B5001225ED /* STPBankAccountFunctionalTest.m in Sources */,
				04415C6C1A6605B5001225ED /* STPBankAccountTest.m in Sources */,
				04415C6D1A6605B5001225ED /* STPCardFunctionalTest.m in Sources */,
				04415C6E1A6605B5001225ED /* STPCardTest.m in Sources */,
				C1080F4C1CBED48A007B2D89 /* STPAddressTests.m in Sources */,
				04415C6F1A6605B5001225ED /* STPCertTest.m in Sources */,
				04415C701A6605B5001225ED /* STPTokenTest.m in Sources */,
			);
			runOnlyForDeploymentPostprocessing = 0;
		};
		049E84A71A605D93000B66CD /* Sources */ = {
			isa = PBXSourcesBuildPhase;
			buildActionMask = 2147483647;
			files = (
				0438EF451B74170D00D506CC /* STPCardValidator.m in Sources */,
				0438EF311B7416BB00D506CC /* STPFormTextField.m in Sources */,
				04633B171CD45437009D4FB5 /* STPCategoryLoader.m in Sources */,
				04633B141CD45215009D4FB5 /* PKPayment+Stripe.m in Sources */,
				04633AFF1CD129C0009D4FB5 /* NSString+Stripe.m in Sources */,
				04633B021CD129D0009D4FB5 /* STPDelegateProxy.m in Sources */,
				04FCFA1A1BD59A8C00297732 /* (null) in Sources */,
				04A4C38C1C4F25F900B3B290 /* NSArray+Stripe_BoundSafe.m in Sources */,
				04A4C3901C4F25F900B3B290 /* UIViewController+Stripe_ParentViewController.m in Sources */,
				049E84C21A605DE0000B66CD /* (null) in Sources */,
				C124A17F1CCAA0C2007D42EE /* NSMutableURLRequest+Stripe.m in Sources */,
				049E84C31A605DE0000B66CD /* (null) in Sources */,
				0439B98A1C454F97005A1ED5 /* STPPaymentMethodsViewController.m in Sources */,
				C124A1731CCA968B007D42EE /* STPAnalyticsClient.m in Sources */,
				C181DD721C3B34E300DEB9FE /* UIImage+Stripe.m in Sources */,
				04A4C39A1C4F2C8600B3B290 /* NSString+Stripe_CardBrands.m in Sources */,
				0438EF371B7416BB00D506CC /* STPPaymentCardTextField.m in Sources */,
				049E84CC1A605DE0000B66CD /* STPAPIClient.m in Sources */,
				049E84CD1A605DE0000B66CD /* STPFormEncoder.m in Sources */,
				04633B011CD129CB009D4FB5 /* STPPhoneNumberValidator.m in Sources */,
				04A488451CA3580700506E53 /* UINavigationController+Stripe_Completion.m in Sources */,
				049E84CF1A605DE0000B66CD /* STPBankAccount.m in Sources */,
				049E84D01A605DE0000B66CD /* STPCard.m in Sources */,
				049A3FB71CCA6B8900F57DE7 /* STPAddress.m in Sources */,
				C126553A1CAA2392006F7265 /* STPPaymentCardEntryViewController.m in Sources */,
				C19D20B11CAB450C00B86C79 /* STPBaseCoordinator.m in Sources */,
				04633B151CD4521F009D4FB5 /* STPAPIClient+ApplePay.m in Sources */,
				0433EB4E1BD06313003912B4 /* NSDictionary+Stripe.m in Sources */,
				0438EF3D1B7416BB00D506CC /* STPPaymentCardTextFieldViewModel.m in Sources */,
				04CDE5BA1BC1F1F100548833 /* STPCardParams.m in Sources */,
				0451CC471C49AE1C003B2CA6 /* STPPaymentResult.m in Sources */,
				049E84D11A605DE0000B66CD /* STPToken.m in Sources */,
				049E84D21A605DE0000B66CD /* StripeError.m in Sources */,
				04633B131CD45211009D4FB5 /* Stripe+ApplePay.m in Sources */,
				049952D81BCF14990088C703 /* STPAPIPostRequest.m in Sources */,
				04BC29A11CD8412000318357 /* STPPaymentContext.m in Sources */,
				04CDE5C71BC20AF800548833 /* STPBankAccountParams.m in Sources */,
			);
			runOnlyForDeploymentPostprocessing = 0;
		};
		04CDB43D1A5F2E1800B854EE /* Sources */ = {
			isa = PBXSourcesBuildPhase;
			buildActionMask = 2147483647;
			files = (
				0438EF431B74170D00D506CC /* STPCardValidator.m in Sources */,
				C17A030E1CBEE7A2006C819F /* STPAddressFieldTableViewCell.m in Sources */,
				049A3F921CC740FF00F57DE7 /* NSDecimalNumber+Stripe_Currency.m in Sources */,
				C1080F4A1CBECF7B007B2D89 /* STPAddress.m in Sources */,
				0438EF2F1B7416BB00D506CC /* STPFormTextField.m in Sources */,
				04633B0D1CD44F6C009D4FB5 /* PKPayment+Stripe.m in Sources */,
				04CDB5101A5F30A700B854EE /* STPCard.m in Sources */,
				04CDB5001A5F30A700B854EE /* STPAPIClient.m in Sources */,
				04CDB50C1A5F30A700B854EE /* STPBankAccount.m in Sources */,
				040389D91CA9AABB002C9960 /* STPSourceListCoordinator.m in Sources */,
				049A3F7F1CC1920A00F57DE7 /* UIViewController+Stripe_KeyboardAvoiding.m in Sources */,
				04F416271CA3639500486FB5 /* STPPaymentCardEntryViewController.m in Sources */,
				C1FEE5971CBFF11400A7632B /* STPPostalCodeValidator.m in Sources */,
				04CDB5181A5F30A700B854EE /* StripeError.m in Sources */,
				04633B051CD44F1C009D4FB5 /* STPAPIClient+ApplePay.m in Sources */,
				C1718D571C3B2E5B002A7CB3 /* UIImage+Stripe.m in Sources */,
				049A3F8A1CC73C7100F57DE7 /* STPPaymentContext.m in Sources */,
				04A4C3991C4F2C8600B3B290 /* NSString+Stripe_CardBrands.m in Sources */,
				0438EF351B7416BB00D506CC /* STPPaymentCardTextField.m in Sources */,
				04CDB5041A5F30A700B854EE /* STPFormEncoder.m in Sources */,
				C118108E1CC6B07B0022FB55 /* STPCardPaymentMethod.m in Sources */,
				C124A1721CCA968B007D42EE /* STPAnalyticsClient.m in Sources */,
				04A4C38B1C4F25F900B3B290 /* NSArray+Stripe_BoundSafe.m in Sources */,
				04A4C38F1C4F25F900B3B290 /* UIViewController+Stripe_ParentViewController.m in Sources */,
				049A3FAF1CC9AA9900F57DE7 /* STPAddressViewModel.m in Sources */,
				04695ADC1C77F9EF00E08063 /* STPPhoneNumberValidator.m in Sources */,
				04CDB5141A5F30A700B854EE /* STPToken.m in Sources */,
				C118108A1CC6B00D0022FB55 /* STPApplePayPaymentMethod.m in Sources */,
				04A488341CA34D3000506E53 /* STPEmailAddressValidator.m in Sources */,
				0433EB4C1BD06313003912B4 /* NSDictionary+Stripe.m in Sources */,
				C124A17E1CCAA0C2007D42EE /* NSMutableURLRequest+Stripe.m in Sources */,
				04695ADA1C77F9EF00E08063 /* STPDelegateProxy.m in Sources */,
				04633B0E1CD44F6C009D4FB5 /* STPCategoryLoader.m in Sources */,
				049A3FB31CC9FEFC00F57DE7 /* UIToolbar+Stripe_InputAccessory.m in Sources */,
				04633B0F1CD44F6C009D4FB5 /* Stripe+ApplePay.m in Sources */,
				0438EF3B1B7416BB00D506CC /* STPPaymentCardTextFieldViewModel.m in Sources */,
				04CDE5B81BC1F1F100548833 /* STPCardParams.m in Sources */,
				0451CC461C49AE1C003B2CA6 /* STPPaymentResult.m in Sources */,
				C1080F501CBEDE7F007B2D89 /* STPShippingEntryViewController.m in Sources */,
				C11810961CC6C4700022FB55 /* PKPaymentAuthorizationViewController+Stripe_Blocks.m in Sources */,
				C11810B71CC7D6880022FB55 /* UIColor+Stripe.m in Sources */,
				0439B9891C454F97005A1ED5 /* STPPaymentMethodsViewController.m in Sources */,
				04A488441CA3580700506E53 /* UINavigationController+Stripe_Completion.m in Sources */,
				049A3F961CC75B2E00F57DE7 /* STPPromise.m in Sources */,
				04695AD41C77F9DB00E08063 /* NSString+Stripe.m in Sources */,
				040389E11CA9B501002C9960 /* STPBaseCoordinator.m in Sources */,
				049952D01BCF13510088C703 /* STPAPIPostRequest.m in Sources */,
				C11810B31CC7D3EB0022FB55 /* UIFont+Stripe.m in Sources */,
				049A3F9A1CC76A2400F57DE7 /* NSBundle+Stripe_AppName.m in Sources */,
				049A3F7B1CC18D5300F57DE7 /* UIView+Stripe_FirstResponder.m in Sources */,
				04CDE5C51BC20AF800548833 /* STPBankAccountParams.m in Sources */,
			);
			runOnlyForDeploymentPostprocessing = 0;
		};
/* End PBXSourcesBuildPhase section */

/* Begin PBXTargetDependency section */
		045E7C0B1A5F41DE004751EF /* PBXTargetDependency */ = {
			isa = PBXTargetDependency;
			target = 04CDB4411A5F2E1800B854EE /* StripeiOS */;
			targetProxy = 045E7C0A1A5F41DE004751EF /* PBXContainerItemProxy */;
		};
		049E85271A608027000B66CD /* PBXTargetDependency */ = {
			isa = PBXTargetDependency;
			target = 049E84AA1A605D93000B66CD /* StripeiOSStatic */;
			targetProxy = 049E85261A608027000B66CD /* PBXContainerItemProxy */;
		};
/* End PBXTargetDependency section */

/* Begin XCBuildConfiguration section */
		045E7C0D1A5F41DE004751EF /* Debug */ = {
			isa = XCBuildConfiguration;
			baseConfigurationReference = 04F39F0D1AEF2AFE005B926E /* StripeiOS Tests-Debug.xcconfig */;
			buildSettings = {
			};
			name = Debug;
		};
		045E7C0E1A5F41DE004751EF /* Release */ = {
			isa = XCBuildConfiguration;
			baseConfigurationReference = 04F39F0E1AEF2AFE005B926E /* StripeiOS Tests-Release.xcconfig */;
			buildSettings = {
			};
			name = Release;
		};
		049E84BD1A605D93000B66CD /* Debug */ = {
			isa = XCBuildConfiguration;
			baseConfigurationReference = 04F39F151AEF2AFE005B926E /* StripeiOSStatic.xcconfig */;
			buildSettings = {
			};
			name = Debug;
		};
		049E84BE1A605D93000B66CD /* Release */ = {
			isa = XCBuildConfiguration;
			baseConfigurationReference = 04F39F151AEF2AFE005B926E /* StripeiOSStatic.xcconfig */;
			buildSettings = {
			};
			name = Release;
		};
		049E85241A607FFD000B66CD /* Debug */ = {
			isa = XCBuildConfiguration;
			baseConfigurationReference = 04F39F181AEF2AFE005B926E /* StripeiOSStaticFramework.xcconfig */;
			buildSettings = {
			};
			name = Debug;
		};
		049E85251A607FFD000B66CD /* Release */ = {
			isa = XCBuildConfiguration;
			baseConfigurationReference = 04F39F181AEF2AFE005B926E /* StripeiOSStaticFramework.xcconfig */;
			buildSettings = {
			};
			name = Release;
		};
		04CDB4561A5F2E1800B854EE /* Debug */ = {
			isa = XCBuildConfiguration;
			baseConfigurationReference = 04F39F101AEF2AFE005B926E /* StripeiOS-Debug.xcconfig */;
			buildSettings = {
			};
			name = Debug;
		};
		04CDB4571A5F2E1800B854EE /* Release */ = {
			isa = XCBuildConfiguration;
			baseConfigurationReference = 04F39F111AEF2AFE005B926E /* StripeiOS-Release.xcconfig */;
			buildSettings = {
			};
			name = Release;
		};
		11C74BBA164043050071C2CA /* Debug */ = {
			isa = XCBuildConfiguration;
			baseConfigurationReference = 04F39F0A1AEF2AFE005B926E /* Project-Debug.xcconfig */;
			buildSettings = {
			};
			name = Debug;
		};
		11C74BBB164043050071C2CA /* Release */ = {
			isa = XCBuildConfiguration;
			baseConfigurationReference = 04F39F0B1AEF2AFE005B926E /* Project-Release.xcconfig */;
			buildSettings = {
			};
			name = Release;
		};
/* End XCBuildConfiguration section */

/* Begin XCConfigurationList section */
		045E7C0C1A5F41DE004751EF /* Build configuration list for PBXNativeTarget "StripeiOS Tests" */ = {
			isa = XCConfigurationList;
			buildConfigurations = (
				045E7C0D1A5F41DE004751EF /* Debug */,
				045E7C0E1A5F41DE004751EF /* Release */,
			);
			defaultConfigurationIsVisible = 0;
			defaultConfigurationName = Release;
		};
		049E84BC1A605D93000B66CD /* Build configuration list for PBXNativeTarget "StripeiOSStatic" */ = {
			isa = XCConfigurationList;
			buildConfigurations = (
				049E84BD1A605D93000B66CD /* Debug */,
				049E84BE1A605D93000B66CD /* Release */,
			);
			defaultConfigurationIsVisible = 0;
			defaultConfigurationName = Release;
		};
		049E85231A607FFD000B66CD /* Build configuration list for PBXAggregateTarget "StripeiOSStaticFramework" */ = {
			isa = XCConfigurationList;
			buildConfigurations = (
				049E85241A607FFD000B66CD /* Debug */,
				049E85251A607FFD000B66CD /* Release */,
			);
			defaultConfigurationIsVisible = 0;
			defaultConfigurationName = Release;
		};
		04CDB4551A5F2E1800B854EE /* Build configuration list for PBXNativeTarget "StripeiOS" */ = {
			isa = XCConfigurationList;
			buildConfigurations = (
				04CDB4561A5F2E1800B854EE /* Debug */,
				04CDB4571A5F2E1800B854EE /* Release */,
			);
			defaultConfigurationIsVisible = 0;
			defaultConfigurationName = Release;
		};
		11C74B92164043050071C2CA /* Build configuration list for PBXProject "Stripe" */ = {
			isa = XCConfigurationList;
			buildConfigurations = (
				11C74BBA164043050071C2CA /* Debug */,
				11C74BBB164043050071C2CA /* Release */,
			);
			defaultConfigurationIsVisible = 0;
			defaultConfigurationName = Release;
		};
/* End XCConfigurationList section */
	};
	rootObject = 11C74B8F164043050071C2CA /* Project object */;
}<|MERGE_RESOLUTION|>--- conflicted
+++ resolved
@@ -490,11 +490,12 @@
 		049A3FB01CC9FEFC00F57DE7 /* UIToolbar+Stripe_InputAccessory.h */ = {isa = PBXFileReference; fileEncoding = 4; lastKnownFileType = sourcecode.c.h; path = "UIToolbar+Stripe_InputAccessory.h"; sourceTree = "<group>"; };
 		049A3FB11CC9FEFC00F57DE7 /* UIToolbar+Stripe_InputAccessory.m */ = {isa = PBXFileReference; fileEncoding = 4; lastKnownFileType = sourcecode.c.objc; path = "UIToolbar+Stripe_InputAccessory.m"; sourceTree = "<group>"; };
 		049E84AB1A605D93000B66CD /* libStripe.a */ = {isa = PBXFileReference; explicitFileType = archive.ar; includeInIndex = 0; path = libStripe.a; sourceTree = BUILT_PRODUCTS_DIR; };
-<<<<<<< HEAD
+		04A58A461BC603BB004E7BC2 /* FABKitProtocol.h */ = {isa = PBXFileReference; fileEncoding = 4; lastKnownFileType = sourcecode.c.h; name = FABKitProtocol.h; path = Stripe/FABKitProtocol.h; sourceTree = "<group>"; };
 		04A488311CA34D3000506E53 /* STPEmailAddressValidator.h */ = {isa = PBXFileReference; fileEncoding = 4; lastKnownFileType = sourcecode.c.h; path = STPEmailAddressValidator.h; sourceTree = "<group>"; };
 		04A488321CA34D3000506E53 /* STPEmailAddressValidator.m */ = {isa = PBXFileReference; fileEncoding = 4; lastKnownFileType = sourcecode.c.objc; path = STPEmailAddressValidator.m; sourceTree = "<group>"; };
 		04A488351CA34DC600506E53 /* STPEmailAddressValidatorTest.m */ = {isa = PBXFileReference; fileEncoding = 4; lastKnownFileType = sourcecode.c.objc; path = STPEmailAddressValidatorTest.m; sourceTree = "<group>"; };
 		04A4883B1CA3568800506E53 /* STPBlocks.h */ = {isa = PBXFileReference; fileEncoding = 4; lastKnownFileType = sourcecode.c.h; name = STPBlocks.h; path = PublicHeaders/STPBlocks.h; sourceTree = "<group>"; };
+		04A58A471BC603BB004E7BC2 /* Fabric+FABKits.h */ = {isa = PBXFileReference; fileEncoding = 4; lastKnownFileType = sourcecode.c.h; name = "Fabric+FABKits.h"; path = "Stripe/Fabric+FABKits.h"; sourceTree = "<group>"; };
 		04A488401CA3580700506E53 /* UINavigationController+Stripe_Completion.h */ = {isa = PBXFileReference; fileEncoding = 4; lastKnownFileType = sourcecode.c.h; path = "UINavigationController+Stripe_Completion.h"; sourceTree = "<group>"; };
 		04A488411CA3580700506E53 /* UINavigationController+Stripe_Completion.m */ = {isa = PBXFileReference; fileEncoding = 4; lastKnownFileType = sourcecode.c.objc; path = "UINavigationController+Stripe_Completion.m"; sourceTree = "<group>"; };
 		04A4C3851C4F25F900B3B290 /* NSArray+Stripe_BoundSafe.h */ = {isa = PBXFileReference; fileEncoding = 4; lastKnownFileType = sourcecode.c.h; path = "NSArray+Stripe_BoundSafe.h"; sourceTree = "<group>"; };
@@ -507,18 +508,13 @@
 		04A4C3961C4F2C8600B3B290 /* NSString+Stripe_CardBrands.m */ = {isa = PBXFileReference; fileEncoding = 4; lastKnownFileType = sourcecode.c.objc; path = "NSString+Stripe_CardBrands.m"; sourceTree = "<group>"; };
 		04A58A461BC603BB004E7BC2 /* FABKitProtocol.h */ = {isa = PBXFileReference; fileEncoding = 4; lastKnownFileType = sourcecode.c.h; path = FABKitProtocol.h; sourceTree = "<group>"; };
 		04A58A471BC603BB004E7BC2 /* Fabric+FABKits.h */ = {isa = PBXFileReference; fileEncoding = 4; lastKnownFileType = sourcecode.c.h; path = "Fabric+FABKits.h"; sourceTree = "<group>"; };
-		04A58A481BC603BB004E7BC2 /* Fabric.h */ = {isa = PBXFileReference; fileEncoding = 4; lastKnownFileType = sourcecode.c.h; path = Fabric.h; sourceTree = "<group>"; };
+		04A58A481BC603BB004E7BC2 /* Fabric.h */ = {isa = PBXFileReference; fileEncoding = 4; lastKnownFileType = sourcecode.c.h; name = Fabric.h; path = Stripe/Fabric.h; sourceTree = "<group>"; };
 		04A850E21CB71D9900B3AD68 /* MockSTPAPIClient.h */ = {isa = PBXFileReference; fileEncoding = 4; lastKnownFileType = sourcecode.c.h; path = MockSTPAPIClient.h; sourceTree = "<group>"; };
 		04A850E31CB71D9900B3AD68 /* MockSTPAPIClient.m */ = {isa = PBXFileReference; fileEncoding = 4; lastKnownFileType = sourcecode.c.objc; path = MockSTPAPIClient.m; sourceTree = "<group>"; };
 		04A850E41CB71D9900B3AD68 /* MockSTPCoordinatorDelegate.h */ = {isa = PBXFileReference; fileEncoding = 4; lastKnownFileType = sourcecode.c.h; path = MockSTPCoordinatorDelegate.h; sourceTree = "<group>"; };
 		04A850E51CB71D9900B3AD68 /* MockSTPCoordinatorDelegate.m */ = {isa = PBXFileReference; fileEncoding = 4; lastKnownFileType = sourcecode.c.objc; path = MockSTPCoordinatorDelegate.m; sourceTree = "<group>"; };
 		04A850E81CB71D9900B3AD68 /* MockSTPBackendAPIAdapter.h */ = {isa = PBXFileReference; fileEncoding = 4; lastKnownFileType = sourcecode.c.h; path = MockSTPBackendAPIAdapter.h; sourceTree = "<group>"; };
 		04A850E91CB71D9900B3AD68 /* MockSTPBackendAPIAdapter.m */ = {isa = PBXFileReference; fileEncoding = 4; lastKnownFileType = sourcecode.c.objc; path = MockSTPBackendAPIAdapter.m; sourceTree = "<group>"; };
-=======
-		04A58A461BC603BB004E7BC2 /* FABKitProtocol.h */ = {isa = PBXFileReference; fileEncoding = 4; lastKnownFileType = sourcecode.c.h; name = FABKitProtocol.h; path = Stripe/FABKitProtocol.h; sourceTree = "<group>"; };
-		04A58A471BC603BB004E7BC2 /* Fabric+FABKits.h */ = {isa = PBXFileReference; fileEncoding = 4; lastKnownFileType = sourcecode.c.h; name = "Fabric+FABKits.h"; path = "Stripe/Fabric+FABKits.h"; sourceTree = "<group>"; };
-		04A58A481BC603BB004E7BC2 /* Fabric.h */ = {isa = PBXFileReference; fileEncoding = 4; lastKnownFileType = sourcecode.c.h; name = Fabric.h; path = Stripe/Fabric.h; sourceTree = "<group>"; };
->>>>>>> 8a47483a
 		04B33F301BC7417B00DD8120 /* Info.plist */ = {isa = PBXFileReference; fileEncoding = 4; lastKnownFileType = text.plist.xml; path = Info.plist; sourceTree = "<group>"; };
 		04B94BC71A47B78A00092C46 /* AddressBook.framework */ = {isa = PBXFileReference; lastKnownFileType = wrapper.framework; name = AddressBook.framework; path = System/Library/Frameworks/AddressBook.framework; sourceTree = SDKROOT; };
 		04CB86B81BA89CD400E4F61E /* PKPayment+StripeTest.m */ = {isa = PBXFileReference; fileEncoding = 4; lastKnownFileType = sourcecode.c.objc; path = "PKPayment+StripeTest.m"; sourceTree = "<group>"; };
