--- conflicted
+++ resolved
@@ -572,15 +572,12 @@
 		F1852F951D80B6EC00367C86 /* STPStringUtils.m in Sources */ = {isa = PBXBuildFile; fileRef = F1852F921D80B6EC00367C86 /* STPStringUtils.m */; };
 		F1852F961D80B6EC00367C86 /* STPStringUtils.m in Sources */ = {isa = PBXBuildFile; fileRef = F1852F921D80B6EC00367C86 /* STPStringUtils.m */; };
 		F1C578F11D651AB200912EAE /* stp_card_applepay.png in Resources */ = {isa = PBXBuildFile; fileRef = F1C578F01D651AB200912EAE /* stp_card_applepay.png */; };
-<<<<<<< HEAD
-		F1D777C01D81DD520076FA19 /* STPStringUtilsTest.m in Sources */ = {isa = PBXBuildFile; fileRef = F1D777BF1D81DD520076FA19 /* STPStringUtilsTest.m */; };
-=======
 		F1D64B291D8767FC001CDB7C /* STPWebViewController.h in Headers */ = {isa = PBXBuildFile; fileRef = F1D64B271D8767FC001CDB7C /* STPWebViewController.h */; };
 		F1D64B2A1D8767FC001CDB7C /* STPWebViewController.h in Headers */ = {isa = PBXBuildFile; fileRef = F1D64B271D8767FC001CDB7C /* STPWebViewController.h */; };
 		F1D64B2B1D8767FC001CDB7C /* STPWebViewController.m in Sources */ = {isa = PBXBuildFile; fileRef = F1D64B281D8767FC001CDB7C /* STPWebViewController.m */; };
 		F1D64B2C1D8767FC001CDB7C /* STPWebViewController.m in Sources */ = {isa = PBXBuildFile; fileRef = F1D64B281D8767FC001CDB7C /* STPWebViewController.m */; };
 		F1D64B2E1D87686E001CDB7C /* WebKit.framework in Frameworks */ = {isa = PBXBuildFile; fileRef = F1D64B2D1D87686E001CDB7C /* WebKit.framework */; };
->>>>>>> f1b04324
+		F1D777C01D81DD520076FA19 /* STPStringUtilsTest.m in Sources */ = {isa = PBXBuildFile; fileRef = F1D777BF1D81DD520076FA19 /* STPStringUtilsTest.m */; };
 /* End PBXBuildFile section */
 
 /* Begin PBXContainerItemProxy section */
@@ -952,13 +949,10 @@
 		F1852F911D80B6EC00367C86 /* STPStringUtils.h */ = {isa = PBXFileReference; fileEncoding = 4; lastKnownFileType = sourcecode.c.h; path = STPStringUtils.h; sourceTree = "<group>"; };
 		F1852F921D80B6EC00367C86 /* STPStringUtils.m */ = {isa = PBXFileReference; fileEncoding = 4; lastKnownFileType = sourcecode.c.objc; path = STPStringUtils.m; sourceTree = "<group>"; };
 		F1C578F01D651AB200912EAE /* stp_card_applepay.png */ = {isa = PBXFileReference; lastKnownFileType = image.png; path = stp_card_applepay.png; sourceTree = "<group>"; };
-<<<<<<< HEAD
-		F1D777BF1D81DD520076FA19 /* STPStringUtilsTest.m */ = {isa = PBXFileReference; fileEncoding = 4; lastKnownFileType = sourcecode.c.objc; path = STPStringUtilsTest.m; sourceTree = "<group>"; };
-=======
 		F1D64B271D8767FC001CDB7C /* STPWebViewController.h */ = {isa = PBXFileReference; fileEncoding = 4; lastKnownFileType = sourcecode.c.h; path = STPWebViewController.h; sourceTree = "<group>"; };
 		F1D64B281D8767FC001CDB7C /* STPWebViewController.m */ = {isa = PBXFileReference; fileEncoding = 4; lastKnownFileType = sourcecode.c.objc; path = STPWebViewController.m; sourceTree = "<group>"; };
+		F1D777BF1D81DD520076FA19 /* STPStringUtilsTest.m */ = {isa = PBXFileReference; fileEncoding = 4; lastKnownFileType = sourcecode.c.objc; path = STPStringUtilsTest.m; sourceTree = "<group>"; };
 		F1D64B2D1D87686E001CDB7C /* WebKit.framework */ = {isa = PBXFileReference; lastKnownFileType = wrapper.framework; name = WebKit.framework; path = System/Library/Frameworks/WebKit.framework; sourceTree = SDKROOT; };
->>>>>>> f1b04324
 		FAFC12C516E5767F0066297F /* UIKit.framework */ = {isa = PBXFileReference; lastKnownFileType = wrapper.framework; name = UIKit.framework; path = System/Library/Frameworks/UIKit.framework; sourceTree = SDKROOT; };
 /* End PBXFileReference section */
 
@@ -1295,13 +1289,10 @@
 				F12829D91D7747E4008B10D6 /* STPBundleLocator.m */,
 				C1363BB51D7633D800EB82B4 /* STPPaymentMethodTableViewCell.h */,
 				C1363BB61D7633D800EB82B4 /* STPPaymentMethodTableViewCell.m */,
-<<<<<<< HEAD
+				F1D64B271D8767FC001CDB7C /* STPWebViewController.h */,
+				F1D64B281D8767FC001CDB7C /* STPWebViewController.m */,
 				F1852F911D80B6EC00367C86 /* STPStringUtils.h */,
 				F1852F921D80B6EC00367C86 /* STPStringUtils.m */,
-=======
-				F1D64B271D8767FC001CDB7C /* STPWebViewController.h */,
-				F1D64B281D8767FC001CDB7C /* STPWebViewController.m */,
->>>>>>> f1b04324
 			);
 			name = Stripe;
 			path = Tests/../Stripe;
