// !$*UTF8*$!
{
	archiveVersion = 1;
	classes = {
	};
	objectVersion = 46;
	objects = {

/* Begin PBXAggregateTarget section */
		049E85221A607FFD000B66CD /* StripeiOSStaticFramework */ = {
			isa = PBXAggregateTarget;
			buildConfigurationList = 049E85231A607FFD000B66CD /* Build configuration list for PBXAggregateTarget "StripeiOSStaticFramework" */;
			buildPhases = (
				049E85281A608030000B66CD /* MultiPlatform Build */,
				04B33F321BC744D100DD8120 /* Copy Files */,
				319A60A822E922DF00AACF66 /* CopyFiles */,
			);
			dependencies = (
				049E85271A608027000B66CD /* PBXTargetDependency */,
			);
			name = StripeiOSStaticFramework;
			productName = Framework;
		};
/* End PBXAggregateTarget section */

/* Begin PBXBuildFile section */
		0426B96E1CEADC98006AC8DD /* STPColorUtils.h in Headers */ = {isa = PBXBuildFile; fileRef = 0426B96C1CEADC98006AC8DD /* STPColorUtils.h */; };
		0426B96F1CEADC98006AC8DD /* STPColorUtils.m in Sources */ = {isa = PBXBuildFile; fileRef = 0426B96D1CEADC98006AC8DD /* STPColorUtils.m */; };
		0426B9721CEAE3EB006AC8DD /* UITableViewCell+Stripe_Borders.h in Headers */ = {isa = PBXBuildFile; fileRef = 0426B9701CEAE3EB006AC8DD /* UITableViewCell+Stripe_Borders.h */; };
		0426B9731CEAE3EB006AC8DD /* UITableViewCell+Stripe_Borders.m in Sources */ = {isa = PBXBuildFile; fileRef = 0426B9711CEAE3EB006AC8DD /* UITableViewCell+Stripe_Borders.m */; };
		0426B9761CEBD001006AC8DD /* UINavigationBar+Stripe_Theme.h in Headers */ = {isa = PBXBuildFile; fileRef = 0426B9741CEBD001006AC8DD /* UINavigationBar+Stripe_Theme.h */; settings = {ATTRIBUTES = (Public, ); }; };
		0426B9771CEBD001006AC8DD /* UINavigationBar+Stripe_Theme.h in Headers */ = {isa = PBXBuildFile; fileRef = 0426B9741CEBD001006AC8DD /* UINavigationBar+Stripe_Theme.h */; settings = {ATTRIBUTES = (Public, ); }; };
		0426B9781CEBD001006AC8DD /* UINavigationBar+Stripe_Theme.m in Sources */ = {isa = PBXBuildFile; fileRef = 0426B9751CEBD001006AC8DD /* UINavigationBar+Stripe_Theme.m */; };
		0426B9791CEBD001006AC8DD /* UINavigationBar+Stripe_Theme.m in Sources */ = {isa = PBXBuildFile; fileRef = 0426B9751CEBD001006AC8DD /* UINavigationBar+Stripe_Theme.m */; };
		0433EB491BD06313003912B4 /* NSDictionary+Stripe.h in Headers */ = {isa = PBXBuildFile; fileRef = 0433EB471BD06313003912B4 /* NSDictionary+Stripe.h */; };
		0433EB4B1BD06313003912B4 /* NSDictionary+Stripe.h in Headers */ = {isa = PBXBuildFile; fileRef = 0433EB471BD06313003912B4 /* NSDictionary+Stripe.h */; };
		0433EB4C1BD06313003912B4 /* NSDictionary+Stripe.m in Sources */ = {isa = PBXBuildFile; fileRef = 0433EB481BD06313003912B4 /* NSDictionary+Stripe.m */; };
		0433EB4E1BD06313003912B4 /* NSDictionary+Stripe.m in Sources */ = {isa = PBXBuildFile; fileRef = 0433EB481BD06313003912B4 /* NSDictionary+Stripe.m */; };
		0438EF2C1B7416BB00D506CC /* STPFormTextField.h in Headers */ = {isa = PBXBuildFile; fileRef = 0438EF261B7416BB00D506CC /* STPFormTextField.h */; };
		0438EF2E1B7416BB00D506CC /* STPFormTextField.h in Headers */ = {isa = PBXBuildFile; fileRef = 0438EF261B7416BB00D506CC /* STPFormTextField.h */; };
		0438EF2F1B7416BB00D506CC /* STPFormTextField.m in Sources */ = {isa = PBXBuildFile; fileRef = 0438EF271B7416BB00D506CC /* STPFormTextField.m */; };
		0438EF311B7416BB00D506CC /* STPFormTextField.m in Sources */ = {isa = PBXBuildFile; fileRef = 0438EF271B7416BB00D506CC /* STPFormTextField.m */; };
		0438EF351B7416BB00D506CC /* STPPaymentCardTextField.m in Sources */ = {isa = PBXBuildFile; fileRef = 0438EF291B7416BB00D506CC /* STPPaymentCardTextField.m */; };
		0438EF371B7416BB00D506CC /* STPPaymentCardTextField.m in Sources */ = {isa = PBXBuildFile; fileRef = 0438EF291B7416BB00D506CC /* STPPaymentCardTextField.m */; };
		0438EF381B7416BB00D506CC /* STPPaymentCardTextFieldViewModel.h in Headers */ = {isa = PBXBuildFile; fileRef = 0438EF2A1B7416BB00D506CC /* STPPaymentCardTextFieldViewModel.h */; };
		0438EF3A1B7416BB00D506CC /* STPPaymentCardTextFieldViewModel.h in Headers */ = {isa = PBXBuildFile; fileRef = 0438EF2A1B7416BB00D506CC /* STPPaymentCardTextFieldViewModel.h */; };
		0438EF3B1B7416BB00D506CC /* STPPaymentCardTextFieldViewModel.m in Sources */ = {isa = PBXBuildFile; fileRef = 0438EF2B1B7416BB00D506CC /* STPPaymentCardTextFieldViewModel.m */; };
		0438EF3D1B7416BB00D506CC /* STPPaymentCardTextFieldViewModel.m in Sources */ = {isa = PBXBuildFile; fileRef = 0438EF2B1B7416BB00D506CC /* STPPaymentCardTextFieldViewModel.m */; };
		0438EF431B74170D00D506CC /* STPCardValidator.m in Sources */ = {isa = PBXBuildFile; fileRef = 0438EF3F1B74170D00D506CC /* STPCardValidator.m */; };
		0438EF451B74170D00D506CC /* STPCardValidator.m in Sources */ = {isa = PBXBuildFile; fileRef = 0438EF3F1B74170D00D506CC /* STPCardValidator.m */; };
		0438EF471B74183100D506CC /* STPCardBrand.h in Headers */ = {isa = PBXBuildFile; fileRef = 0438EF461B74183100D506CC /* STPCardBrand.h */; settings = {ATTRIBUTES = (Public, ); }; };
		0438EF491B74183100D506CC /* STPCardBrand.h in Headers */ = {isa = PBXBuildFile; fileRef = 0438EF461B74183100D506CC /* STPCardBrand.h */; settings = {ATTRIBUTES = (Public, ); }; };
		0438EF4C1B741B0100D506CC /* STPCardValidatorTest.m in Sources */ = {isa = PBXBuildFile; fileRef = 0438EF4A1B741B0100D506CC /* STPCardValidatorTest.m */; };
		0438EF4D1B741B0100D506CC /* STPPaymentCardTextFieldViewModelTest.m in Sources */ = {isa = PBXBuildFile; fileRef = 0438EF4B1B741B0100D506CC /* STPPaymentCardTextFieldViewModelTest.m */; };
		0438EFA41B741C2800D506CC /* stp_card_amex.png in Resources */ = {isa = PBXBuildFile; fileRef = 0438EF891B741C2800D506CC /* stp_card_amex.png */; };
		0438EFA61B741C2800D506CC /* stp_card_amex@2x.png in Resources */ = {isa = PBXBuildFile; fileRef = 0438EF8A1B741C2800D506CC /* stp_card_amex@2x.png */; };
		0438EFA81B741C2800D506CC /* stp_card_amex@3x.png in Resources */ = {isa = PBXBuildFile; fileRef = 0438EF8B1B741C2800D506CC /* stp_card_amex@3x.png */; };
		0438EFAA1B741C2800D506CC /* stp_card_cvc.png in Resources */ = {isa = PBXBuildFile; fileRef = 0438EF8C1B741C2800D506CC /* stp_card_cvc.png */; };
		0438EFAC1B741C2800D506CC /* stp_card_cvc@2x.png in Resources */ = {isa = PBXBuildFile; fileRef = 0438EF8D1B741C2800D506CC /* stp_card_cvc@2x.png */; };
		0438EFAE1B741C2800D506CC /* stp_card_cvc@3x.png in Resources */ = {isa = PBXBuildFile; fileRef = 0438EF8E1B741C2800D506CC /* stp_card_cvc@3x.png */; };
		0438EFB01B741C2800D506CC /* stp_card_cvc_amex.png in Resources */ = {isa = PBXBuildFile; fileRef = 0438EF8F1B741C2800D506CC /* stp_card_cvc_amex.png */; };
		0438EFB21B741C2800D506CC /* stp_card_cvc_amex@2x.png in Resources */ = {isa = PBXBuildFile; fileRef = 0438EF901B741C2800D506CC /* stp_card_cvc_amex@2x.png */; };
		0438EFB41B741C2800D506CC /* stp_card_cvc_amex@3x.png in Resources */ = {isa = PBXBuildFile; fileRef = 0438EF911B741C2800D506CC /* stp_card_cvc_amex@3x.png */; };
		0438EFB61B741C2800D506CC /* stp_card_diners.png in Resources */ = {isa = PBXBuildFile; fileRef = 0438EF921B741C2800D506CC /* stp_card_diners.png */; };
		0438EFB81B741C2800D506CC /* stp_card_diners@2x.png in Resources */ = {isa = PBXBuildFile; fileRef = 0438EF931B741C2800D506CC /* stp_card_diners@2x.png */; };
		0438EFBA1B741C2800D506CC /* stp_card_diners@3x.png in Resources */ = {isa = PBXBuildFile; fileRef = 0438EF941B741C2800D506CC /* stp_card_diners@3x.png */; };
		0438EFBC1B741C2800D506CC /* stp_card_discover.png in Resources */ = {isa = PBXBuildFile; fileRef = 0438EF951B741C2800D506CC /* stp_card_discover.png */; };
		0438EFBE1B741C2800D506CC /* stp_card_discover@2x.png in Resources */ = {isa = PBXBuildFile; fileRef = 0438EF961B741C2800D506CC /* stp_card_discover@2x.png */; };
		0438EFC01B741C2800D506CC /* stp_card_discover@3x.png in Resources */ = {isa = PBXBuildFile; fileRef = 0438EF971B741C2800D506CC /* stp_card_discover@3x.png */; };
		0438EFC21B741C2800D506CC /* stp_card_jcb.png in Resources */ = {isa = PBXBuildFile; fileRef = 0438EF981B741C2800D506CC /* stp_card_jcb.png */; };
		0438EFC41B741C2800D506CC /* stp_card_jcb@2x.png in Resources */ = {isa = PBXBuildFile; fileRef = 0438EF991B741C2800D506CC /* stp_card_jcb@2x.png */; };
		0438EFC61B741C2800D506CC /* stp_card_jcb@3x.png in Resources */ = {isa = PBXBuildFile; fileRef = 0438EF9A1B741C2800D506CC /* stp_card_jcb@3x.png */; };
		0438EFC81B741C2800D506CC /* stp_card_mastercard.png in Resources */ = {isa = PBXBuildFile; fileRef = 0438EF9B1B741C2800D506CC /* stp_card_mastercard.png */; };
		0438EFCA1B741C2800D506CC /* stp_card_mastercard@2x.png in Resources */ = {isa = PBXBuildFile; fileRef = 0438EF9C1B741C2800D506CC /* stp_card_mastercard@2x.png */; };
		0438EFCC1B741C2800D506CC /* stp_card_mastercard@3x.png in Resources */ = {isa = PBXBuildFile; fileRef = 0438EF9D1B741C2800D506CC /* stp_card_mastercard@3x.png */; };
		0438EFD41B741C2800D506CC /* stp_card_visa.png in Resources */ = {isa = PBXBuildFile; fileRef = 0438EFA11B741C2800D506CC /* stp_card_visa.png */; };
		0438EFD61B741C2800D506CC /* stp_card_visa@2x.png in Resources */ = {isa = PBXBuildFile; fileRef = 0438EFA21B741C2800D506CC /* stp_card_visa@2x.png */; };
		0438EFD81B741C2800D506CC /* stp_card_visa@3x.png in Resources */ = {isa = PBXBuildFile; fileRef = 0438EFA31B741C2800D506CC /* stp_card_visa@3x.png */; };
		0439B9871C454F97005A1ED5 /* STPPaymentOptionsViewController.h in Headers */ = {isa = PBXBuildFile; fileRef = 0439B9851C454F97005A1ED5 /* STPPaymentOptionsViewController.h */; settings = {ATTRIBUTES = (Public, ); }; };
		0439B9881C454F97005A1ED5 /* STPPaymentOptionsViewController.h in Headers */ = {isa = PBXBuildFile; fileRef = 0439B9851C454F97005A1ED5 /* STPPaymentOptionsViewController.h */; settings = {ATTRIBUTES = (Public, ); }; };
		0439B9891C454F97005A1ED5 /* STPPaymentOptionsViewController.m in Sources */ = {isa = PBXBuildFile; fileRef = 0439B9861C454F97005A1ED5 /* STPPaymentOptionsViewController.m */; };
		0439B98A1C454F97005A1ED5 /* STPPaymentOptionsViewController.m in Sources */ = {isa = PBXBuildFile; fileRef = 0439B9861C454F97005A1ED5 /* STPPaymentOptionsViewController.m */; };
		04415C671A6605B5001225ED /* STPAPIClientTest.m in Sources */ = {isa = PBXBuildFile; fileRef = 04CDB51E1A5F3A9300B854EE /* STPAPIClientTest.m */; };
		04415C681A6605B5001225ED /* STPFormEncoderTest.m in Sources */ = {isa = PBXBuildFile; fileRef = 04CDB51F1A5F3A9300B854EE /* STPFormEncoderTest.m */; };
		04415C6A1A6605B5001225ED /* STPApplePayFunctionalTest.m in Sources */ = {isa = PBXBuildFile; fileRef = 04CDB5211A5F3A9300B854EE /* STPApplePayFunctionalTest.m */; };
		04415C6B1A6605B5001225ED /* STPBankAccountFunctionalTest.m in Sources */ = {isa = PBXBuildFile; fileRef = 04CDB5221A5F3A9300B854EE /* STPBankAccountFunctionalTest.m */; };
		04415C6C1A6605B5001225ED /* STPBankAccountTest.m in Sources */ = {isa = PBXBuildFile; fileRef = 04CDB5231A5F3A9300B854EE /* STPBankAccountTest.m */; };
		04415C6D1A6605B5001225ED /* STPCardFunctionalTest.m in Sources */ = {isa = PBXBuildFile; fileRef = 04CDB5241A5F3A9300B854EE /* STPCardFunctionalTest.m */; };
		04415C6E1A6605B5001225ED /* STPCardTest.m in Sources */ = {isa = PBXBuildFile; fileRef = 04CDB5251A5F3A9300B854EE /* STPCardTest.m */; };
		04415C6F1A6605B5001225ED /* STPCertTest.m in Sources */ = {isa = PBXBuildFile; fileRef = 04CDB5261A5F3A9300B854EE /* STPCertTest.m */; };
		04415C701A6605B5001225ED /* STPTokenTest.m in Sources */ = {isa = PBXBuildFile; fileRef = 04CDB5271A5F3A9300B854EE /* STPTokenTest.m */; };
		0451CC441C49AE1C003B2CA6 /* STPPaymentResult.h in Headers */ = {isa = PBXBuildFile; fileRef = 0451CC421C49AE1C003B2CA6 /* STPPaymentResult.h */; settings = {ATTRIBUTES = (Public, ); }; };
		0451CC451C49AE1C003B2CA6 /* STPPaymentResult.h in Headers */ = {isa = PBXBuildFile; fileRef = 0451CC421C49AE1C003B2CA6 /* STPPaymentResult.h */; settings = {ATTRIBUTES = (Public, ); }; };
		0451CC461C49AE1C003B2CA6 /* STPPaymentResult.m in Sources */ = {isa = PBXBuildFile; fileRef = 0451CC431C49AE1C003B2CA6 /* STPPaymentResult.m */; };
		0451CC471C49AE1C003B2CA6 /* STPPaymentResult.m in Sources */ = {isa = PBXBuildFile; fileRef = 0451CC431C49AE1C003B2CA6 /* STPPaymentResult.m */; };
		04533E7D1A6877F400C7E52E /* PassKit.framework in Frameworks */ = {isa = PBXBuildFile; fileRef = 04D5BF9019BF958F009521A5 /* PassKit.framework */; settings = {ATTRIBUTES = (Required, ); }; };
		045A62AB1B8E7259000165CE /* STPPaymentCardTextFieldTest.m in Sources */ = {isa = PBXBuildFile; fileRef = 045A62AA1B8E7259000165CE /* STPPaymentCardTextFieldTest.m */; };
		045D710E1CEEE30500F6CD65 /* STPAspects.h in Headers */ = {isa = PBXBuildFile; fileRef = 045D710C1CEEE30500F6CD65 /* STPAspects.h */; };
		045D710F1CEEE30500F6CD65 /* STPAspects.h in Headers */ = {isa = PBXBuildFile; fileRef = 045D710C1CEEE30500F6CD65 /* STPAspects.h */; };
		045D71101CEEE30500F6CD65 /* STPAspects.m in Sources */ = {isa = PBXBuildFile; fileRef = 045D710D1CEEE30500F6CD65 /* STPAspects.m */; };
		045D71111CEEE30500F6CD65 /* STPAspects.m in Sources */ = {isa = PBXBuildFile; fileRef = 045D710D1CEEE30500F6CD65 /* STPAspects.m */; };
		045D71201CEFA57000F6CD65 /* UIViewController+Stripe_Promises.h in Headers */ = {isa = PBXBuildFile; fileRef = 045D711E1CEFA57000F6CD65 /* UIViewController+Stripe_Promises.h */; };
		045D71211CEFA57000F6CD65 /* UIViewController+Stripe_Promises.h in Headers */ = {isa = PBXBuildFile; fileRef = 045D711E1CEFA57000F6CD65 /* UIViewController+Stripe_Promises.h */; };
		045D71221CEFA57000F6CD65 /* UIViewController+Stripe_Promises.m in Sources */ = {isa = PBXBuildFile; fileRef = 045D711F1CEFA57000F6CD65 /* UIViewController+Stripe_Promises.m */; };
		045D71231CEFA57000F6CD65 /* UIViewController+Stripe_Promises.m in Sources */ = {isa = PBXBuildFile; fileRef = 045D711F1CEFA57000F6CD65 /* UIViewController+Stripe_Promises.m */; };
		045D712C1CF4ED7600F6CD65 /* STPBINRange.h in Headers */ = {isa = PBXBuildFile; fileRef = 045D712A1CF4ED7600F6CD65 /* STPBINRange.h */; };
		045D712D1CF4ED7600F6CD65 /* STPBINRange.h in Headers */ = {isa = PBXBuildFile; fileRef = 045D712A1CF4ED7600F6CD65 /* STPBINRange.h */; };
		045D712E1CF4ED7600F6CD65 /* STPBINRange.m in Sources */ = {isa = PBXBuildFile; fileRef = 045D712B1CF4ED7600F6CD65 /* STPBINRange.m */; };
		045D712F1CF4ED7600F6CD65 /* STPBINRange.m in Sources */ = {isa = PBXBuildFile; fileRef = 045D712B1CF4ED7600F6CD65 /* STPBINRange.m */; };
		045D71311CF514BB00F6CD65 /* STPBinRangeTest.m in Sources */ = {isa = PBXBuildFile; fileRef = 045D71301CF514BB00F6CD65 /* STPBinRangeTest.m */; };
		045E7C091A5F41DE004751EF /* Stripe.framework in Frameworks */ = {isa = PBXBuildFile; fileRef = 04CDB4421A5F2E1800B854EE /* Stripe.framework */; };
		04633AFB1CD1299B009D4FB5 /* NSString+Stripe.h in Headers */ = {isa = PBXBuildFile; fileRef = 04695AD11C77F9DB00E08063 /* NSString+Stripe.h */; };
		04633AFD1CD129AF009D4FB5 /* STPPhoneNumberValidator.h in Headers */ = {isa = PBXBuildFile; fileRef = 04695AD71C77F9EF00E08063 /* STPPhoneNumberValidator.h */; };
		04633AFE1CD129B4009D4FB5 /* STPDelegateProxy.h in Headers */ = {isa = PBXBuildFile; fileRef = 04695AD51C77F9EF00E08063 /* STPDelegateProxy.h */; };
		04633AFF1CD129C0009D4FB5 /* NSString+Stripe.m in Sources */ = {isa = PBXBuildFile; fileRef = 04695AD21C77F9DB00E08063 /* NSString+Stripe.m */; };
		04633B011CD129CB009D4FB5 /* STPPhoneNumberValidator.m in Sources */ = {isa = PBXBuildFile; fileRef = 04695AD81C77F9EF00E08063 /* STPPhoneNumberValidator.m */; };
		04633B021CD129D0009D4FB5 /* STPDelegateProxy.m in Sources */ = {isa = PBXBuildFile; fileRef = 04695AD61C77F9EF00E08063 /* STPDelegateProxy.m */; };
		04633B051CD44F1C009D4FB5 /* STPAPIClient+ApplePay.m in Sources */ = {isa = PBXBuildFile; fileRef = 04633B041CD44F1C009D4FB5 /* STPAPIClient+ApplePay.m */; };
		04633B071CD44F47009D4FB5 /* STPAPIClient+ApplePay.h in Headers */ = {isa = PBXBuildFile; fileRef = 04633B061CD44F47009D4FB5 /* STPAPIClient+ApplePay.h */; settings = {ATTRIBUTES = (Public, ); }; };
		04633B0C1CD44F6C009D4FB5 /* PKPayment+Stripe.h in Headers */ = {isa = PBXBuildFile; fileRef = 04633B081CD44F6C009D4FB5 /* PKPayment+Stripe.h */; };
		04633B0D1CD44F6C009D4FB5 /* PKPayment+Stripe.m in Sources */ = {isa = PBXBuildFile; fileRef = 04633B091CD44F6C009D4FB5 /* PKPayment+Stripe.m */; };
		04633B141CD45215009D4FB5 /* PKPayment+Stripe.m in Sources */ = {isa = PBXBuildFile; fileRef = 04633B091CD44F6C009D4FB5 /* PKPayment+Stripe.m */; };
		04633B151CD4521F009D4FB5 /* STPAPIClient+ApplePay.m in Sources */ = {isa = PBXBuildFile; fileRef = 04633B041CD44F1C009D4FB5 /* STPAPIClient+ApplePay.m */; };
		04633B161CD45222009D4FB5 /* STPAPIClient+ApplePay.h in Headers */ = {isa = PBXBuildFile; fileRef = 04633B061CD44F47009D4FB5 /* STPAPIClient+ApplePay.h */; settings = {ATTRIBUTES = (Public, ); }; };
		04633B171CD45437009D4FB5 /* STPCategoryLoader.m in Sources */ = {isa = PBXBuildFile; fileRef = 04633B0A1CD44F6C009D4FB5 /* STPCategoryLoader.m */; };
		04633B1A1CD7BF29009D4FB5 /* integrate-dynamic-framework.sh in Resources */ = {isa = PBXBuildFile; fileRef = 04633B191CD7BF29009D4FB5 /* integrate-dynamic-framework.sh */; };
		04695AD31C77F9DB00E08063 /* NSString+Stripe.h in Headers */ = {isa = PBXBuildFile; fileRef = 04695AD11C77F9DB00E08063 /* NSString+Stripe.h */; };
		04695AD41C77F9DB00E08063 /* NSString+Stripe.m in Sources */ = {isa = PBXBuildFile; fileRef = 04695AD21C77F9DB00E08063 /* NSString+Stripe.m */; };
		04695AD91C77F9EF00E08063 /* STPDelegateProxy.h in Headers */ = {isa = PBXBuildFile; fileRef = 04695AD51C77F9EF00E08063 /* STPDelegateProxy.h */; };
		04695ADA1C77F9EF00E08063 /* STPDelegateProxy.m in Sources */ = {isa = PBXBuildFile; fileRef = 04695AD61C77F9EF00E08063 /* STPDelegateProxy.m */; };
		04695ADB1C77F9EF00E08063 /* STPPhoneNumberValidator.h in Headers */ = {isa = PBXBuildFile; fileRef = 04695AD71C77F9EF00E08063 /* STPPhoneNumberValidator.h */; };
		04695ADC1C77F9EF00E08063 /* STPPhoneNumberValidator.m in Sources */ = {isa = PBXBuildFile; fileRef = 04695AD81C77F9EF00E08063 /* STPPhoneNumberValidator.m */; };
		046FE9A11CE55D1D00DA6A7B /* STPPaymentActivityIndicatorView.h in Headers */ = {isa = PBXBuildFile; fileRef = 046FE99F1CE55D1D00DA6A7B /* STPPaymentActivityIndicatorView.h */; settings = {ATTRIBUTES = (Public, ); }; };
		046FE9A21CE55D1D00DA6A7B /* STPPaymentActivityIndicatorView.m in Sources */ = {isa = PBXBuildFile; fileRef = 046FE9A01CE55D1D00DA6A7B /* STPPaymentActivityIndicatorView.m */; };
		046FE9A31CE5608000DA6A7B /* STPPaymentActivityIndicatorView.h in Headers */ = {isa = PBXBuildFile; fileRef = 046FE99F1CE55D1D00DA6A7B /* STPPaymentActivityIndicatorView.h */; settings = {ATTRIBUTES = (Public, ); }; };
		04793F561D1D8DDD00B3C551 /* STPSourceProtocol.h in Headers */ = {isa = PBXBuildFile; fileRef = 04793F551D1D8DDD00B3C551 /* STPSourceProtocol.h */; settings = {ATTRIBUTES = (Public, ); }; };
		04793F571D1D9C0200B3C551 /* STPSourceProtocol.h in Headers */ = {isa = PBXBuildFile; fileRef = 04793F551D1D8DDD00B3C551 /* STPSourceProtocol.h */; settings = {ATTRIBUTES = (Public, ); }; };
		04827D101D2575C6002DB3E8 /* STPImageLibrary.h in Headers */ = {isa = PBXBuildFile; fileRef = 04827D0E1D2575C6002DB3E8 /* STPImageLibrary.h */; settings = {ATTRIBUTES = (Public, ); }; };
		04827D111D2575C6002DB3E8 /* STPImageLibrary.h in Headers */ = {isa = PBXBuildFile; fileRef = 04827D0E1D2575C6002DB3E8 /* STPImageLibrary.h */; settings = {ATTRIBUTES = (Public, ); }; };
		04827D121D2575C6002DB3E8 /* STPImageLibrary.m in Sources */ = {isa = PBXBuildFile; fileRef = 04827D0F1D2575C6002DB3E8 /* STPImageLibrary.m */; };
		04827D131D2575C6002DB3E8 /* STPImageLibrary.m in Sources */ = {isa = PBXBuildFile; fileRef = 04827D0F1D2575C6002DB3E8 /* STPImageLibrary.m */; };
		04827D151D257764002DB3E8 /* STPImageLibrary+Private.h in Headers */ = {isa = PBXBuildFile; fileRef = 04827D141D257764002DB3E8 /* STPImageLibrary+Private.h */; };
		04827D161D257764002DB3E8 /* STPImageLibrary+Private.h in Headers */ = {isa = PBXBuildFile; fileRef = 04827D141D257764002DB3E8 /* STPImageLibrary+Private.h */; };
		04827D181D257A6C002DB3E8 /* STPImageLibraryTest.m in Sources */ = {isa = PBXBuildFile; fileRef = 04827D171D257A6C002DB3E8 /* STPImageLibraryTest.m */; };
		049880FC1CED5A2300EA4FFD /* STPPaymentConfiguration.h in Headers */ = {isa = PBXBuildFile; fileRef = 049880FA1CED5A2300EA4FFD /* STPPaymentConfiguration.h */; settings = {ATTRIBUTES = (Public, ); }; };
		049880FD1CED5A2300EA4FFD /* STPPaymentConfiguration.h in Headers */ = {isa = PBXBuildFile; fileRef = 049880FA1CED5A2300EA4FFD /* STPPaymentConfiguration.h */; settings = {ATTRIBUTES = (Public, ); }; };
		049880FE1CED5A2300EA4FFD /* STPPaymentConfiguration.m in Sources */ = {isa = PBXBuildFile; fileRef = 049880FB1CED5A2300EA4FFD /* STPPaymentConfiguration.m */; };
		049880FF1CED5A2300EA4FFD /* STPPaymentConfiguration.m in Sources */ = {isa = PBXBuildFile; fileRef = 049880FB1CED5A2300EA4FFD /* STPPaymentConfiguration.m */; };
		049952CF1BCF13510088C703 /* STPAPIRequest.h in Headers */ = {isa = PBXBuildFile; fileRef = 049952CD1BCF13510088C703 /* STPAPIRequest.h */; };
		049952D01BCF13510088C703 /* STPAPIRequest.m in Sources */ = {isa = PBXBuildFile; fileRef = 049952CE1BCF13510088C703 /* STPAPIRequest.m */; };
		049952D21BCF13DD0088C703 /* STPAPIClient+Private.h in Headers */ = {isa = PBXBuildFile; fileRef = 049952D11BCF13DD0088C703 /* STPAPIClient+Private.h */; };
		049952D41BCF13DD0088C703 /* STPAPIClient+Private.h in Headers */ = {isa = PBXBuildFile; fileRef = 049952D11BCF13DD0088C703 /* STPAPIClient+Private.h */; };
		049952D61BCF14930088C703 /* STPAPIRequest.h in Headers */ = {isa = PBXBuildFile; fileRef = 049952CD1BCF13510088C703 /* STPAPIRequest.h */; };
		049952D81BCF14990088C703 /* STPAPIRequest.m in Sources */ = {isa = PBXBuildFile; fileRef = 049952CE1BCF13510088C703 /* STPAPIRequest.m */; };
		049A3F7A1CC18D5300F57DE7 /* UIView+Stripe_FirstResponder.h in Headers */ = {isa = PBXBuildFile; fileRef = 049A3F781CC18D5300F57DE7 /* UIView+Stripe_FirstResponder.h */; };
		049A3F7B1CC18D5300F57DE7 /* UIView+Stripe_FirstResponder.m in Sources */ = {isa = PBXBuildFile; fileRef = 049A3F791CC18D5300F57DE7 /* UIView+Stripe_FirstResponder.m */; };
		049A3F7E1CC1920A00F57DE7 /* UIViewController+Stripe_KeyboardAvoiding.h in Headers */ = {isa = PBXBuildFile; fileRef = 049A3F7C1CC1920A00F57DE7 /* UIViewController+Stripe_KeyboardAvoiding.h */; };
		049A3F7F1CC1920A00F57DE7 /* UIViewController+Stripe_KeyboardAvoiding.m in Sources */ = {isa = PBXBuildFile; fileRef = 049A3F7D1CC1920A00F57DE7 /* UIViewController+Stripe_KeyboardAvoiding.m */; };
		049A3F891CC73C7100F57DE7 /* STPPaymentContext.h in Headers */ = {isa = PBXBuildFile; fileRef = 049A3F871CC73C7100F57DE7 /* STPPaymentContext.h */; settings = {ATTRIBUTES = (Public, ); }; };
		049A3F8A1CC73C7100F57DE7 /* STPPaymentContext.m in Sources */ = {isa = PBXBuildFile; fileRef = 049A3F881CC73C7100F57DE7 /* STPPaymentContext.m */; };
		049A3F911CC740FF00F57DE7 /* NSDecimalNumber+Stripe_Currency.h in Headers */ = {isa = PBXBuildFile; fileRef = 049A3F8F1CC740FF00F57DE7 /* NSDecimalNumber+Stripe_Currency.h */; };
		049A3F921CC740FF00F57DE7 /* NSDecimalNumber+Stripe_Currency.m in Sources */ = {isa = PBXBuildFile; fileRef = 049A3F901CC740FF00F57DE7 /* NSDecimalNumber+Stripe_Currency.m */; };
		049A3F951CC75B2E00F57DE7 /* STPPromise.h in Headers */ = {isa = PBXBuildFile; fileRef = 049A3F931CC75B2E00F57DE7 /* STPPromise.h */; };
		049A3F961CC75B2E00F57DE7 /* STPPromise.m in Sources */ = {isa = PBXBuildFile; fileRef = 049A3F941CC75B2E00F57DE7 /* STPPromise.m */; };
		049A3F991CC76A2400F57DE7 /* NSBundle+Stripe_AppName.h in Headers */ = {isa = PBXBuildFile; fileRef = 049A3F971CC76A2400F57DE7 /* NSBundle+Stripe_AppName.h */; };
		049A3F9A1CC76A2400F57DE7 /* NSBundle+Stripe_AppName.m in Sources */ = {isa = PBXBuildFile; fileRef = 049A3F981CC76A2400F57DE7 /* NSBundle+Stripe_AppName.m */; };
		049A3F9B1CC7DBCC00F57DE7 /* STPPaymentContext.h in Headers */ = {isa = PBXBuildFile; fileRef = 049A3F871CC73C7100F57DE7 /* STPPaymentContext.h */; settings = {ATTRIBUTES = (Public, ); }; };
		049A3F9F1CC8006800F57DE7 /* stp_icon_add.png in Resources */ = {isa = PBXBuildFile; fileRef = 049A3F9C1CC8006800F57DE7 /* stp_icon_add.png */; };
		049A3FA01CC8006800F57DE7 /* stp_icon_add@2x.png in Resources */ = {isa = PBXBuildFile; fileRef = 049A3F9D1CC8006800F57DE7 /* stp_icon_add@2x.png */; };
		049A3FA11CC8006800F57DE7 /* stp_icon_add@3x.png in Resources */ = {isa = PBXBuildFile; fileRef = 049A3F9E1CC8006800F57DE7 /* stp_icon_add@3x.png */; };
		049A3FA61CC8071100F57DE7 /* stp_card_applepay@2x.png in Resources */ = {isa = PBXBuildFile; fileRef = 049A3FA31CC8071100F57DE7 /* stp_card_applepay@2x.png */; };
		049A3FA71CC8071100F57DE7 /* stp_card_applepay@3x.png in Resources */ = {isa = PBXBuildFile; fileRef = 049A3FA41CC8071100F57DE7 /* stp_card_applepay@3x.png */; };
		049A3FA81CC963EB00F57DE7 /* STPPaymentOption.h in Headers */ = {isa = PBXBuildFile; fileRef = C11810851CC6AF4C0022FB55 /* STPPaymentOption.h */; settings = {ATTRIBUTES = (Public, ); }; };
		049A3FA91CC96B3B00F57DE7 /* STPBackendAPIAdapter.h in Headers */ = {isa = PBXBuildFile; fileRef = C11810A61CC6E2160022FB55 /* STPBackendAPIAdapter.h */; settings = {ATTRIBUTES = (Public, ); }; };
		049A3FAA1CC96B7C00F57DE7 /* STPApplePayPaymentOption.h in Headers */ = {isa = PBXBuildFile; fileRef = C11810871CC6B00D0022FB55 /* STPApplePayPaymentOption.h */; settings = {ATTRIBUTES = (Public, ); }; };
		049A3FAE1CC9AA9900F57DE7 /* STPAddressViewModel.h in Headers */ = {isa = PBXBuildFile; fileRef = 049A3FAC1CC9AA9900F57DE7 /* STPAddressViewModel.h */; };
		049A3FAF1CC9AA9900F57DE7 /* STPAddressViewModel.m in Sources */ = {isa = PBXBuildFile; fileRef = 049A3FAD1CC9AA9900F57DE7 /* STPAddressViewModel.m */; };
		049A3FB21CC9FEFC00F57DE7 /* UIToolbar+Stripe_InputAccessory.h in Headers */ = {isa = PBXBuildFile; fileRef = 049A3FB01CC9FEFC00F57DE7 /* UIToolbar+Stripe_InputAccessory.h */; };
		049A3FB31CC9FEFC00F57DE7 /* UIToolbar+Stripe_InputAccessory.m in Sources */ = {isa = PBXBuildFile; fileRef = 049A3FB11CC9FEFC00F57DE7 /* UIToolbar+Stripe_InputAccessory.m */; };
		049A3FB41CC9FF0500F57DE7 /* UIToolbar+Stripe_InputAccessory.h in Headers */ = {isa = PBXBuildFile; fileRef = 049A3FB01CC9FEFC00F57DE7 /* UIToolbar+Stripe_InputAccessory.h */; };
		049A3FB71CCA6B8900F57DE7 /* STPAddress.m in Sources */ = {isa = PBXBuildFile; fileRef = C1080F481CBECF7B007B2D89 /* STPAddress.m */; };
		049E84CC1A605DE0000B66CD /* STPAPIClient.m in Sources */ = {isa = PBXBuildFile; fileRef = 04CDB4C31A5F30A700B854EE /* STPAPIClient.m */; };
		049E84CD1A605DE0000B66CD /* STPFormEncoder.m in Sources */ = {isa = PBXBuildFile; fileRef = 04CDB4C51A5F30A700B854EE /* STPFormEncoder.m */; };
		049E84CF1A605DE0000B66CD /* STPBankAccount.m in Sources */ = {isa = PBXBuildFile; fileRef = 04CDB4C91A5F30A700B854EE /* STPBankAccount.m */; };
		049E84D01A605DE0000B66CD /* STPCard.m in Sources */ = {isa = PBXBuildFile; fileRef = 04CDB4CB1A5F30A700B854EE /* STPCard.m */; };
		049E84D11A605DE0000B66CD /* STPToken.m in Sources */ = {isa = PBXBuildFile; fileRef = 04CDB4CD1A5F30A700B854EE /* STPToken.m */; };
		049E84D21A605DE0000B66CD /* StripeError.m in Sources */ = {isa = PBXBuildFile; fileRef = 04CDB4CF1A5F30A700B854EE /* StripeError.m */; };
		049E84D31A605E6A000B66CD /* UIKit.framework in Frameworks */ = {isa = PBXBuildFile; fileRef = FAFC12C516E5767F0066297F /* UIKit.framework */; };
		049E84D41A605E7C000B66CD /* Foundation.framework in Frameworks */ = {isa = PBXBuildFile; fileRef = 11C74B9B164043050071C2CA /* Foundation.framework */; };
		049E84D51A605E82000B66CD /* Security.framework in Frameworks */ = {isa = PBXBuildFile; fileRef = 4A0D74F918F6106100966D7B /* Security.framework */; };
		049E84D61A605E8F000B66CD /* PassKit.framework in Frameworks */ = {isa = PBXBuildFile; fileRef = 04D5BF9019BF958F009521A5 /* PassKit.framework */; settings = {ATTRIBUTES = (Required, ); }; };
		049E84D71A605E99000B66CD /* AddressBook.framework in Frameworks */ = {isa = PBXBuildFile; fileRef = 04B94BC71A47B78A00092C46 /* AddressBook.framework */; };
		049E84D91A605EF0000B66CD /* Stripe.h in Headers */ = {isa = PBXBuildFile; fileRef = 04CDB4A91A5F30A700B854EE /* Stripe.h */; settings = {ATTRIBUTES = (Public, ); }; };
		049E84E61A605EF0000B66CD /* STPAPIClient.h in Headers */ = {isa = PBXBuildFile; fileRef = 04CDB4C21A5F30A700B854EE /* STPAPIClient.h */; settings = {ATTRIBUTES = (Public, ); }; };
		049E84E71A605EF0000B66CD /* STPFormEncoder.h in Headers */ = {isa = PBXBuildFile; fileRef = 04CDB4C41A5F30A700B854EE /* STPFormEncoder.h */; };
		049E84E91A605EF0000B66CD /* STPBankAccount.h in Headers */ = {isa = PBXBuildFile; fileRef = 04CDB4C81A5F30A700B854EE /* STPBankAccount.h */; settings = {ATTRIBUTES = (Public, ); }; };
		049E84EA1A605EF0000B66CD /* STPCard.h in Headers */ = {isa = PBXBuildFile; fileRef = 04CDB4CA1A5F30A700B854EE /* STPCard.h */; settings = {ATTRIBUTES = (Public, ); }; };
		049E84EB1A605EF0000B66CD /* STPToken.h in Headers */ = {isa = PBXBuildFile; fileRef = 04CDB4CC1A5F30A700B854EE /* STPToken.h */; settings = {ATTRIBUTES = (Public, ); }; };
		049E84EC1A605EF0000B66CD /* StripeError.h in Headers */ = {isa = PBXBuildFile; fileRef = 04CDB4CE1A5F30A700B854EE /* StripeError.h */; settings = {ATTRIBUTES = (Public, ); }; };
		04A488331CA34D3000506E53 /* STPEmailAddressValidator.h in Headers */ = {isa = PBXBuildFile; fileRef = 04A488311CA34D3000506E53 /* STPEmailAddressValidator.h */; };
		04A488341CA34D3000506E53 /* STPEmailAddressValidator.m in Sources */ = {isa = PBXBuildFile; fileRef = 04A488321CA34D3000506E53 /* STPEmailAddressValidator.m */; };
		04A488361CA34DC600506E53 /* STPEmailAddressValidatorTest.m in Sources */ = {isa = PBXBuildFile; fileRef = 04A488351CA34DC600506E53 /* STPEmailAddressValidatorTest.m */; };
		04A4883C1CA3568800506E53 /* STPBlocks.h in Headers */ = {isa = PBXBuildFile; fileRef = 04A4883B1CA3568800506E53 /* STPBlocks.h */; settings = {ATTRIBUTES = (Public, ); }; };
		04A4883E1CA3568800506E53 /* STPBlocks.h in Headers */ = {isa = PBXBuildFile; fileRef = 04A4883B1CA3568800506E53 /* STPBlocks.h */; settings = {ATTRIBUTES = (Public, ); }; };
		04A488421CA3580700506E53 /* UINavigationController+Stripe_Completion.h in Headers */ = {isa = PBXBuildFile; fileRef = 04A488401CA3580700506E53 /* UINavigationController+Stripe_Completion.h */; };
		04A488431CA3580700506E53 /* UINavigationController+Stripe_Completion.h in Headers */ = {isa = PBXBuildFile; fileRef = 04A488401CA3580700506E53 /* UINavigationController+Stripe_Completion.h */; };
		04A488441CA3580700506E53 /* UINavigationController+Stripe_Completion.m in Sources */ = {isa = PBXBuildFile; fileRef = 04A488411CA3580700506E53 /* UINavigationController+Stripe_Completion.m */; };
		04A488451CA3580700506E53 /* UINavigationController+Stripe_Completion.m in Sources */ = {isa = PBXBuildFile; fileRef = 04A488411CA3580700506E53 /* UINavigationController+Stripe_Completion.m */; };
		04A4C3891C4F25F900B3B290 /* NSArray+Stripe.h in Headers */ = {isa = PBXBuildFile; fileRef = 04A4C3851C4F25F900B3B290 /* NSArray+Stripe.h */; };
		04A4C38A1C4F25F900B3B290 /* NSArray+Stripe.h in Headers */ = {isa = PBXBuildFile; fileRef = 04A4C3851C4F25F900B3B290 /* NSArray+Stripe.h */; };
		04A4C38B1C4F25F900B3B290 /* NSArray+Stripe.m in Sources */ = {isa = PBXBuildFile; fileRef = 04A4C3861C4F25F900B3B290 /* NSArray+Stripe.m */; };
		04A4C38C1C4F25F900B3B290 /* NSArray+Stripe.m in Sources */ = {isa = PBXBuildFile; fileRef = 04A4C3861C4F25F900B3B290 /* NSArray+Stripe.m */; };
		04A4C38D1C4F25F900B3B290 /* UIViewController+Stripe_ParentViewController.h in Headers */ = {isa = PBXBuildFile; fileRef = 04A4C3871C4F25F900B3B290 /* UIViewController+Stripe_ParentViewController.h */; };
		04A4C38E1C4F25F900B3B290 /* UIViewController+Stripe_ParentViewController.h in Headers */ = {isa = PBXBuildFile; fileRef = 04A4C3871C4F25F900B3B290 /* UIViewController+Stripe_ParentViewController.h */; };
		04A4C38F1C4F25F900B3B290 /* UIViewController+Stripe_ParentViewController.m in Sources */ = {isa = PBXBuildFile; fileRef = 04A4C3881C4F25F900B3B290 /* UIViewController+Stripe_ParentViewController.m */; };
		04A4C3901C4F25F900B3B290 /* UIViewController+Stripe_ParentViewController.m in Sources */ = {isa = PBXBuildFile; fileRef = 04A4C3881C4F25F900B3B290 /* UIViewController+Stripe_ParentViewController.m */; };
		04A4C3921C4F263300B3B290 /* NSArray+StripeTest.m in Sources */ = {isa = PBXBuildFile; fileRef = 04A4C3911C4F263300B3B290 /* NSArray+StripeTest.m */; };
		04A4C3941C4F276100B3B290 /* STPUIVCStripeParentViewControllerTests.m in Sources */ = {isa = PBXBuildFile; fileRef = 04A4C3931C4F276100B3B290 /* STPUIVCStripeParentViewControllerTests.m */; };
		04B31DD41D08E6E200EF1631 /* STPCustomer.h in Headers */ = {isa = PBXBuildFile; fileRef = 04B31DD21D08E6E200EF1631 /* STPCustomer.h */; settings = {ATTRIBUTES = (Public, ); }; };
		04B31DD51D08E6E200EF1631 /* STPCustomer.h in Headers */ = {isa = PBXBuildFile; fileRef = 04B31DD21D08E6E200EF1631 /* STPCustomer.h */; settings = {ATTRIBUTES = (Public, ); }; };
		04B31DD61D08E6E200EF1631 /* STPCustomer.m in Sources */ = {isa = PBXBuildFile; fileRef = 04B31DD31D08E6E200EF1631 /* STPCustomer.m */; };
		04B31DD71D08E6E200EF1631 /* STPCustomer.m in Sources */ = {isa = PBXBuildFile; fileRef = 04B31DD31D08E6E200EF1631 /* STPCustomer.m */; };
		04B31DDA1D09A4DC00EF1631 /* STPPaymentConfiguration+Private.h in Headers */ = {isa = PBXBuildFile; fileRef = 04B31DD81D09A4DC00EF1631 /* STPPaymentConfiguration+Private.h */; };
		04B31DDB1D09A4DC00EF1631 /* STPPaymentConfiguration+Private.h in Headers */ = {isa = PBXBuildFile; fileRef = 04B31DD81D09A4DC00EF1631 /* STPPaymentConfiguration+Private.h */; };
		04B31DE61D09D25F00EF1631 /* STPPaymentOptionsInternalViewController.h in Headers */ = {isa = PBXBuildFile; fileRef = 04B31DE41D09D25F00EF1631 /* STPPaymentOptionsInternalViewController.h */; };
		04B31DE71D09D25F00EF1631 /* STPPaymentOptionsInternalViewController.h in Headers */ = {isa = PBXBuildFile; fileRef = 04B31DE41D09D25F00EF1631 /* STPPaymentOptionsInternalViewController.h */; };
		04B31DE81D09D25F00EF1631 /* STPPaymentOptionsInternalViewController.m in Sources */ = {isa = PBXBuildFile; fileRef = 04B31DE51D09D25F00EF1631 /* STPPaymentOptionsInternalViewController.m */; };
		04B31DE91D09D25F00EF1631 /* STPPaymentOptionsInternalViewController.m in Sources */ = {isa = PBXBuildFile; fileRef = 04B31DE51D09D25F00EF1631 /* STPPaymentOptionsInternalViewController.m */; };
		04B31DF21D09F0A800EF1631 /* UIViewController+Stripe_NavigationItemProxy.h in Headers */ = {isa = PBXBuildFile; fileRef = 04B31DF01D09F0A800EF1631 /* UIViewController+Stripe_NavigationItemProxy.h */; };
		04B31DF31D09F0A800EF1631 /* UIViewController+Stripe_NavigationItemProxy.h in Headers */ = {isa = PBXBuildFile; fileRef = 04B31DF01D09F0A800EF1631 /* UIViewController+Stripe_NavigationItemProxy.h */; };
		04B31DF41D09F0A800EF1631 /* UIViewController+Stripe_NavigationItemProxy.m in Sources */ = {isa = PBXBuildFile; fileRef = 04B31DF11D09F0A800EF1631 /* UIViewController+Stripe_NavigationItemProxy.m */; };
		04B31DF51D09F0A800EF1631 /* UIViewController+Stripe_NavigationItemProxy.m in Sources */ = {isa = PBXBuildFile; fileRef = 04B31DF11D09F0A800EF1631 /* UIViewController+Stripe_NavigationItemProxy.m */; };
		04B31DF91D11AC6400EF1631 /* STPUserInformation.h in Headers */ = {isa = PBXBuildFile; fileRef = 04B31DF71D11AC6400EF1631 /* STPUserInformation.h */; settings = {ATTRIBUTES = (Public, ); }; };
		04B31DFA1D11AC6400EF1631 /* STPUserInformation.h in Headers */ = {isa = PBXBuildFile; fileRef = 04B31DF71D11AC6400EF1631 /* STPUserInformation.h */; settings = {ATTRIBUTES = (Public, ); }; };
		04B31DFB1D11AC6400EF1631 /* STPUserInformation.m in Sources */ = {isa = PBXBuildFile; fileRef = 04B31DF81D11AC6400EF1631 /* STPUserInformation.m */; };
		04B31DFC1D11AC6400EF1631 /* STPUserInformation.m in Sources */ = {isa = PBXBuildFile; fileRef = 04B31DF81D11AC6400EF1631 /* STPUserInformation.m */; };
		04B31DFF1D131D9000EF1631 /* STPPaymentCardTextFieldCell.h in Headers */ = {isa = PBXBuildFile; fileRef = 04B31DFD1D131D9000EF1631 /* STPPaymentCardTextFieldCell.h */; };
		04B31E001D131D9000EF1631 /* STPPaymentCardTextFieldCell.h in Headers */ = {isa = PBXBuildFile; fileRef = 04B31DFD1D131D9000EF1631 /* STPPaymentCardTextFieldCell.h */; };
		04B31E011D131D9000EF1631 /* STPPaymentCardTextFieldCell.m in Sources */ = {isa = PBXBuildFile; fileRef = 04B31DFE1D131D9000EF1631 /* STPPaymentCardTextFieldCell.m */; };
		04B31E021D131D9000EF1631 /* STPPaymentCardTextFieldCell.m in Sources */ = {isa = PBXBuildFile; fileRef = 04B31DFE1D131D9000EF1631 /* STPPaymentCardTextFieldCell.m */; };
		04B33F361BC7488D00DD8120 /* Info.plist in Copy Files */ = {isa = PBXBuildFile; fileRef = 04B33F301BC7417B00DD8120 /* Info.plist */; };
		04BC29A11CD8412000318357 /* STPPaymentContext.m in Sources */ = {isa = PBXBuildFile; fileRef = 049A3F881CC73C7100F57DE7 /* STPPaymentContext.m */; };
		04BC29A41CD8697900318357 /* STPTheme.h in Headers */ = {isa = PBXBuildFile; fileRef = 04BC29A21CD8697900318357 /* STPTheme.h */; settings = {ATTRIBUTES = (Public, ); }; };
		04BC29A51CD8697900318357 /* STPTheme.m in Sources */ = {isa = PBXBuildFile; fileRef = 04BC29A31CD8697900318357 /* STPTheme.m */; };
		04BC29BD1CDD535700318357 /* STPSwitchTableViewCell.h in Headers */ = {isa = PBXBuildFile; fileRef = 04BC29BB1CDD535700318357 /* STPSwitchTableViewCell.h */; };
		04BC29BE1CDD535700318357 /* STPSwitchTableViewCell.m in Sources */ = {isa = PBXBuildFile; fileRef = 04BC29BC1CDD535700318357 /* STPSwitchTableViewCell.m */; };
		04BFFFD91D240B13005F2340 /* STPAddCardViewController+Private.h in Headers */ = {isa = PBXBuildFile; fileRef = 04BFFFD81D240B13005F2340 /* STPAddCardViewController+Private.h */; };
		04BFFFDA1D240B13005F2340 /* STPAddCardViewController+Private.h in Headers */ = {isa = PBXBuildFile; fileRef = 04BFFFD81D240B13005F2340 /* STPAddCardViewController+Private.h */; };
		04CB86BA1BA89CE100E4F61E /* PKPayment+StripeTest.m in Sources */ = {isa = PBXBuildFile; fileRef = 04CB86B81BA89CD400E4F61E /* PKPayment+StripeTest.m */; };
		04CDB4D31A5F30A700B854EE /* Stripe.h in Headers */ = {isa = PBXBuildFile; fileRef = 04CDB4A91A5F30A700B854EE /* Stripe.h */; settings = {ATTRIBUTES = (Public, ); }; };
		04CDB4FE1A5F30A700B854EE /* STPAPIClient.h in Headers */ = {isa = PBXBuildFile; fileRef = 04CDB4C21A5F30A700B854EE /* STPAPIClient.h */; settings = {ATTRIBUTES = (Public, ); }; };
		04CDB5001A5F30A700B854EE /* STPAPIClient.m in Sources */ = {isa = PBXBuildFile; fileRef = 04CDB4C31A5F30A700B854EE /* STPAPIClient.m */; };
		04CDB5021A5F30A700B854EE /* STPFormEncoder.h in Headers */ = {isa = PBXBuildFile; fileRef = 04CDB4C41A5F30A700B854EE /* STPFormEncoder.h */; };
		04CDB5041A5F30A700B854EE /* STPFormEncoder.m in Sources */ = {isa = PBXBuildFile; fileRef = 04CDB4C51A5F30A700B854EE /* STPFormEncoder.m */; };
		04CDB50A1A5F30A700B854EE /* STPBankAccount.h in Headers */ = {isa = PBXBuildFile; fileRef = 04CDB4C81A5F30A700B854EE /* STPBankAccount.h */; settings = {ATTRIBUTES = (Public, ); }; };
		04CDB50C1A5F30A700B854EE /* STPBankAccount.m in Sources */ = {isa = PBXBuildFile; fileRef = 04CDB4C91A5F30A700B854EE /* STPBankAccount.m */; };
		04CDB50E1A5F30A700B854EE /* STPCard.h in Headers */ = {isa = PBXBuildFile; fileRef = 04CDB4CA1A5F30A700B854EE /* STPCard.h */; settings = {ATTRIBUTES = (Public, ); }; };
		04CDB5101A5F30A700B854EE /* STPCard.m in Sources */ = {isa = PBXBuildFile; fileRef = 04CDB4CB1A5F30A700B854EE /* STPCard.m */; };
		04CDB5121A5F30A700B854EE /* STPToken.h in Headers */ = {isa = PBXBuildFile; fileRef = 04CDB4CC1A5F30A700B854EE /* STPToken.h */; settings = {ATTRIBUTES = (Public, ); }; };
		04CDB5141A5F30A700B854EE /* STPToken.m in Sources */ = {isa = PBXBuildFile; fileRef = 04CDB4CD1A5F30A700B854EE /* STPToken.m */; };
		04CDB5161A5F30A700B854EE /* StripeError.h in Headers */ = {isa = PBXBuildFile; fileRef = 04CDB4CE1A5F30A700B854EE /* StripeError.h */; settings = {ATTRIBUTES = (Public, ); }; };
		04CDB5181A5F30A700B854EE /* StripeError.m in Sources */ = {isa = PBXBuildFile; fileRef = 04CDB4CF1A5F30A700B854EE /* StripeError.m */; };
		04CDE5B81BC1F1F100548833 /* STPCardParams.m in Sources */ = {isa = PBXBuildFile; fileRef = 04CDE5B41BC1F1F100548833 /* STPCardParams.m */; };
		04CDE5BA1BC1F1F100548833 /* STPCardParams.m in Sources */ = {isa = PBXBuildFile; fileRef = 04CDE5B41BC1F1F100548833 /* STPCardParams.m */; };
		04CDE5BC1BC1F21500548833 /* STPCardParams.h in Headers */ = {isa = PBXBuildFile; fileRef = 04CDE5BB1BC1F21500548833 /* STPCardParams.h */; settings = {ATTRIBUTES = (Public, ); }; };
		04CDE5BE1BC1F21500548833 /* STPCardParams.h in Headers */ = {isa = PBXBuildFile; fileRef = 04CDE5BB1BC1F21500548833 /* STPCardParams.h */; settings = {ATTRIBUTES = (Public, ); }; };
		04CDE5C51BC20AF800548833 /* STPBankAccountParams.m in Sources */ = {isa = PBXBuildFile; fileRef = 04CDE5C11BC20AF800548833 /* STPBankAccountParams.m */; };
		04CDE5C71BC20AF800548833 /* STPBankAccountParams.m in Sources */ = {isa = PBXBuildFile; fileRef = 04CDE5C11BC20AF800548833 /* STPBankAccountParams.m */; };
		04CDE5C91BC20B1D00548833 /* STPBankAccountParams.h in Headers */ = {isa = PBXBuildFile; fileRef = 04CDE5C81BC20B1D00548833 /* STPBankAccountParams.h */; settings = {ATTRIBUTES = (Public, ); }; };
		04CDE5CB1BC20B1D00548833 /* STPBankAccountParams.h in Headers */ = {isa = PBXBuildFile; fileRef = 04CDE5C81BC20B1D00548833 /* STPBankAccountParams.h */; settings = {ATTRIBUTES = (Public, ); }; };
		04E01F7B21A8C37D0061402F /* OHHTTPStubs.framework in Frameworks */ = {isa = PBXBuildFile; fileRef = 04E01F7921A8C37C0061402F /* OHHTTPStubs.framework */; };
		04E01F7C21A8C37D0061402F /* SWHttpTrafficRecorder.framework in Frameworks */ = {isa = PBXBuildFile; fileRef = 04E01F7A21A8C37D0061402F /* SWHttpTrafficRecorder.framework */; };
		04E01F7D21A8C39D0061402F /* OHHTTPStubs.framework in CopyFiles */ = {isa = PBXBuildFile; fileRef = 04E01F7921A8C37C0061402F /* OHHTTPStubs.framework */; settings = {ATTRIBUTES = (CodeSignOnCopy, RemoveHeadersOnCopy, ); }; };
		04E01F7E21A8C39D0061402F /* SWHttpTrafficRecorder.framework in CopyFiles */ = {isa = PBXBuildFile; fileRef = 04E01F7A21A8C37D0061402F /* SWHttpTrafficRecorder.framework */; settings = {ATTRIBUTES = (CodeSignOnCopy, RemoveHeadersOnCopy, ); }; };
		04E01F8521AA36320061402F /* STPNetworkStubbingTestCase.h in Headers */ = {isa = PBXBuildFile; fileRef = 04E01F8321AA36320061402F /* STPNetworkStubbingTestCase.h */; };
		04E01F8621AA36320061402F /* STPNetworkStubbingTestCase.m in Sources */ = {isa = PBXBuildFile; fileRef = 04E01F8421AA36320061402F /* STPNetworkStubbingTestCase.m */; };
		04E01F8A21AA55E30061402F /* recorded_network_traffic in Resources */ = {isa = PBXBuildFile; fileRef = 04E01F8921AA55E30061402F /* recorded_network_traffic */; };
		04E32A9D1B7A9490009C9E35 /* STPPaymentCardTextField.h in Headers */ = {isa = PBXBuildFile; fileRef = 04E32A9C1B7A9490009C9E35 /* STPPaymentCardTextField.h */; settings = {ATTRIBUTES = (Public, ); }; };
		04E32AA01B7A9490009C9E35 /* STPPaymentCardTextField.h in Headers */ = {isa = PBXBuildFile; fileRef = 04E32A9C1B7A9490009C9E35 /* STPPaymentCardTextField.h */; settings = {ATTRIBUTES = (Public, ); }; };
		04E39F541CECF7A100AF3B96 /* STPPaymentOptionTuple.h in Headers */ = {isa = PBXBuildFile; fileRef = 04E39F501CECF7A100AF3B96 /* STPPaymentOptionTuple.h */; };
		04E39F551CECF7A100AF3B96 /* STPPaymentOptionTuple.m in Sources */ = {isa = PBXBuildFile; fileRef = 04E39F511CECF7A100AF3B96 /* STPPaymentOptionTuple.m */; };
		04E39F581CECF9A800AF3B96 /* STPPaymentOptionsViewController+Private.h in Headers */ = {isa = PBXBuildFile; fileRef = 04E39F561CECF9A800AF3B96 /* STPPaymentOptionsViewController+Private.h */; };
		04E39F5C1CECFAFD00AF3B96 /* STPPaymentContext+Private.h in Headers */ = {isa = PBXBuildFile; fileRef = 04E39F5A1CECFAFD00AF3B96 /* STPPaymentContext+Private.h */; };
		04E39F6A1CED48D500AF3B96 /* UIBarButtonItem+Stripe.h in Headers */ = {isa = PBXBuildFile; fileRef = 04E39F681CED48D500AF3B96 /* UIBarButtonItem+Stripe.h */; };
		04E39F6B1CED48D500AF3B96 /* UIBarButtonItem+Stripe.m in Sources */ = {isa = PBXBuildFile; fileRef = 04E39F691CED48D500AF3B96 /* UIBarButtonItem+Stripe.m */; };
		04EBC7531B7533C300A0E6AE /* STPCardValidationState.h in Headers */ = {isa = PBXBuildFile; fileRef = 04EBC7511B7533C300A0E6AE /* STPCardValidationState.h */; settings = {ATTRIBUTES = (Public, ); }; };
		04EBC7561B7533C300A0E6AE /* STPCardValidationState.h in Headers */ = {isa = PBXBuildFile; fileRef = 04EBC7511B7533C300A0E6AE /* STPCardValidationState.h */; settings = {ATTRIBUTES = (Public, ); }; };
		04EBC7571B7533C300A0E6AE /* STPCardValidator.h in Headers */ = {isa = PBXBuildFile; fileRef = 04EBC7521B7533C300A0E6AE /* STPCardValidator.h */; settings = {ATTRIBUTES = (Public, ); }; };
		04EBC75A1B7533C300A0E6AE /* STPCardValidator.h in Headers */ = {isa = PBXBuildFile; fileRef = 04EBC7521B7533C300A0E6AE /* STPCardValidator.h */; settings = {ATTRIBUTES = (Public, ); }; };
		04F213311BCEAB61001D6F22 /* STPFormEncodable.h in Headers */ = {isa = PBXBuildFile; fileRef = 04F213301BCEAB61001D6F22 /* STPFormEncodable.h */; settings = {ATTRIBUTES = (Public, ); }; };
		04F213331BCEAB61001D6F22 /* STPFormEncodable.h in Headers */ = {isa = PBXBuildFile; fileRef = 04F213301BCEAB61001D6F22 /* STPFormEncodable.h */; settings = {ATTRIBUTES = (Public, ); }; };
		04F213351BCECB1C001D6F22 /* STPAPIResponseDecodable.h in Headers */ = {isa = PBXBuildFile; fileRef = 04F213341BCECB1C001D6F22 /* STPAPIResponseDecodable.h */; settings = {ATTRIBUTES = (Public, ); }; };
		04F213371BCECB1C001D6F22 /* STPAPIResponseDecodable.h in Headers */ = {isa = PBXBuildFile; fileRef = 04F213341BCECB1C001D6F22 /* STPAPIResponseDecodable.h */; settings = {ATTRIBUTES = (Public, ); }; };
		04F416261CA3639500486FB5 /* STPAddCardViewController.h in Headers */ = {isa = PBXBuildFile; fileRef = 04F416241CA3639500486FB5 /* STPAddCardViewController.h */; settings = {ATTRIBUTES = (Public, ); }; };
		04F416271CA3639500486FB5 /* STPAddCardViewController.m in Sources */ = {isa = PBXBuildFile; fileRef = 04F416251CA3639500486FB5 /* STPAddCardViewController.m */; };
		04F94D9B1D229E76004FC826 /* STPTheme.h in Headers */ = {isa = PBXBuildFile; fileRef = 04BC29A21CD8697900318357 /* STPTheme.h */; settings = {ATTRIBUTES = (Public, ); }; };
		04F94D9C1D229EAA004FC826 /* PKPayment+Stripe.h in Headers */ = {isa = PBXBuildFile; fileRef = 04633B081CD44F6C009D4FB5 /* PKPayment+Stripe.h */; };
		04F94D9D1D229EFF004FC826 /* STPEmailAddressValidator.h in Headers */ = {isa = PBXBuildFile; fileRef = 04A488311CA34D3000506E53 /* STPEmailAddressValidator.h */; };
		04F94D9E1D229F05004FC826 /* STPEmailAddressValidator.m in Sources */ = {isa = PBXBuildFile; fileRef = 04A488321CA34D3000506E53 /* STPEmailAddressValidator.m */; };
		04F94D9F1D229F09004FC826 /* STPPostalCodeValidator.h in Headers */ = {isa = PBXBuildFile; fileRef = C1FEE5941CBFF11400A7632B /* STPPostalCodeValidator.h */; };
		04F94DA01D229F0B004FC826 /* STPPostalCodeValidator.m in Sources */ = {isa = PBXBuildFile; fileRef = C1FEE5951CBFF11400A7632B /* STPPostalCodeValidator.m */; };
		04F94DA11D229F12004FC826 /* STPAddressFieldTableViewCell.h in Headers */ = {isa = PBXBuildFile; fileRef = C17A030B1CBEE7A2006C819F /* STPAddressFieldTableViewCell.h */; };
		04F94DA21D229F14004FC826 /* STPAddressFieldTableViewCell.m in Sources */ = {isa = PBXBuildFile; fileRef = C17A030C1CBEE7A2006C819F /* STPAddressFieldTableViewCell.m */; };
		04F94DA31D229F18004FC826 /* STPAddressViewModel.h in Headers */ = {isa = PBXBuildFile; fileRef = 049A3FAC1CC9AA9900F57DE7 /* STPAddressViewModel.h */; };
		04F94DA41D229F1C004FC826 /* STPAddressViewModel.m in Sources */ = {isa = PBXBuildFile; fileRef = 049A3FAD1CC9AA9900F57DE7 /* STPAddressViewModel.m */; };
		04F94DA51D229F21004FC826 /* STPPaymentContext+Private.h in Headers */ = {isa = PBXBuildFile; fileRef = 04E39F5A1CECFAFD00AF3B96 /* STPPaymentContext+Private.h */; };
		04F94DA81D229F2F004FC826 /* STPPaymentOptionTuple.h in Headers */ = {isa = PBXBuildFile; fileRef = 04E39F501CECF7A100AF3B96 /* STPPaymentOptionTuple.h */; };
		04F94DA91D229F32004FC826 /* STPPaymentOptionTuple.m in Sources */ = {isa = PBXBuildFile; fileRef = 04E39F511CECF7A100AF3B96 /* STPPaymentOptionTuple.m */; };
		04F94DAA1D229F36004FC826 /* STPTheme.m in Sources */ = {isa = PBXBuildFile; fileRef = 04BC29A31CD8697900318357 /* STPTheme.m */; };
		04F94DAB1D229F3F004FC826 /* UIBarButtonItem+Stripe.h in Headers */ = {isa = PBXBuildFile; fileRef = 04E39F681CED48D500AF3B96 /* UIBarButtonItem+Stripe.h */; };
		04F94DAC1D229F42004FC826 /* UIBarButtonItem+Stripe.m in Sources */ = {isa = PBXBuildFile; fileRef = 04E39F691CED48D500AF3B96 /* UIBarButtonItem+Stripe.m */; };
		04F94DAD1D229F4E004FC826 /* STPColorUtils.h in Headers */ = {isa = PBXBuildFile; fileRef = 0426B96C1CEADC98006AC8DD /* STPColorUtils.h */; };
		04F94DAE1D229F54004FC826 /* STPColorUtils.m in Sources */ = {isa = PBXBuildFile; fileRef = 0426B96D1CEADC98006AC8DD /* STPColorUtils.m */; };
		04F94DAF1D229F59004FC826 /* STPPaymentOptionsViewController+Private.h in Headers */ = {isa = PBXBuildFile; fileRef = 04E39F561CECF9A800AF3B96 /* STPPaymentOptionsViewController+Private.h */; };
		04F94DB41D229F71004FC826 /* STPPaymentActivityIndicatorView.m in Sources */ = {isa = PBXBuildFile; fileRef = 046FE9A01CE55D1D00DA6A7B /* STPPaymentActivityIndicatorView.m */; };
		04F94DB91D229F86004FC826 /* STPApplePayPaymentOption.m in Sources */ = {isa = PBXBuildFile; fileRef = C11810881CC6B00D0022FB55 /* STPApplePayPaymentOption.m */; };
		04F94DBA1D229F8A004FC826 /* PKPaymentAuthorizationViewController+Stripe_Blocks.h in Headers */ = {isa = PBXBuildFile; fileRef = C11810931CC6C4700022FB55 /* PKPaymentAuthorizationViewController+Stripe_Blocks.h */; };
		04F94DBB1D229F8D004FC826 /* PKPaymentAuthorizationViewController+Stripe_Blocks.m in Sources */ = {isa = PBXBuildFile; fileRef = C11810941CC6C4700022FB55 /* PKPaymentAuthorizationViewController+Stripe_Blocks.m */; };
		04F94DBC1D229F92004FC826 /* UIToolbar+Stripe_InputAccessory.m in Sources */ = {isa = PBXBuildFile; fileRef = 049A3FB11CC9FEFC00F57DE7 /* UIToolbar+Stripe_InputAccessory.m */; };
		04F94DBD1D229F95004FC826 /* UITableViewCell+Stripe_Borders.h in Headers */ = {isa = PBXBuildFile; fileRef = 0426B9701CEAE3EB006AC8DD /* UITableViewCell+Stripe_Borders.h */; };
		04F94DBE1D229F98004FC826 /* UITableViewCell+Stripe_Borders.m in Sources */ = {isa = PBXBuildFile; fileRef = 0426B9711CEAE3EB006AC8DD /* UITableViewCell+Stripe_Borders.m */; };
		04F94DC91D22A20A004FC826 /* STPSwitchTableViewCell.h in Headers */ = {isa = PBXBuildFile; fileRef = 04BC29BB1CDD535700318357 /* STPSwitchTableViewCell.h */; };
		04F94DCA1D22A20D004FC826 /* STPSwitchTableViewCell.m in Sources */ = {isa = PBXBuildFile; fileRef = 04BC29BC1CDD535700318357 /* STPSwitchTableViewCell.m */; };
		04F94DCB1D22A229004FC826 /* UIView+Stripe_FirstResponder.h in Headers */ = {isa = PBXBuildFile; fileRef = 049A3F781CC18D5300F57DE7 /* UIView+Stripe_FirstResponder.h */; };
		04F94DCC1D22A22C004FC826 /* UIView+Stripe_FirstResponder.m in Sources */ = {isa = PBXBuildFile; fileRef = 049A3F791CC18D5300F57DE7 /* UIView+Stripe_FirstResponder.m */; };
		04F94DCD1D22A22F004FC826 /* UIViewController+Stripe_KeyboardAvoiding.h in Headers */ = {isa = PBXBuildFile; fileRef = 049A3F7C1CC1920A00F57DE7 /* UIViewController+Stripe_KeyboardAvoiding.h */; };
		04F94DCE1D22A232004FC826 /* UIViewController+Stripe_KeyboardAvoiding.m in Sources */ = {isa = PBXBuildFile; fileRef = 049A3F7D1CC1920A00F57DE7 /* UIViewController+Stripe_KeyboardAvoiding.m */; };
		04F94DCF1D22A234004FC826 /* NSDecimalNumber+Stripe_Currency.h in Headers */ = {isa = PBXBuildFile; fileRef = 049A3F8F1CC740FF00F57DE7 /* NSDecimalNumber+Stripe_Currency.h */; };
		04F94DD01D22A236004FC826 /* NSDecimalNumber+Stripe_Currency.m in Sources */ = {isa = PBXBuildFile; fileRef = 049A3F901CC740FF00F57DE7 /* NSDecimalNumber+Stripe_Currency.m */; };
		04F94DD11D22A239004FC826 /* STPPromise.h in Headers */ = {isa = PBXBuildFile; fileRef = 049A3F931CC75B2E00F57DE7 /* STPPromise.h */; };
		04F94DD21D22A23C004FC826 /* STPPromise.m in Sources */ = {isa = PBXBuildFile; fileRef = 049A3F941CC75B2E00F57DE7 /* STPPromise.m */; };
		04F94DD31D22A23F004FC826 /* NSBundle+Stripe_AppName.h in Headers */ = {isa = PBXBuildFile; fileRef = 049A3F971CC76A2400F57DE7 /* NSBundle+Stripe_AppName.h */; };
		04F94DD41D22A242004FC826 /* NSBundle+Stripe_AppName.m in Sources */ = {isa = PBXBuildFile; fileRef = 049A3F981CC76A2400F57DE7 /* NSBundle+Stripe_AppName.m */; };
		04FCFA191BD59A8C00297732 /* STPCategoryLoader.h in Headers */ = {isa = PBXBuildFile; fileRef = 04FCFA171BD59A8C00297732 /* STPCategoryLoader.h */; };
		0731328F2277A3F60019CE3F /* STPPinManagementService.h in Headers */ = {isa = PBXBuildFile; fileRef = 0731328D2277A3F60019CE3F /* STPPinManagementService.h */; settings = {ATTRIBUTES = (Public, ); }; };
		073132912277A3F60019CE3F /* STPPinManagementService.m in Sources */ = {isa = PBXBuildFile; fileRef = 0731328E2277A3F60019CE3F /* STPPinManagementService.m */; };
		073132952277A72D0019CE3F /* STPIssuingCardPin.h in Headers */ = {isa = PBXBuildFile; fileRef = 073132932277A72D0019CE3F /* STPIssuingCardPin.h */; settings = {ATTRIBUTES = (Public, ); }; };
		073132972277A72D0019CE3F /* STPIssuingCardPin.m in Sources */ = {isa = PBXBuildFile; fileRef = 073132942277A72D0019CE3F /* STPIssuingCardPin.m */; };
		073132982277A72D0019CE3F /* STPIssuingCardPin.m in Sources */ = {isa = PBXBuildFile; fileRef = 073132942277A72D0019CE3F /* STPIssuingCardPin.m */; };
		0731329C2277AA200019CE3F /* STPPinManagementServiceFunctionalTest.m in Sources */ = {isa = PBXBuildFile; fileRef = 0731329A2277AA200019CE3F /* STPPinManagementServiceFunctionalTest.m */; };
		0731329D2277ABF40019CE3F /* STPPinManagementService.h in Headers */ = {isa = PBXBuildFile; fileRef = 0731328D2277A3F60019CE3F /* STPPinManagementService.h */; settings = {ATTRIBUTES = (Public, ); }; };
		0731329E2277ABF60019CE3F /* STPPinManagementService.m in Sources */ = {isa = PBXBuildFile; fileRef = 0731328E2277A3F60019CE3F /* STPPinManagementService.m */; };
		0731329F227CFE410019CE3F /* STPIssuingCardPin.h in Headers */ = {isa = PBXBuildFile; fileRef = 073132932277A72D0019CE3F /* STPIssuingCardPin.h */; settings = {ATTRIBUTES = (Public, ); }; };
		315CB85322E7BD0E00E612A3 /* libStripe3DS2.a in Frameworks */ = {isa = PBXBuildFile; fileRef = 315CB85222E7BD0D00E612A3 /* libStripe3DS2.a */; };
		315CB85522E7BD1400E612A3 /* Stripe3DS2.bundle in Resources */ = {isa = PBXBuildFile; fileRef = 315CB85422E7BD1400E612A3 /* Stripe3DS2.bundle */; };
		315CB86222E7D13600E612A3 /* libStripe3DS2.a in Frameworks */ = {isa = PBXBuildFile; fileRef = 315CB85222E7BD0D00E612A3 /* libStripe3DS2.a */; };
		315CB8C222E7D96000E612A3 /* STDSChallengeStatusReceiver.h in Headers */ = {isa = PBXBuildFile; fileRef = 315CB8A322E7D95E00E612A3 /* STDSChallengeStatusReceiver.h */; settings = {ATTRIBUTES = (Public, ); }; };
		315CB8C322E7D96000E612A3 /* STDSRuntimeException.h in Headers */ = {isa = PBXBuildFile; fileRef = 315CB8A422E7D95E00E612A3 /* STDSRuntimeException.h */; settings = {ATTRIBUTES = (Public, ); }; };
		315CB8C422E7D96000E612A3 /* STDSButtonCustomization.h in Headers */ = {isa = PBXBuildFile; fileRef = 315CB8A522E7D95E00E612A3 /* STDSButtonCustomization.h */; settings = {ATTRIBUTES = (Public, ); }; };
		315CB8C522E7D96000E612A3 /* STDSWarning.h in Headers */ = {isa = PBXBuildFile; fileRef = 315CB8A622E7D95E00E612A3 /* STDSWarning.h */; settings = {ATTRIBUTES = (Public, ); }; };
		315CB8C622E7D96000E612A3 /* STDSSelectionCustomization.h in Headers */ = {isa = PBXBuildFile; fileRef = 315CB8A722E7D95E00E612A3 /* STDSSelectionCustomization.h */; settings = {ATTRIBUTES = (Public, ); }; };
		315CB8C722E7D96000E612A3 /* STDSException.h in Headers */ = {isa = PBXBuildFile; fileRef = 315CB8A822E7D95F00E612A3 /* STDSException.h */; settings = {ATTRIBUTES = (Public, ); }; };
		315CB8C822E7D96000E612A3 /* STDSTextFieldCustomization.h in Headers */ = {isa = PBXBuildFile; fileRef = 315CB8A922E7D95F00E612A3 /* STDSTextFieldCustomization.h */; settings = {ATTRIBUTES = (Public, ); }; };
		315CB8C922E7D96000E612A3 /* STDSUICustomization.h in Headers */ = {isa = PBXBuildFile; fileRef = 315CB8AA22E7D95F00E612A3 /* STDSUICustomization.h */; settings = {ATTRIBUTES = (Public, ); }; };
		315CB8CA22E7D96000E612A3 /* STDSNavigationBarCustomization.h in Headers */ = {isa = PBXBuildFile; fileRef = 315CB8AB22E7D95F00E612A3 /* STDSNavigationBarCustomization.h */; settings = {ATTRIBUTES = (Public, ); }; };
		315CB8CB22E7D96000E612A3 /* STDSTransaction.h in Headers */ = {isa = PBXBuildFile; fileRef = 315CB8AC22E7D95F00E612A3 /* STDSTransaction.h */; settings = {ATTRIBUTES = (Public, ); }; };
		315CB8CC22E7D96000E612A3 /* STDSLabelCustomization.h in Headers */ = {isa = PBXBuildFile; fileRef = 315CB8AD22E7D95F00E612A3 /* STDSLabelCustomization.h */; settings = {ATTRIBUTES = (Public, ); }; };
		315CB8CD22E7D96000E612A3 /* STDSCustomization.h in Headers */ = {isa = PBXBuildFile; fileRef = 315CB8AE22E7D95F00E612A3 /* STDSCustomization.h */; settings = {ATTRIBUTES = (Public, ); }; };
		315CB8CE22E7D96000E612A3 /* STDSAuthenticationRequestParameters.h in Headers */ = {isa = PBXBuildFile; fileRef = 315CB8AF22E7D95F00E612A3 /* STDSAuthenticationRequestParameters.h */; settings = {ATTRIBUTES = (Public, ); }; };
		315CB8CF22E7D96000E612A3 /* STDSRuntimeErrorEvent.h in Headers */ = {isa = PBXBuildFile; fileRef = 315CB8B022E7D95F00E612A3 /* STDSRuntimeErrorEvent.h */; settings = {ATTRIBUTES = (Public, ); }; };
		315CB8D022E7D96000E612A3 /* STDSErrorMessage.h in Headers */ = {isa = PBXBuildFile; fileRef = 315CB8B122E7D95F00E612A3 /* STDSErrorMessage.h */; settings = {ATTRIBUTES = (Public, ); }; };
		315CB8D122E7D96000E612A3 /* STDSCompletionEvent.h in Headers */ = {isa = PBXBuildFile; fileRef = 315CB8B222E7D95F00E612A3 /* STDSCompletionEvent.h */; settings = {ATTRIBUTES = (Public, ); }; };
		315CB8D222E7D96000E612A3 /* STDSThreeDSProtocolVersion.h in Headers */ = {isa = PBXBuildFile; fileRef = 315CB8B322E7D95F00E612A3 /* STDSThreeDSProtocolVersion.h */; settings = {ATTRIBUTES = (Public, ); }; };
		315CB8D322E7D96000E612A3 /* STDSAuthenticationResponse.h in Headers */ = {isa = PBXBuildFile; fileRef = 315CB8B422E7D95F00E612A3 /* STDSAuthenticationResponse.h */; settings = {ATTRIBUTES = (Public, ); }; };
		315CB8D422E7D96100E612A3 /* STDSThreeDS2Service.h in Headers */ = {isa = PBXBuildFile; fileRef = 315CB8B522E7D95F00E612A3 /* STDSThreeDS2Service.h */; settings = {ATTRIBUTES = (Public, ); }; };
		315CB8D522E7D96100E612A3 /* STDSFooterCustomization.h in Headers */ = {isa = PBXBuildFile; fileRef = 315CB8B622E7D96000E612A3 /* STDSFooterCustomization.h */; settings = {ATTRIBUTES = (Public, ); }; };
		315CB8D622E7D96100E612A3 /* STDSAlreadyInitializedException.h in Headers */ = {isa = PBXBuildFile; fileRef = 315CB8B722E7D96000E612A3 /* STDSAlreadyInitializedException.h */; settings = {ATTRIBUTES = (Public, ); }; };
		315CB8D722E7D96100E612A3 /* STDSJSONEncoder.h in Headers */ = {isa = PBXBuildFile; fileRef = 315CB8B822E7D96000E612A3 /* STDSJSONEncoder.h */; settings = {ATTRIBUTES = (Public, ); }; };
		315CB8D822E7D96100E612A3 /* STDSChallengeParameters.h in Headers */ = {isa = PBXBuildFile; fileRef = 315CB8B922E7D96000E612A3 /* STDSChallengeParameters.h */; settings = {ATTRIBUTES = (Public, ); }; };
		315CB8D922E7D96100E612A3 /* STDSJSONDecodable.h in Headers */ = {isa = PBXBuildFile; fileRef = 315CB8BA22E7D96000E612A3 /* STDSJSONDecodable.h */; settings = {ATTRIBUTES = (Public, ); }; };
		315CB8DA22E7D96100E612A3 /* STDSJSONEncodable.h in Headers */ = {isa = PBXBuildFile; fileRef = 315CB8BB22E7D96000E612A3 /* STDSJSONEncodable.h */; settings = {ATTRIBUTES = (Public, ); }; };
		315CB8DB22E7D96100E612A3 /* STDSInvalidInputException.h in Headers */ = {isa = PBXBuildFile; fileRef = 315CB8BC22E7D96000E612A3 /* STDSInvalidInputException.h */; settings = {ATTRIBUTES = (Public, ); }; };
		315CB8DC22E7D96100E612A3 /* STDSProtocolErrorEvent.h in Headers */ = {isa = PBXBuildFile; fileRef = 315CB8BD22E7D96000E612A3 /* STDSProtocolErrorEvent.h */; settings = {ATTRIBUTES = (Public, ); }; };
		315CB8DD22E7D96100E612A3 /* Stripe3DS2.h in Headers */ = {isa = PBXBuildFile; fileRef = 315CB8BE22E7D96000E612A3 /* Stripe3DS2.h */; settings = {ATTRIBUTES = (Public, ); }; };
		315CB8DE22E7D96100E612A3 /* STDSNotInitializedException.h in Headers */ = {isa = PBXBuildFile; fileRef = 315CB8BF22E7D96000E612A3 /* STDSNotInitializedException.h */; settings = {ATTRIBUTES = (Public, ); }; };
		315CB8DF22E7D96100E612A3 /* STDSConfigParameters.h in Headers */ = {isa = PBXBuildFile; fileRef = 315CB8C022E7D96000E612A3 /* STDSConfigParameters.h */; settings = {ATTRIBUTES = (Public, ); }; };
		315CB8E022E7D96100E612A3 /* STDSStripe3DS2Error.h in Headers */ = {isa = PBXBuildFile; fileRef = 315CB8C122E7D96000E612A3 /* STDSStripe3DS2Error.h */; settings = {ATTRIBUTES = (Public, ); }; };
		319A608222E9186B00AACF66 /* STDSAlreadyInitializedException.h in Headers */ = {isa = PBXBuildFile; fileRef = 315CB8B722E7D96000E612A3 /* STDSAlreadyInitializedException.h */; settings = {ATTRIBUTES = (Public, ); }; };
		319A608322E9186B00AACF66 /* STDSAuthenticationRequestParameters.h in Headers */ = {isa = PBXBuildFile; fileRef = 315CB8AF22E7D95F00E612A3 /* STDSAuthenticationRequestParameters.h */; settings = {ATTRIBUTES = (Public, ); }; };
		319A608422E9186B00AACF66 /* STDSAuthenticationResponse.h in Headers */ = {isa = PBXBuildFile; fileRef = 315CB8B422E7D95F00E612A3 /* STDSAuthenticationResponse.h */; settings = {ATTRIBUTES = (Public, ); }; };
		319A608522E9186B00AACF66 /* STDSButtonCustomization.h in Headers */ = {isa = PBXBuildFile; fileRef = 315CB8A522E7D95E00E612A3 /* STDSButtonCustomization.h */; settings = {ATTRIBUTES = (Public, ); }; };
		319A608622E9186B00AACF66 /* STDSChallengeParameters.h in Headers */ = {isa = PBXBuildFile; fileRef = 315CB8B922E7D96000E612A3 /* STDSChallengeParameters.h */; settings = {ATTRIBUTES = (Public, ); }; };
		319A608722E9186B00AACF66 /* STDSChallengeStatusReceiver.h in Headers */ = {isa = PBXBuildFile; fileRef = 315CB8A322E7D95E00E612A3 /* STDSChallengeStatusReceiver.h */; settings = {ATTRIBUTES = (Public, ); }; };
		319A608822E9186B00AACF66 /* STDSCompletionEvent.h in Headers */ = {isa = PBXBuildFile; fileRef = 315CB8B222E7D95F00E612A3 /* STDSCompletionEvent.h */; settings = {ATTRIBUTES = (Public, ); }; };
		319A608922E9186B00AACF66 /* STDSConfigParameters.h in Headers */ = {isa = PBXBuildFile; fileRef = 315CB8C022E7D96000E612A3 /* STDSConfigParameters.h */; settings = {ATTRIBUTES = (Public, ); }; };
		319A608A22E9186B00AACF66 /* STDSCustomization.h in Headers */ = {isa = PBXBuildFile; fileRef = 315CB8AE22E7D95F00E612A3 /* STDSCustomization.h */; settings = {ATTRIBUTES = (Public, ); }; };
		319A608B22E9186B00AACF66 /* STDSErrorMessage.h in Headers */ = {isa = PBXBuildFile; fileRef = 315CB8B122E7D95F00E612A3 /* STDSErrorMessage.h */; settings = {ATTRIBUTES = (Public, ); }; };
		319A608C22E9186B00AACF66 /* STDSException.h in Headers */ = {isa = PBXBuildFile; fileRef = 315CB8A822E7D95F00E612A3 /* STDSException.h */; settings = {ATTRIBUTES = (Public, ); }; };
		319A608D22E9186B00AACF66 /* STDSFooterCustomization.h in Headers */ = {isa = PBXBuildFile; fileRef = 315CB8B622E7D96000E612A3 /* STDSFooterCustomization.h */; settings = {ATTRIBUTES = (Public, ); }; };
		319A608E22E9186B00AACF66 /* STDSInvalidInputException.h in Headers */ = {isa = PBXBuildFile; fileRef = 315CB8BC22E7D96000E612A3 /* STDSInvalidInputException.h */; settings = {ATTRIBUTES = (Public, ); }; };
		319A608F22E9186B00AACF66 /* STDSJSONDecodable.h in Headers */ = {isa = PBXBuildFile; fileRef = 315CB8BA22E7D96000E612A3 /* STDSJSONDecodable.h */; settings = {ATTRIBUTES = (Public, ); }; };
		319A609022E9186B00AACF66 /* STDSJSONEncodable.h in Headers */ = {isa = PBXBuildFile; fileRef = 315CB8BB22E7D96000E612A3 /* STDSJSONEncodable.h */; settings = {ATTRIBUTES = (Public, ); }; };
		319A609122E9186B00AACF66 /* STDSJSONEncoder.h in Headers */ = {isa = PBXBuildFile; fileRef = 315CB8B822E7D96000E612A3 /* STDSJSONEncoder.h */; settings = {ATTRIBUTES = (Public, ); }; };
		319A609222E9186B00AACF66 /* STDSLabelCustomization.h in Headers */ = {isa = PBXBuildFile; fileRef = 315CB8AD22E7D95F00E612A3 /* STDSLabelCustomization.h */; settings = {ATTRIBUTES = (Public, ); }; };
		319A609322E9186B00AACF66 /* STDSNavigationBarCustomization.h in Headers */ = {isa = PBXBuildFile; fileRef = 315CB8AB22E7D95F00E612A3 /* STDSNavigationBarCustomization.h */; settings = {ATTRIBUTES = (Public, ); }; };
		319A609422E9186B00AACF66 /* STDSNotInitializedException.h in Headers */ = {isa = PBXBuildFile; fileRef = 315CB8BF22E7D96000E612A3 /* STDSNotInitializedException.h */; settings = {ATTRIBUTES = (Public, ); }; };
		319A609522E9186B00AACF66 /* STDSProtocolErrorEvent.h in Headers */ = {isa = PBXBuildFile; fileRef = 315CB8BD22E7D96000E612A3 /* STDSProtocolErrorEvent.h */; settings = {ATTRIBUTES = (Public, ); }; };
		319A609622E9186B00AACF66 /* STDSRuntimeErrorEvent.h in Headers */ = {isa = PBXBuildFile; fileRef = 315CB8B022E7D95F00E612A3 /* STDSRuntimeErrorEvent.h */; settings = {ATTRIBUTES = (Public, ); }; };
		319A609722E9186B00AACF66 /* STDSRuntimeException.h in Headers */ = {isa = PBXBuildFile; fileRef = 315CB8A422E7D95E00E612A3 /* STDSRuntimeException.h */; settings = {ATTRIBUTES = (Public, ); }; };
		319A609822E9186B00AACF66 /* STDSSelectionCustomization.h in Headers */ = {isa = PBXBuildFile; fileRef = 315CB8A722E7D95E00E612A3 /* STDSSelectionCustomization.h */; settings = {ATTRIBUTES = (Public, ); }; };
		319A609922E9186B00AACF66 /* STDSStripe3DS2Error.h in Headers */ = {isa = PBXBuildFile; fileRef = 315CB8C122E7D96000E612A3 /* STDSStripe3DS2Error.h */; settings = {ATTRIBUTES = (Public, ); }; };
		319A609A22E9186B00AACF66 /* STDSTextFieldCustomization.h in Headers */ = {isa = PBXBuildFile; fileRef = 315CB8A922E7D95F00E612A3 /* STDSTextFieldCustomization.h */; settings = {ATTRIBUTES = (Public, ); }; };
		319A609B22E9186B00AACF66 /* STDSThreeDS2Service.h in Headers */ = {isa = PBXBuildFile; fileRef = 315CB8B522E7D95F00E612A3 /* STDSThreeDS2Service.h */; settings = {ATTRIBUTES = (Public, ); }; };
		319A609C22E9186B00AACF66 /* STDSThreeDSProtocolVersion.h in Headers */ = {isa = PBXBuildFile; fileRef = 315CB8B322E7D95F00E612A3 /* STDSThreeDSProtocolVersion.h */; settings = {ATTRIBUTES = (Public, ); }; };
		319A609D22E9186B00AACF66 /* STDSTransaction.h in Headers */ = {isa = PBXBuildFile; fileRef = 315CB8AC22E7D95F00E612A3 /* STDSTransaction.h */; settings = {ATTRIBUTES = (Public, ); }; };
		319A609E22E9186B00AACF66 /* STDSUICustomization.h in Headers */ = {isa = PBXBuildFile; fileRef = 315CB8AA22E7D95F00E612A3 /* STDSUICustomization.h */; settings = {ATTRIBUTES = (Public, ); }; };
		319A609F22E9186B00AACF66 /* STDSWarning.h in Headers */ = {isa = PBXBuildFile; fileRef = 315CB8A622E7D95E00E612A3 /* STDSWarning.h */; settings = {ATTRIBUTES = (Public, ); }; };
		319A60A022E9186B00AACF66 /* Stripe3DS2.h in Headers */ = {isa = PBXBuildFile; fileRef = 315CB8BE22E7D96000E612A3 /* Stripe3DS2.h */; settings = {ATTRIBUTES = (Public, ); }; };
		319A60A922E922E900AACF66 /* Stripe3DS2.bundle in CopyFiles */ = {isa = PBXBuildFile; fileRef = 315CB85422E7BD1400E612A3 /* Stripe3DS2.bundle */; };
		319A60CC22EA2A1D00AACF66 /* libStripe3DS2.a in Frameworks */ = {isa = PBXBuildFile; fileRef = 315CB85222E7BD0D00E612A3 /* libStripe3DS2.a */; };
		3604006F22C18C78004CF80B /* STPThreeDSFooterCustomization.h in Headers */ = {isa = PBXBuildFile; fileRef = 3604006722C18C77004CF80B /* STPThreeDSFooterCustomization.h */; settings = {ATTRIBUTES = (Public, ); }; };
		3604007022C18C78004CF80B /* STPThreeDSLabelCustomization.h in Headers */ = {isa = PBXBuildFile; fileRef = 3604006822C18C77004CF80B /* STPThreeDSLabelCustomization.h */; settings = {ATTRIBUTES = (Public, ); }; };
		3604007122C18C78004CF80B /* STPThreeDSNavigationBarCustomization.h in Headers */ = {isa = PBXBuildFile; fileRef = 3604006922C18C77004CF80B /* STPThreeDSNavigationBarCustomization.h */; settings = {ATTRIBUTES = (Public, ); }; };
		3604007222C18C78004CF80B /* STPThreeDSUICustomization.h in Headers */ = {isa = PBXBuildFile; fileRef = 3604006A22C18C77004CF80B /* STPThreeDSUICustomization.h */; settings = {ATTRIBUTES = (Public, ); }; };
		3604007322C18C78004CF80B /* STPThreeDSButtonCustomization.h in Headers */ = {isa = PBXBuildFile; fileRef = 3604006B22C18C78004CF80B /* STPThreeDSButtonCustomization.h */; settings = {ATTRIBUTES = (Public, ); }; };
		3604007422C18C78004CF80B /* STPThreeDSSelectionCustomization.h in Headers */ = {isa = PBXBuildFile; fileRef = 3604006C22C18C78004CF80B /* STPThreeDSSelectionCustomization.h */; settings = {ATTRIBUTES = (Public, ); }; };
		3604007522C18C78004CF80B /* STPThreeDSTextFieldCustomization.h in Headers */ = {isa = PBXBuildFile; fileRef = 3604006D22C18C78004CF80B /* STPThreeDSTextFieldCustomization.h */; settings = {ATTRIBUTES = (Public, ); }; };
		3604007622C18D93004CF80B /* STPThreeDSCustomization+Private.h in Headers */ = {isa = PBXBuildFile; fileRef = B664D64A22B8034D00E6354B /* STPThreeDSCustomization+Private.h */; };
		3604007722C18D9D004CF80B /* STPThreeDSFooterCustomization.h in Headers */ = {isa = PBXBuildFile; fileRef = 3604006722C18C77004CF80B /* STPThreeDSFooterCustomization.h */; settings = {ATTRIBUTES = (Public, ); }; };
		3604007822C18DA1004CF80B /* STPThreeDSLabelCustomization.h in Headers */ = {isa = PBXBuildFile; fileRef = 3604006822C18C77004CF80B /* STPThreeDSLabelCustomization.h */; settings = {ATTRIBUTES = (Public, ); }; };
		3604007922C18DA5004CF80B /* STPThreeDSNavigationBarCustomization.h in Headers */ = {isa = PBXBuildFile; fileRef = 3604006922C18C77004CF80B /* STPThreeDSNavigationBarCustomization.h */; settings = {ATTRIBUTES = (Public, ); }; };
		3604007A22C18DA9004CF80B /* STPThreeDSSelectionCustomization.h in Headers */ = {isa = PBXBuildFile; fileRef = 3604006C22C18C78004CF80B /* STPThreeDSSelectionCustomization.h */; settings = {ATTRIBUTES = (Public, ); }; };
		3604007B22C18DAE004CF80B /* STPThreeDSTextFieldCustomization.h in Headers */ = {isa = PBXBuildFile; fileRef = 3604006D22C18C78004CF80B /* STPThreeDSTextFieldCustomization.h */; settings = {ATTRIBUTES = (Public, ); }; };
		3604007C22C18DB3004CF80B /* STPThreeDSUICustomization.h in Headers */ = {isa = PBXBuildFile; fileRef = 3604006A22C18C77004CF80B /* STPThreeDSUICustomization.h */; settings = {ATTRIBUTES = (Public, ); }; };
		3604007D22C18DBA004CF80B /* STPThreeDSButtonCustomization.h in Headers */ = {isa = PBXBuildFile; fileRef = 3604006B22C18C78004CF80B /* STPThreeDSButtonCustomization.h */; settings = {ATTRIBUTES = (Public, ); }; };
		3617A51420FE5BBB001A9E6A /* NSLocale+STPSwizzling.h in Headers */ = {isa = PBXBuildFile; fileRef = 3617A51220FE5BBB001A9E6A /* NSLocale+STPSwizzling.h */; };
		3617A51520FE5BBB001A9E6A /* NSLocale+STPSwizzling.m in Sources */ = {isa = PBXBuildFile; fileRef = 3617A51320FE5BBB001A9E6A /* NSLocale+STPSwizzling.m */; };
		3620B63021C41E08009FC6FB /* MockCustomerContext.m in Sources */ = {isa = PBXBuildFile; fileRef = 3620B62F21C41E08009FC6FB /* MockCustomerContext.m */; };
		3621DDCA22A5E4FD00281BC4 /* STPAuthenticationContext.h in Headers */ = {isa = PBXBuildFile; fileRef = 3621DDC722A5E4FC00281BC4 /* STPAuthenticationContext.h */; settings = {ATTRIBUTES = (Public, ); }; };
		3621DDCB22A5E4FD00281BC4 /* STPPaymentHandler.h in Headers */ = {isa = PBXBuildFile; fileRef = 3621DDC822A5E4FC00281BC4 /* STPPaymentHandler.h */; settings = {ATTRIBUTES = (Public, ); }; };
		3621DDCC22A5E4FD00281BC4 /* STPThreeDSCustomizationSettings.h in Headers */ = {isa = PBXBuildFile; fileRef = 3621DDC922A5E4FC00281BC4 /* STPThreeDSCustomizationSettings.h */; settings = {ATTRIBUTES = (Public, ); }; };
		36239BAE2295EA23004FB1A5 /* STP3DS2AuthenticateResponse.h in Headers */ = {isa = PBXBuildFile; fileRef = 36239BAC2295EA23004FB1A5 /* STP3DS2AuthenticateResponse.h */; };
		36239BAF2295EA23004FB1A5 /* STP3DS2AuthenticateResponse.m in Sources */ = {isa = PBXBuildFile; fileRef = 36239BAD2295EA23004FB1A5 /* STP3DS2AuthenticateResponse.m */; };
		3635C33322B03E00004298B8 /* STPEmptyStripeResponse.h in Headers */ = {isa = PBXBuildFile; fileRef = 3635C33122B03E00004298B8 /* STPEmptyStripeResponse.h */; };
		3635C33422B03E00004298B8 /* STPEmptyStripeResponse.m in Sources */ = {isa = PBXBuildFile; fileRef = 3635C33222B03E00004298B8 /* STPEmptyStripeResponse.m */; };
		3650AA4221C07E3C002B0893 /* AppDelegate.m in Sources */ = {isa = PBXBuildFile; fileRef = 3650AA4121C07E3C002B0893 /* AppDelegate.m */; };
		3650AA4521C07E3C002B0893 /* ViewController.m in Sources */ = {isa = PBXBuildFile; fileRef = 3650AA4421C07E3C002B0893 /* ViewController.m */; };
		3650AA4A21C07E3D002B0893 /* Assets.xcassets in Resources */ = {isa = PBXBuildFile; fileRef = 3650AA4921C07E3D002B0893 /* Assets.xcassets */; };
		3650AA4D21C07E3D002B0893 /* LaunchScreen.storyboard in Resources */ = {isa = PBXBuildFile; fileRef = 3650AA4B21C07E3D002B0893 /* LaunchScreen.storyboard */; };
		3650AA5021C07E3D002B0893 /* main.m in Sources */ = {isa = PBXBuildFile; fileRef = 3650AA4F21C07E3D002B0893 /* main.m */; };
		3650AA5A21C07E3D002B0893 /* LocalizationTesterUITests.m in Sources */ = {isa = PBXBuildFile; fileRef = 3650AA5921C07E3D002B0893 /* LocalizationTesterUITests.m */; };
		365BE89E2285F6080068D824 /* STPPaymentHandler.m in Sources */ = {isa = PBXBuildFile; fileRef = 365BE89C2285F6080068D824 /* STPPaymentHandler.m */; };
		365BE8A2228CAB6A0068D824 /* STPIntentActionUseStripeSDK.h in Headers */ = {isa = PBXBuildFile; fileRef = 365BE8A0228CAB6A0068D824 /* STPIntentActionUseStripeSDK.h */; };
		365BE8A3228CAB6A0068D824 /* STPIntentActionUseStripeSDK.m in Sources */ = {isa = PBXBuildFile; fileRef = 365BE8A1228CAB6A0068D824 /* STPIntentActionUseStripeSDK.m */; };
		365FC5A921C18F1A0092ADB0 /* Stripe.framework in Frameworks */ = {isa = PBXBuildFile; fileRef = 04CDB4421A5F2E1800B854EE /* Stripe.framework */; };
		365FC5AB21C18F550092ADB0 /* Stripe.framework in Embed Frameworks */ = {isa = PBXBuildFile; fileRef = 04CDB4421A5F2E1800B854EE /* Stripe.framework */; settings = {ATTRIBUTES = (CodeSignOnCopy, RemoveHeadersOnCopy, ); }; };
		367B46D722A0969000730BE0 /* STPThreeDSCustomizationSettings.m in Sources */ = {isa = PBXBuildFile; fileRef = 367B46D522A0969000730BE0 /* STPThreeDSCustomizationSettings.m */; };
		3691EB712119111A008C49E1 /* STPCardValidator+Private.h in Headers */ = {isa = PBXBuildFile; fileRef = 3691EB6F2119111A008C49E1 /* STPCardValidator+Private.h */; };
		3691EB722119111A008C49E1 /* STPCardValidator+Private.m in Sources */ = {isa = PBXBuildFile; fileRef = 3691EB702119111A008C49E1 /* STPCardValidator+Private.m */; };
		3691EB74211A4F31008C49E1 /* STPShippingAddressViewControllerTest.m in Sources */ = {isa = PBXBuildFile; fileRef = 3691EB73211A4F31008C49E1 /* STPShippingAddressViewControllerTest.m */; };
		36A734282121F8A700784615 /* STPCardValidator+Private.m in Sources */ = {isa = PBXBuildFile; fileRef = 3691EB702119111A008C49E1 /* STPCardValidator+Private.m */; };
		36D4EA6122DD33DF00619BA8 /* STPSetupIntentConfirmParamsTest.m in Sources */ = {isa = PBXBuildFile; fileRef = 36D4EA6022DD33DF00619BA8 /* STPSetupIntentConfirmParamsTest.m */; };
		36E582FB22B4566A0044F82C /* STPPaymentHandler.m in Sources */ = {isa = PBXBuildFile; fileRef = 365BE89C2285F6080068D824 /* STPPaymentHandler.m */; };
		36E582FC22B4566D0044F82C /* STPThreeDSCustomizationSettings.m in Sources */ = {isa = PBXBuildFile; fileRef = 367B46D522A0969000730BE0 /* STPThreeDSCustomizationSettings.m */; };
		36E582FD22B456760044F82C /* STPAuthenticationContext.h in Headers */ = {isa = PBXBuildFile; fileRef = 3621DDC722A5E4FC00281BC4 /* STPAuthenticationContext.h */; settings = {ATTRIBUTES = (Public, ); }; };
		36E582FE22B4567B0044F82C /* STPPaymentHandler.h in Headers */ = {isa = PBXBuildFile; fileRef = 3621DDC822A5E4FC00281BC4 /* STPPaymentHandler.h */; settings = {ATTRIBUTES = (Public, ); }; };
		36E582FF22B4567F0044F82C /* STPThreeDSCustomizationSettings.h in Headers */ = {isa = PBXBuildFile; fileRef = 3621DDC922A5E4FC00281BC4 /* STPThreeDSCustomizationSettings.h */; settings = {ATTRIBUTES = (Public, ); }; };
		36E5830F22B45EC20044F82C /* STPIntentActionUseStripeSDK.h in Headers */ = {isa = PBXBuildFile; fileRef = 365BE8A0228CAB6A0068D824 /* STPIntentActionUseStripeSDK.h */; };
		36E5831022B45EC50044F82C /* STPIntentActionUseStripeSDK.m in Sources */ = {isa = PBXBuildFile; fileRef = 365BE8A1228CAB6A0068D824 /* STPIntentActionUseStripeSDK.m */; };
		36E5831122B45EEC0044F82C /* STPEmptyStripeResponse.h in Headers */ = {isa = PBXBuildFile; fileRef = 3635C33122B03E00004298B8 /* STPEmptyStripeResponse.h */; };
		36E5831222B45EEF0044F82C /* STPEmptyStripeResponse.m in Sources */ = {isa = PBXBuildFile; fileRef = 3635C33222B03E00004298B8 /* STPEmptyStripeResponse.m */; };
		36E5831322B45EFC0044F82C /* STP3DS2AuthenticateResponse.m in Sources */ = {isa = PBXBuildFile; fileRef = 36239BAD2295EA23004FB1A5 /* STP3DS2AuthenticateResponse.m */; };
		36E5831422B45F000044F82C /* STP3DS2AuthenticateResponse.h in Headers */ = {isa = PBXBuildFile; fileRef = 36239BAC2295EA23004FB1A5 /* STP3DS2AuthenticateResponse.h */; };
		8B013C891F1E784A00DD831B /* STPPaymentConfigurationTest.m in Sources */ = {isa = PBXBuildFile; fileRef = 8B013C881F1E784A00DD831B /* STPPaymentConfigurationTest.m */; };
		8B39128220E2F99600098401 /* EPSSource.json in Resources */ = {isa = PBXBuildFile; fileRef = 8B39128120E2F99600098401 /* EPSSource.json */; };
		8B39128320E2F9A100098401 /* BancontactSource.json in Resources */ = {isa = PBXBuildFile; fileRef = 8B39127F20E2F6A500098401 /* BancontactSource.json */; };
		8B39128520E2F9C400098401 /* GiropaySource.json in Resources */ = {isa = PBXBuildFile; fileRef = 8B39128420E2F9C400098401 /* GiropaySource.json */; };
		8B39128720E2F9D300098401 /* MultibancoSource.json in Resources */ = {isa = PBXBuildFile; fileRef = 8B39128620E2F9D300098401 /* MultibancoSource.json */; };
		8B39128920E2F9E000098401 /* P24Source.json in Resources */ = {isa = PBXBuildFile; fileRef = 8B39128820E2F9E000098401 /* P24Source.json */; };
		8B39128B20E2F9F500098401 /* SOFORTSource.json in Resources */ = {isa = PBXBuildFile; fileRef = 8B39128A20E2F9F500098401 /* SOFORTSource.json */; };
		8B429AD81EF9D4B400F95F34 /* STPBankAccountParams+Private.h in Headers */ = {isa = PBXBuildFile; fileRef = 8B429AD71EF9D4A300F95F34 /* STPBankAccountParams+Private.h */; };
		8B429AD91EF9D4B500F95F34 /* STPBankAccountParams+Private.h in Headers */ = {isa = PBXBuildFile; fileRef = 8B429AD71EF9D4A300F95F34 /* STPBankAccountParams+Private.h */; };
		8B429ADE1EF9EFF900F95F34 /* STPFile+Private.h in Headers */ = {isa = PBXBuildFile; fileRef = 8B429ADD1EF9EFF600F95F34 /* STPFile+Private.h */; };
		8B429ADF1EF9EFFA00F95F34 /* STPFile+Private.h in Headers */ = {isa = PBXBuildFile; fileRef = 8B429ADD1EF9EFF600F95F34 /* STPFile+Private.h */; };
		8B5B4B441EFDD925005CF475 /* STPSourceOwnerTest.m in Sources */ = {isa = PBXBuildFile; fileRef = 8B5B4B431EFDD925005CF475 /* STPSourceOwnerTest.m */; };
		8B6DC9751F0171D20025E811 /* STPSourceReceiverTest.m in Sources */ = {isa = PBXBuildFile; fileRef = 8B6DC9741F0171D20025E811 /* STPSourceReceiverTest.m */; };
		8B6DC9771F0172640025E811 /* STPSourceSEPADebitDetailsTest.m in Sources */ = {isa = PBXBuildFile; fileRef = 8B6DC9761F0172640025E811 /* STPSourceSEPADebitDetailsTest.m */; };
		8B82C5CA1F2BC78F009639F7 /* STPApplePayPaymentOptionTest.m in Sources */ = {isa = PBXBuildFile; fileRef = 8B82C5C91F2BC78F009639F7 /* STPApplePayPaymentOptionTest.m */; };
		8B8DDBB31EF887A4004B141F /* STPBankAccountParamsTest.m in Sources */ = {isa = PBXBuildFile; fileRef = 8B8DDBB21EF887A4004B141F /* STPBankAccountParamsTest.m */; };
		8BB890322056E55B00EB51AB /* stp_card_unionpay_template_en.png in Resources */ = {isa = PBXBuildFile; fileRef = 8BCB6E4A2053389600629978 /* stp_card_unionpay_template_en.png */; };
		8BB890332056E55F00EB51AB /* stp_card_unionpay_template_en@2x.png in Resources */ = {isa = PBXBuildFile; fileRef = 8BCB6E4E2053389700629978 /* stp_card_unionpay_template_en@2x.png */; };
		8BB890342056E56200EB51AB /* stp_card_unionpay_template_en@3x.png in Resources */ = {isa = PBXBuildFile; fileRef = 8BCB6E4D2053389600629978 /* stp_card_unionpay_template_en@3x.png */; };
		8BB890352056E56500EB51AB /* stp_card_unionpay_template_zh.png in Resources */ = {isa = PBXBuildFile; fileRef = 8BCB6E4B2053389600629978 /* stp_card_unionpay_template_zh.png */; };
		8BB890362056E56700EB51AB /* stp_card_unionpay_template_zh@2x.png in Resources */ = {isa = PBXBuildFile; fileRef = 8BCB6E532053389700629978 /* stp_card_unionpay_template_zh@2x.png */; };
		8BB890372056E56A00EB51AB /* stp_card_unionpay_template_zh@3x.png in Resources */ = {isa = PBXBuildFile; fileRef = 8BCB6E4C2053389600629978 /* stp_card_unionpay_template_zh@3x.png */; };
		8BB890382056E57200EB51AB /* stp_card_unionpay_zh.png in Resources */ = {isa = PBXBuildFile; fileRef = 8BCB6E512053389700629978 /* stp_card_unionpay_zh.png */; };
		8BB890392056E57200EB51AB /* stp_card_unionpay_zh@2x.png in Resources */ = {isa = PBXBuildFile; fileRef = 8BCB6E542053389700629978 /* stp_card_unionpay_zh@2x.png */; };
		8BB8903A2056E57200EB51AB /* stp_card_unionpay_zh@3x.png in Resources */ = {isa = PBXBuildFile; fileRef = 8BCB6E522053389700629978 /* stp_card_unionpay_zh@3x.png */; };
		8BB8903B2056E58400EB51AB /* stp_card_unionpay_en.png in Resources */ = {isa = PBXBuildFile; fileRef = 8BCB6E4F2053389700629978 /* stp_card_unionpay_en.png */; };
		8BB8903C2056E58400EB51AB /* stp_card_unionpay_en@2x.png in Resources */ = {isa = PBXBuildFile; fileRef = 8BCB6E502053389700629978 /* stp_card_unionpay_en@2x.png */; };
		8BB8903D2056E58400EB51AB /* stp_card_unionpay_en@3x.png in Resources */ = {isa = PBXBuildFile; fileRef = 8BCB6E552053389800629978 /* stp_card_unionpay_en@3x.png */; };
		8BB97F081F26645B0095122A /* NSDictionary+StripeTest.m in Sources */ = {isa = PBXBuildFile; fileRef = 8BB97F071F26645B0095122A /* NSDictionary+StripeTest.m */; };
		8BCB6E562053389800629978 /* stp_card_unionpay_template_en.png in Resources */ = {isa = PBXBuildFile; fileRef = 8BCB6E4A2053389600629978 /* stp_card_unionpay_template_en.png */; };
		8BCB6E572053389800629978 /* stp_card_unionpay_template_zh.png in Resources */ = {isa = PBXBuildFile; fileRef = 8BCB6E4B2053389600629978 /* stp_card_unionpay_template_zh.png */; };
		8BCB6E582053389800629978 /* stp_card_unionpay_template_zh@3x.png in Resources */ = {isa = PBXBuildFile; fileRef = 8BCB6E4C2053389600629978 /* stp_card_unionpay_template_zh@3x.png */; };
		8BCB6E592053389800629978 /* stp_card_unionpay_template_en@3x.png in Resources */ = {isa = PBXBuildFile; fileRef = 8BCB6E4D2053389600629978 /* stp_card_unionpay_template_en@3x.png */; };
		8BCB6E5A2053389800629978 /* stp_card_unionpay_template_en@2x.png in Resources */ = {isa = PBXBuildFile; fileRef = 8BCB6E4E2053389700629978 /* stp_card_unionpay_template_en@2x.png */; };
		8BCB6E5B2053389800629978 /* stp_card_unionpay_en.png in Resources */ = {isa = PBXBuildFile; fileRef = 8BCB6E4F2053389700629978 /* stp_card_unionpay_en.png */; };
		8BCB6E5C2053389800629978 /* stp_card_unionpay_en@2x.png in Resources */ = {isa = PBXBuildFile; fileRef = 8BCB6E502053389700629978 /* stp_card_unionpay_en@2x.png */; };
		8BCB6E5D2053389800629978 /* stp_card_unionpay_zh.png in Resources */ = {isa = PBXBuildFile; fileRef = 8BCB6E512053389700629978 /* stp_card_unionpay_zh.png */; };
		8BCB6E5E2053389800629978 /* stp_card_unionpay_zh@3x.png in Resources */ = {isa = PBXBuildFile; fileRef = 8BCB6E522053389700629978 /* stp_card_unionpay_zh@3x.png */; };
		8BCB6E5F2053389800629978 /* stp_card_unionpay_template_zh@2x.png in Resources */ = {isa = PBXBuildFile; fileRef = 8BCB6E532053389700629978 /* stp_card_unionpay_template_zh@2x.png */; };
		8BCB6E602053389800629978 /* stp_card_unionpay_zh@2x.png in Resources */ = {isa = PBXBuildFile; fileRef = 8BCB6E542053389700629978 /* stp_card_unionpay_zh@2x.png */; };
		8BCB6E612053389800629978 /* stp_card_unionpay_en@3x.png in Resources */ = {isa = PBXBuildFile; fileRef = 8BCB6E552053389800629978 /* stp_card_unionpay_en@3x.png */; };
		8BD213371F044B57007F6FD1 /* BankAccount.json in Resources */ = {isa = PBXBuildFile; fileRef = 8BD213361F044B57007F6FD1 /* BankAccount.json */; };
		8BD213391F0457A1007F6FD1 /* FileUpload.json in Resources */ = {isa = PBXBuildFile; fileRef = 8BD213381F0457A1007F6FD1 /* FileUpload.json */; };
		8BD2133E1F045D31007F6FD1 /* SEPADebitSource.json in Resources */ = {isa = PBXBuildFile; fileRef = 8BD2133D1F045D31007F6FD1 /* SEPADebitSource.json */; };
		8BD87B881EFB131700269C2B /* STPSourceCardDetails+Private.h in Headers */ = {isa = PBXBuildFile; fileRef = 8BD87B871EFB131400269C2B /* STPSourceCardDetails+Private.h */; };
		8BD87B891EFB131800269C2B /* STPSourceCardDetails+Private.h in Headers */ = {isa = PBXBuildFile; fileRef = 8BD87B871EFB131400269C2B /* STPSourceCardDetails+Private.h */; };
		8BD87B8B1EFB136F00269C2B /* STPSourceCardDetailsTest.m in Sources */ = {isa = PBXBuildFile; fileRef = 8BD87B8A1EFB136F00269C2B /* STPSourceCardDetailsTest.m */; };
		8BD87B8D1EFB152B00269C2B /* STPSourceRedirect+Private.h in Headers */ = {isa = PBXBuildFile; fileRef = 8BD87B8C1EFB152800269C2B /* STPSourceRedirect+Private.h */; };
		8BD87B8E1EFB152B00269C2B /* STPSourceRedirect+Private.h in Headers */ = {isa = PBXBuildFile; fileRef = 8BD87B8C1EFB152800269C2B /* STPSourceRedirect+Private.h */; };
		8BD87B901EFB17AA00269C2B /* STPSourceRedirectTest.m in Sources */ = {isa = PBXBuildFile; fileRef = 8BD87B8F1EFB17AA00269C2B /* STPSourceRedirectTest.m */; };
		8BD87B921EFB1C1E00269C2B /* STPSourceVerification+Private.h in Headers */ = {isa = PBXBuildFile; fileRef = 8BD87B911EFB1C1E00269C2B /* STPSourceVerification+Private.h */; };
		8BD87B931EFB1C1E00269C2B /* STPSourceVerification+Private.h in Headers */ = {isa = PBXBuildFile; fileRef = 8BD87B911EFB1C1E00269C2B /* STPSourceVerification+Private.h */; };
		8BD87B951EFB1CB100269C2B /* STPSourceVerificationTest.m in Sources */ = {isa = PBXBuildFile; fileRef = 8BD87B941EFB1CB100269C2B /* STPSourceVerificationTest.m */; };
		8BE5AE8B1EF8905B0081A33C /* STPCardParamsTest.m in Sources */ = {isa = PBXBuildFile; fileRef = 8BE5AE8A1EF8905B0081A33C /* STPCardParamsTest.m */; };
		B318518320BE011700EE8C0F /* STPColorUtilsTest.m in Sources */ = {isa = PBXBuildFile; fileRef = B318518220BE011700EE8C0F /* STPColorUtilsTest.m */; };
		B3213F9221A3903D00FB4FC7 /* stp_card_form_amex_cvc.png in Resources */ = {isa = PBXBuildFile; fileRef = B3213F8F21A3903C00FB4FC7 /* stp_card_form_amex_cvc.png */; };
		B3213F9321A3903D00FB4FC7 /* stp_card_form_amex_cvc@3x.png in Resources */ = {isa = PBXBuildFile; fileRef = B3213F9021A3903C00FB4FC7 /* stp_card_form_amex_cvc@3x.png */; };
		B3213F9421A3903D00FB4FC7 /* stp_card_form_amex_cvc@2x.png in Resources */ = {isa = PBXBuildFile; fileRef = B3213F9121A3903C00FB4FC7 /* stp_card_form_amex_cvc@2x.png */; };
		B3213F9521A3905800FB4FC7 /* stp_card_form_amex_cvc.png in Resources */ = {isa = PBXBuildFile; fileRef = B3213F8F21A3903C00FB4FC7 /* stp_card_form_amex_cvc.png */; };
		B3213F9621A3905800FB4FC7 /* stp_card_form_amex_cvc@2x.png in Resources */ = {isa = PBXBuildFile; fileRef = B3213F9121A3903C00FB4FC7 /* stp_card_form_amex_cvc@2x.png */; };
		B3213F9721A3905800FB4FC7 /* stp_card_form_amex_cvc@3x.png in Resources */ = {isa = PBXBuildFile; fileRef = B3213F9021A3903C00FB4FC7 /* stp_card_form_amex_cvc@3x.png */; };
		B32B175E20F6D2C4000D6EF8 /* STPGenericStripeObject.h in Headers */ = {isa = PBXBuildFile; fileRef = B32B175C20F6D2C4000D6EF8 /* STPGenericStripeObject.h */; };
		B32B175F20F6D2C4000D6EF8 /* STPGenericStripeObject.h in Headers */ = {isa = PBXBuildFile; fileRef = B32B175C20F6D2C4000D6EF8 /* STPGenericStripeObject.h */; };
		B32B176020F6D2C4000D6EF8 /* STPGenericStripeObject.m in Sources */ = {isa = PBXBuildFile; fileRef = B32B175D20F6D2C4000D6EF8 /* STPGenericStripeObject.m */; };
		B32B176120F6D2C4000D6EF8 /* STPGenericStripeObject.m in Sources */ = {isa = PBXBuildFile; fileRef = B32B175D20F6D2C4000D6EF8 /* STPGenericStripeObject.m */; };
		B32B176320F6D722000D6EF8 /* STPGenericStripeObjectTest.m in Sources */ = {isa = PBXBuildFile; fileRef = B32B176220F6D722000D6EF8 /* STPGenericStripeObjectTest.m */; };
		B32B176520F80442000D6EF8 /* STPRedirectContext+Private.h in Headers */ = {isa = PBXBuildFile; fileRef = B32B176420F80442000D6EF8 /* STPRedirectContext+Private.h */; };
		B32B176620F80442000D6EF8 /* STPRedirectContext+Private.h in Headers */ = {isa = PBXBuildFile; fileRef = B32B176420F80442000D6EF8 /* STPRedirectContext+Private.h */; };
		B3302F462006FBA7005DDBE9 /* STPConnectAccountParamsTest.m in Sources */ = {isa = PBXBuildFile; fileRef = B3302F452006FBA7005DDBE9 /* STPConnectAccountParamsTest.m */; };
		B3302F4C200700AB005DDBE9 /* STPLegalEntityParamsTest.m in Sources */ = {isa = PBXBuildFile; fileRef = B3302F4B200700AB005DDBE9 /* STPLegalEntityParamsTest.m */; };
		B347DD481FE35423006B3BAC /* STPValidatedTextField.h in Headers */ = {isa = PBXBuildFile; fileRef = B347DD461FE35423006B3BAC /* STPValidatedTextField.h */; };
		B347DD491FE35423006B3BAC /* STPValidatedTextField.m in Sources */ = {isa = PBXBuildFile; fileRef = B347DD471FE35423006B3BAC /* STPValidatedTextField.m */; };
		B36C6D6D2193671400D17575 /* STPPaymentIntentSourceAction.h in Headers */ = {isa = PBXBuildFile; fileRef = B36C6D6B2193671400D17575 /* STPPaymentIntentSourceAction.h */; settings = {ATTRIBUTES = (Public, ); }; };
		B36C6D6E2193671400D17575 /* STPPaymentIntentSourceAction.h in Headers */ = {isa = PBXBuildFile; fileRef = B36C6D6B2193671400D17575 /* STPPaymentIntentSourceAction.h */; settings = {ATTRIBUTES = (Public, ); }; };
		B36C6D732193676600D17575 /* STPPaymentIntentSourceActionAuthorizeWithURL.h in Headers */ = {isa = PBXBuildFile; fileRef = B36C6D712193676600D17575 /* STPPaymentIntentSourceActionAuthorizeWithURL.h */; settings = {ATTRIBUTES = (Public, ); }; };
		B36C6D742193676600D17575 /* STPPaymentIntentSourceActionAuthorizeWithURL.h in Headers */ = {isa = PBXBuildFile; fileRef = B36C6D712193676600D17575 /* STPPaymentIntentSourceActionAuthorizeWithURL.h */; settings = {ATTRIBUTES = (Public, ); }; };
		B36C6D782193A16F00D17575 /* STPIntentActionTest.m in Sources */ = {isa = PBXBuildFile; fileRef = B36C6D772193A16F00D17575 /* STPIntentActionTest.m */; };
		B382D6611FE8BEA0009B56AB /* STPValidatedTextField.m in Sources */ = {isa = PBXBuildFile; fileRef = B347DD471FE35423006B3BAC /* STPValidatedTextField.m */; };
		B3A241391FFEB57400A2F00D /* STPConnectAccountParams.h in Headers */ = {isa = PBXBuildFile; fileRef = B3A241371FFEB57400A2F00D /* STPConnectAccountParams.h */; settings = {ATTRIBUTES = (Public, ); }; };
		B3A2413A1FFEB57400A2F00D /* STPConnectAccountParams.h in Headers */ = {isa = PBXBuildFile; fileRef = B3A241371FFEB57400A2F00D /* STPConnectAccountParams.h */; settings = {ATTRIBUTES = (Public, ); }; };
		B3A2413B1FFEB57400A2F00D /* STPConnectAccountParams.m in Sources */ = {isa = PBXBuildFile; fileRef = B3A241381FFEB57400A2F00D /* STPConnectAccountParams.m */; };
		B3A2413C1FFEB57400A2F00D /* STPConnectAccountParams.m in Sources */ = {isa = PBXBuildFile; fileRef = B3A241381FFEB57400A2F00D /* STPConnectAccountParams.m */; };
		B3A99BC31FEAF2CA003F6ED3 /* STPLegalEntityParams.h in Headers */ = {isa = PBXBuildFile; fileRef = B3A99BC11FEAF2CA003F6ED3 /* STPLegalEntityParams.h */; settings = {ATTRIBUTES = (Public, ); }; };
		B3A99BC41FEAF2CA003F6ED3 /* STPLegalEntityParams.h in Headers */ = {isa = PBXBuildFile; fileRef = B3A99BC11FEAF2CA003F6ED3 /* STPLegalEntityParams.h */; settings = {ATTRIBUTES = (Public, ); }; };
		B3A99BC51FEAF2CA003F6ED3 /* STPLegalEntityParams.m in Sources */ = {isa = PBXBuildFile; fileRef = B3A99BC21FEAF2CA003F6ED3 /* STPLegalEntityParams.m */; };
		B3A99BC61FEAF2CA003F6ED3 /* STPLegalEntityParams.m in Sources */ = {isa = PBXBuildFile; fileRef = B3A99BC21FEAF2CA003F6ED3 /* STPLegalEntityParams.m */; };
		B3BDCAC220EEF2150034F7F5 /* STPPaymentIntent.m in Sources */ = {isa = PBXBuildFile; fileRef = B3BDCAC020EEF2150034F7F5 /* STPPaymentIntent.m */; };
		B3BDCAC320EEF2150034F7F5 /* STPPaymentIntent.m in Sources */ = {isa = PBXBuildFile; fileRef = B3BDCAC020EEF2150034F7F5 /* STPPaymentIntent.m */; };
		B3BDCAC420EEF2150034F7F5 /* STPPaymentIntent+Private.h in Headers */ = {isa = PBXBuildFile; fileRef = B3BDCAC120EEF2150034F7F5 /* STPPaymentIntent+Private.h */; };
		B3BDCAC520EEF2150034F7F5 /* STPPaymentIntent+Private.h in Headers */ = {isa = PBXBuildFile; fileRef = B3BDCAC120EEF2150034F7F5 /* STPPaymentIntent+Private.h */; };
		B3BDCAC820EEF22D0034F7F5 /* STPPaymentIntent.h in Headers */ = {isa = PBXBuildFile; fileRef = B3BDCAC620EEF22D0034F7F5 /* STPPaymentIntent.h */; settings = {ATTRIBUTES = (Public, ); }; };
		B3BDCAC920EEF22D0034F7F5 /* STPPaymentIntent.h in Headers */ = {isa = PBXBuildFile; fileRef = B3BDCAC620EEF22D0034F7F5 /* STPPaymentIntent.h */; settings = {ATTRIBUTES = (Public, ); }; };
		B3BDCACA20EEF22D0034F7F5 /* STPPaymentIntentEnums.h in Headers */ = {isa = PBXBuildFile; fileRef = B3BDCAC720EEF22D0034F7F5 /* STPPaymentIntentEnums.h */; settings = {ATTRIBUTES = (Public, ); }; };
		B3BDCACB20EEF22D0034F7F5 /* STPPaymentIntentEnums.h in Headers */ = {isa = PBXBuildFile; fileRef = B3BDCAC720EEF22D0034F7F5 /* STPPaymentIntentEnums.h */; settings = {ATTRIBUTES = (Public, ); }; };
		B3BDCACD20EEF4540034F7F5 /* STPPaymentIntentTest.m in Sources */ = {isa = PBXBuildFile; fileRef = B3BDCACC20EEF4540034F7F5 /* STPPaymentIntentTest.m */; };
		B3BDCACF20EEF4640034F7F5 /* STPPaymentIntentFunctionalTest.m in Sources */ = {isa = PBXBuildFile; fileRef = B3BDCACE20EEF4640034F7F5 /* STPPaymentIntentFunctionalTest.m */; };
		B3BDCAD120EEF5BA0034F7F5 /* STPPaymentIntentParamsTest.m in Sources */ = {isa = PBXBuildFile; fileRef = B3BDCAD020EEF5B90034F7F5 /* STPPaymentIntentParamsTest.m */; };
		B3BDCAD320EEF5E10034F7F5 /* STPPaymentIntentParams.m in Sources */ = {isa = PBXBuildFile; fileRef = B3BDCAD220EEF5E00034F7F5 /* STPPaymentIntentParams.m */; };
		B3BDCAD420EEF5E10034F7F5 /* STPPaymentIntentParams.m in Sources */ = {isa = PBXBuildFile; fileRef = B3BDCAD220EEF5E00034F7F5 /* STPPaymentIntentParams.m */; };
		B3BDCAD620EEF5EC0034F7F5 /* STPPaymentIntentParams.h in Headers */ = {isa = PBXBuildFile; fileRef = B3BDCAD520EEF5EC0034F7F5 /* STPPaymentIntentParams.h */; settings = {ATTRIBUTES = (Public, ); }; };
		B3BDCAD720EEF5EC0034F7F5 /* STPPaymentIntentParams.h in Headers */ = {isa = PBXBuildFile; fileRef = B3BDCAD520EEF5EC0034F7F5 /* STPPaymentIntentParams.h */; settings = {ATTRIBUTES = (Public, ); }; };
		B3BDCADF20F0142C0034F7F5 /* PaymentIntent.json in Resources */ = {isa = PBXBuildFile; fileRef = B3BDCADE20F0142C0034F7F5 /* PaymentIntent.json */; };
		B3C9CF2D2004595A005502ED /* STPConnectAccountFunctionalTest.m in Sources */ = {isa = PBXBuildFile; fileRef = B3C9CF2C2004595A005502ED /* STPConnectAccountFunctionalTest.m */; };
		B600F3C3223088F900264403 /* STPPaymentMethodFunctionalTest.m in Sources */ = {isa = PBXBuildFile; fileRef = B600F3C2223088F900264403 /* STPPaymentMethodFunctionalTest.m */; };
		B6027BC22230ABAE0025DB29 /* STPPaymentMethodCardParams.h in Headers */ = {isa = PBXBuildFile; fileRef = B6027BC02230ABAE0025DB29 /* STPPaymentMethodCardParams.h */; settings = {ATTRIBUTES = (Public, ); }; };
		B6027BC32230ABAE0025DB29 /* STPPaymentMethodCardParams.h in Headers */ = {isa = PBXBuildFile; fileRef = B6027BC02230ABAE0025DB29 /* STPPaymentMethodCardParams.h */; settings = {ATTRIBUTES = (Public, ); }; };
		B604CF2122C56E9B00A23CC4 /* STPIntentActionRedirectToURL.h in Headers */ = {isa = PBXBuildFile; fileRef = B604CF1F22C56E9B00A23CC4 /* STPIntentActionRedirectToURL.h */; settings = {ATTRIBUTES = (Public, ); }; };
		B604CF2222C56E9B00A23CC4 /* STPIntentActionRedirectToURL.h in Headers */ = {isa = PBXBuildFile; fileRef = B604CF1F22C56E9B00A23CC4 /* STPIntentActionRedirectToURL.h */; settings = {ATTRIBUTES = (Public, ); }; };
		B604CF2322C56E9B00A23CC4 /* STPIntentActionRedirectToURL.m in Sources */ = {isa = PBXBuildFile; fileRef = B604CF2022C56E9B00A23CC4 /* STPIntentActionRedirectToURL.m */; };
		B604CF2422C56E9B00A23CC4 /* STPIntentActionRedirectToURL.m in Sources */ = {isa = PBXBuildFile; fileRef = B604CF2022C56E9B00A23CC4 /* STPIntentActionRedirectToURL.m */; };
		B613DD2F22BC0B6800C7603F /* STPAppInfo.h in Headers */ = {isa = PBXBuildFile; fileRef = B61C996322BBFA12004980FD /* STPAppInfo.h */; settings = {ATTRIBUTES = (Public, ); }; };
		B613DD3222C536C900C7603F /* STPSetupIntent.h in Headers */ = {isa = PBXBuildFile; fileRef = B613DD3022C536C900C7603F /* STPSetupIntent.h */; settings = {ATTRIBUTES = (Public, ); }; };
		B613DD3322C536C900C7603F /* STPSetupIntent.m in Sources */ = {isa = PBXBuildFile; fileRef = B613DD3122C536C900C7603F /* STPSetupIntent.m */; };
		B613DD3422C5370400C7603F /* STPSetupIntent.h in Headers */ = {isa = PBXBuildFile; fileRef = B613DD3022C536C900C7603F /* STPSetupIntent.h */; settings = {ATTRIBUTES = (Public, ); }; };
		B613DD3722C5452600C7603F /* STPSetupIntentEnums.h in Headers */ = {isa = PBXBuildFile; fileRef = B613DD3522C5452500C7603F /* STPSetupIntentEnums.h */; settings = {ATTRIBUTES = (Public, ); }; };
		B613DD3822C5452600C7603F /* STPSetupIntentEnums.h in Headers */ = {isa = PBXBuildFile; fileRef = B613DD3522C5452500C7603F /* STPSetupIntentEnums.h */; settings = {ATTRIBUTES = (Public, ); }; };
		B613DD3C22C54AA800C7603F /* STPSetupIntentTest.m in Sources */ = {isa = PBXBuildFile; fileRef = B613DD3B22C54AA800C7603F /* STPSetupIntentTest.m */; };
		B613DD3E22C54BA800C7603F /* SetupIntent.json in Resources */ = {isa = PBXBuildFile; fileRef = B613DD3D22C54BA700C7603F /* SetupIntent.json */; };
		B613DD4122C55F9500C7603F /* STPIntentAction.h in Headers */ = {isa = PBXBuildFile; fileRef = B613DD3F22C55F9500C7603F /* STPIntentAction.h */; settings = {ATTRIBUTES = (Public, ); }; };
		B613DD4222C55F9500C7603F /* STPIntentAction.h in Headers */ = {isa = PBXBuildFile; fileRef = B613DD3F22C55F9500C7603F /* STPIntentAction.h */; settings = {ATTRIBUTES = (Public, ); }; };
		B613DD4322C55F9500C7603F /* STPIntentAction.m in Sources */ = {isa = PBXBuildFile; fileRef = B613DD4022C55F9500C7603F /* STPIntentAction.m */; };
		B613DD4422C55F9500C7603F /* STPIntentAction.m in Sources */ = {isa = PBXBuildFile; fileRef = B613DD4022C55F9500C7603F /* STPIntentAction.m */; };
		B61C996522BBFA12004980FD /* STPAppInfo.h in Headers */ = {isa = PBXBuildFile; fileRef = B61C996322BBFA12004980FD /* STPAppInfo.h */; settings = {ATTRIBUTES = (Public, ); }; };
		B61C996622BBFA12004980FD /* STPAppInfo.m in Sources */ = {isa = PBXBuildFile; fileRef = B61C996422BBFA12004980FD /* STPAppInfo.m */; };
		B621F053223454E9002141B7 /* STPPaymentMethodCardWallet.h in Headers */ = {isa = PBXBuildFile; fileRef = B621F051223454E9002141B7 /* STPPaymentMethodCardWallet.h */; settings = {ATTRIBUTES = (Public, ); }; };
		B621F054223454E9002141B7 /* STPPaymentMethodCardWallet.h in Headers */ = {isa = PBXBuildFile; fileRef = B621F051223454E9002141B7 /* STPPaymentMethodCardWallet.h */; settings = {ATTRIBUTES = (Public, ); }; };
		B621F055223454E9002141B7 /* STPPaymentMethodCardWallet.m in Sources */ = {isa = PBXBuildFile; fileRef = B621F052223454E9002141B7 /* STPPaymentMethodCardWallet.m */; };
		B621F056223454E9002141B7 /* STPPaymentMethodCardWallet.m in Sources */ = {isa = PBXBuildFile; fileRef = B621F052223454E9002141B7 /* STPPaymentMethodCardWallet.m */; };
		B621F05922346243002141B7 /* STPPaymentMethodCardWalletMasterpass.h in Headers */ = {isa = PBXBuildFile; fileRef = B621F05722346243002141B7 /* STPPaymentMethodCardWalletMasterpass.h */; settings = {ATTRIBUTES = (Public, ); }; };
		B621F05A22346243002141B7 /* STPPaymentMethodCardWalletMasterpass.h in Headers */ = {isa = PBXBuildFile; fileRef = B621F05722346243002141B7 /* STPPaymentMethodCardWalletMasterpass.h */; settings = {ATTRIBUTES = (Public, ); }; };
		B621F05B22346243002141B7 /* STPPaymentMethodCardWalletMasterpass.m in Sources */ = {isa = PBXBuildFile; fileRef = B621F05822346243002141B7 /* STPPaymentMethodCardWalletMasterpass.m */; };
		B621F05C22346243002141B7 /* STPPaymentMethodCardWalletMasterpass.m in Sources */ = {isa = PBXBuildFile; fileRef = B621F05822346243002141B7 /* STPPaymentMethodCardWalletMasterpass.m */; };
		B621F05F223465EE002141B7 /* STPPaymentMethodCardWalletVisaCheckout.h in Headers */ = {isa = PBXBuildFile; fileRef = B621F05D223465EE002141B7 /* STPPaymentMethodCardWalletVisaCheckout.h */; settings = {ATTRIBUTES = (Public, ); }; };
		B621F060223465EE002141B7 /* STPPaymentMethodCardWalletVisaCheckout.h in Headers */ = {isa = PBXBuildFile; fileRef = B621F05D223465EE002141B7 /* STPPaymentMethodCardWalletVisaCheckout.h */; settings = {ATTRIBUTES = (Public, ); }; };
		B621F061223465EE002141B7 /* STPPaymentMethodCardWalletVisaCheckout.m in Sources */ = {isa = PBXBuildFile; fileRef = B621F05E223465EE002141B7 /* STPPaymentMethodCardWalletVisaCheckout.m */; };
		B621F062223465EE002141B7 /* STPPaymentMethodCardWalletVisaCheckout.m in Sources */ = {isa = PBXBuildFile; fileRef = B621F05E223465EE002141B7 /* STPPaymentMethodCardWalletVisaCheckout.m */; };
		B628476222307A4100957149 /* STPPaymentMethodCardTest.m in Sources */ = {isa = PBXBuildFile; fileRef = B628476122307A4100957149 /* STPPaymentMethodCardTest.m */; };
		B632989F2295BDD90007D287 /* ApplePayPaymentMethod.json in Resources */ = {isa = PBXBuildFile; fileRef = B632989E2295BDD80007D287 /* ApplePayPaymentMethod.json */; };
		B634497822A5BC91003881DC /* STPCardBrandTest.m in Sources */ = {isa = PBXBuildFile; fileRef = B634497722A5BC91003881DC /* STPCardBrandTest.m */; };
		B63E42762231D78D007B5B95 /* STPPaymentMethodCardParams.m in Sources */ = {isa = PBXBuildFile; fileRef = B6027BC12230ABAE0025DB29 /* STPPaymentMethodCardParams.m */; };
		B63E42772231D78D007B5B95 /* STPPaymentMethodCardParams.m in Sources */ = {isa = PBXBuildFile; fileRef = B6027BC12230ABAE0025DB29 /* STPPaymentMethodCardParams.m */; };
		B63E42792231F8FE007B5B95 /* STPPaymentMethodParamsTest.m in Sources */ = {isa = PBXBuildFile; fileRef = B63E42782231F8FE007B5B95 /* STPPaymentMethodParamsTest.m */; };
		B640DB1222C58E82003C8810 /* STPSetupIntentConfirmParams.h in Headers */ = {isa = PBXBuildFile; fileRef = B640DB1022C58E82003C8810 /* STPSetupIntentConfirmParams.h */; settings = {ATTRIBUTES = (Public, ); }; };
		B640DB1322C58E82003C8810 /* STPSetupIntentConfirmParams.h in Headers */ = {isa = PBXBuildFile; fileRef = B640DB1022C58E82003C8810 /* STPSetupIntentConfirmParams.h */; settings = {ATTRIBUTES = (Public, ); }; };
		B640DB1422C58E82003C8810 /* STPSetupIntentConfirmParams.m in Sources */ = {isa = PBXBuildFile; fileRef = B640DB1122C58E82003C8810 /* STPSetupIntentConfirmParams.m */; };
		B640DB1522C58E82003C8810 /* STPSetupIntentConfirmParams.m in Sources */ = {isa = PBXBuildFile; fileRef = B640DB1122C58E82003C8810 /* STPSetupIntentConfirmParams.m */; };
		B640DB1722C69A8E003C8810 /* STPSetupIntent+Private.h in Headers */ = {isa = PBXBuildFile; fileRef = B640DB1622C69A8E003C8810 /* STPSetupIntent+Private.h */; };
		B640DB1822C69A9D003C8810 /* STPSetupIntent+Private.h in Headers */ = {isa = PBXBuildFile; fileRef = B640DB1622C69A8E003C8810 /* STPSetupIntent+Private.h */; };
		B640DB1A22C69C01003C8810 /* STPSetupIntentFunctionalTest.m in Sources */ = {isa = PBXBuildFile; fileRef = B640DB1922C69C01003C8810 /* STPSetupIntentFunctionalTest.m */; };
		B664D64922B800AF00E6354B /* STPThreeDSButtonCustomization.m in Sources */ = {isa = PBXBuildFile; fileRef = B664D64722B800AF00E6354B /* STPThreeDSButtonCustomization.m */; };
		B664D64B22B8034D00E6354B /* STPThreeDSCustomization+Private.h in Headers */ = {isa = PBXBuildFile; fileRef = B664D64A22B8034D00E6354B /* STPThreeDSCustomization+Private.h */; };
		B664D64F22B8085900E6354B /* STPThreeDSUICustomization.m in Sources */ = {isa = PBXBuildFile; fileRef = B664D64D22B8085900E6354B /* STPThreeDSUICustomization.m */; };
		B664D65122B810D500E6354B /* STPThreeDSUICustomizationTest.m in Sources */ = {isa = PBXBuildFile; fileRef = B664D65022B810D500E6354B /* STPThreeDSUICustomizationTest.m */; };
		B664D65322B813EC00E6354B /* STPThreeDSButtonCustomizationTest.m in Sources */ = {isa = PBXBuildFile; fileRef = B664D65222B813EC00E6354B /* STPThreeDSButtonCustomizationTest.m */; };
		B664D65722B817C800E6354B /* STPThreeDSFooterCustomization.m in Sources */ = {isa = PBXBuildFile; fileRef = B664D65522B817C800E6354B /* STPThreeDSFooterCustomization.m */; };
		B664D65922B81C1700E6354B /* STPThreeDSFooterCustomizationTest.m in Sources */ = {isa = PBXBuildFile; fileRef = B664D65822B81C1700E6354B /* STPThreeDSFooterCustomizationTest.m */; };
		B664D65D22B839DD00E6354B /* STPThreeDSLabelCustomization.m in Sources */ = {isa = PBXBuildFile; fileRef = B664D65B22B839DD00E6354B /* STPThreeDSLabelCustomization.m */; };
		B664D66222B83BAF00E6354B /* STPThreeDSLabelCustomizationTest.m in Sources */ = {isa = PBXBuildFile; fileRef = B664D66122B83BAF00E6354B /* STPThreeDSLabelCustomizationTest.m */; };
		B664D66622B83CF800E6354B /* STPThreeDSNavigationBarCustomization.m in Sources */ = {isa = PBXBuildFile; fileRef = B664D66422B83CF800E6354B /* STPThreeDSNavigationBarCustomization.m */; };
		B664D66822B8409200E6354B /* STPThreeDSNavigationBarCustomizationTest.m in Sources */ = {isa = PBXBuildFile; fileRef = B664D66722B8409200E6354B /* STPThreeDSNavigationBarCustomizationTest.m */; };
		B664D66C22B9661200E6354B /* STPThreeDSSelectionCustomization.m in Sources */ = {isa = PBXBuildFile; fileRef = B664D66A22B9661200E6354B /* STPThreeDSSelectionCustomization.m */; };
		B664D66E22B9684700E6354B /* STPThreeDSSelectionCustomizationTest.m in Sources */ = {isa = PBXBuildFile; fileRef = B664D66D22B9684700E6354B /* STPThreeDSSelectionCustomizationTest.m */; };
		B664D67222B96A1300E6354B /* STPThreeDSTextFieldCustomization.m in Sources */ = {isa = PBXBuildFile; fileRef = B664D67022B96A1300E6354B /* STPThreeDSTextFieldCustomization.m */; };
		B664D67422B96C9B00E6354B /* STPThreeDSTextFieldCustomizationTest.m in Sources */ = {isa = PBXBuildFile; fileRef = B664D67322B96C9B00E6354B /* STPThreeDSTextFieldCustomizationTest.m */; };
		B665CE47228DE4C4008B546F /* STPPaymentMethodListDeserializer.h in Headers */ = {isa = PBXBuildFile; fileRef = B665CE45228DE4C4008B546F /* STPPaymentMethodListDeserializer.h */; };
		B665CE48228DE4C4008B546F /* STPPaymentMethodListDeserializer.m in Sources */ = {isa = PBXBuildFile; fileRef = B665CE46228DE4C4008B546F /* STPPaymentMethodListDeserializer.m */; };
		B66AC61422C6E6590064C551 /* STPPaymentHandlerActionParams.h in Headers */ = {isa = PBXBuildFile; fileRef = B66AC61222C6E6590064C551 /* STPPaymentHandlerActionParams.h */; };
		B66AC61522C6E6590064C551 /* STPPaymentHandlerActionParams.h in Headers */ = {isa = PBXBuildFile; fileRef = B66AC61222C6E6590064C551 /* STPPaymentHandlerActionParams.h */; };
		B66AC61622C6E6590064C551 /* STPPaymentHandlerActionParams.m in Sources */ = {isa = PBXBuildFile; fileRef = B66AC61322C6E6590064C551 /* STPPaymentHandlerActionParams.m */; };
		B66AC61722C6E6590064C551 /* STPPaymentHandlerActionParams.m in Sources */ = {isa = PBXBuildFile; fileRef = B66AC61322C6E6590064C551 /* STPPaymentHandlerActionParams.m */; };
		B66B39B4223044A2006D1CAD /* STPPaymentMethodTest.m in Sources */ = {isa = PBXBuildFile; fileRef = B66B39B3223044A2006D1CAD /* STPPaymentMethodTest.m */; };
		B66B39B6223045EF006D1CAD /* PaymentMethod.json in Resources */ = {isa = PBXBuildFile; fileRef = B66B39B5223045EF006D1CAD /* PaymentMethod.json */; };
		B66D5021222F5611004A9210 /* STPPaymentMethodCardChecks.m in Sources */ = {isa = PBXBuildFile; fileRef = B66D5020222F5611004A9210 /* STPPaymentMethodCardChecks.m */; };
		B66D5022222F5611004A9210 /* STPPaymentMethodCardChecks.m in Sources */ = {isa = PBXBuildFile; fileRef = B66D5020222F5611004A9210 /* STPPaymentMethodCardChecks.m */; };
		B66D5024222F5A27004A9210 /* STPPaymentMethodThreeDSecureUsageTest.m in Sources */ = {isa = PBXBuildFile; fileRef = B66D5023222F5A27004A9210 /* STPPaymentMethodThreeDSecureUsageTest.m */; };
		B66D5027222F8605004A9210 /* STPPaymentMethodCardChecksTest.m in Sources */ = {isa = PBXBuildFile; fileRef = B66D5026222F8605004A9210 /* STPPaymentMethodCardChecksTest.m */; };
		B67D7D4B2294A081000FBA12 /* STPPaymentMethodListDeserializer.h in Headers */ = {isa = PBXBuildFile; fileRef = B665CE45228DE4C4008B546F /* STPPaymentMethodListDeserializer.h */; };
		B67D7D4D2294A0FD000FBA12 /* STPPaymentMethodListDeserializer.m in Sources */ = {isa = PBXBuildFile; fileRef = B665CE46228DE4C4008B546F /* STPPaymentMethodListDeserializer.m */; };
		B68F1C792234740B0030B438 /* STPPaymentMethodCardWalletTest.m in Sources */ = {isa = PBXBuildFile; fileRef = B68F1C782234740B0030B438 /* STPPaymentMethodCardWalletTest.m */; };
		B690DDEC222F01BF000B902D /* STPPaymentMethodBillingDetails.h in Headers */ = {isa = PBXBuildFile; fileRef = B690DDEA222F01BF000B902D /* STPPaymentMethodBillingDetails.h */; settings = {ATTRIBUTES = (Public, ); }; };
		B690DDED222F01BF000B902D /* STPPaymentMethodBillingDetails.h in Headers */ = {isa = PBXBuildFile; fileRef = B690DDEA222F01BF000B902D /* STPPaymentMethodBillingDetails.h */; settings = {ATTRIBUTES = (Public, ); }; };
		B690DDEE222F01BF000B902D /* STPPaymentMethodBillingDetails.m in Sources */ = {isa = PBXBuildFile; fileRef = B690DDEB222F01BF000B902D /* STPPaymentMethodBillingDetails.m */; };
		B690DDEF222F01BF000B902D /* STPPaymentMethodBillingDetails.m in Sources */ = {isa = PBXBuildFile; fileRef = B690DDEB222F01BF000B902D /* STPPaymentMethodBillingDetails.m */; };
		B690DDF2222F0211000B902D /* STPPaymentMethodAddress.h in Headers */ = {isa = PBXBuildFile; fileRef = B690DDF0222F0211000B902D /* STPPaymentMethodAddress.h */; settings = {ATTRIBUTES = (Public, ); }; };
		B690DDF3222F0211000B902D /* STPPaymentMethodAddress.h in Headers */ = {isa = PBXBuildFile; fileRef = B690DDF0222F0211000B902D /* STPPaymentMethodAddress.h */; settings = {ATTRIBUTES = (Public, ); }; };
		B690DDF4222F0211000B902D /* STPPaymentMethodAddress.m in Sources */ = {isa = PBXBuildFile; fileRef = B690DDF1222F0211000B902D /* STPPaymentMethodAddress.m */; };
		B690DDF5222F0211000B902D /* STPPaymentMethodAddress.m in Sources */ = {isa = PBXBuildFile; fileRef = B690DDF1222F0211000B902D /* STPPaymentMethodAddress.m */; };
		B690DDF8222F0564000B902D /* STPPaymentMethodCard.h in Headers */ = {isa = PBXBuildFile; fileRef = B690DDF6222F0564000B902D /* STPPaymentMethodCard.h */; settings = {ATTRIBUTES = (Public, ); }; };
		B690DDF9222F0564000B902D /* STPPaymentMethodCard.h in Headers */ = {isa = PBXBuildFile; fileRef = B690DDF6222F0564000B902D /* STPPaymentMethodCard.h */; settings = {ATTRIBUTES = (Public, ); }; };
		B690DDFA222F0564000B902D /* STPPaymentMethodCard.m in Sources */ = {isa = PBXBuildFile; fileRef = B690DDF7222F0564000B902D /* STPPaymentMethodCard.m */; };
		B690DDFB222F0564000B902D /* STPPaymentMethodCard.m in Sources */ = {isa = PBXBuildFile; fileRef = B690DDF7222F0564000B902D /* STPPaymentMethodCard.m */; };
		B69CFB452236F8E3001E9885 /* STPPaymentMethodCardPresent.h in Headers */ = {isa = PBXBuildFile; fileRef = B69CFB432236F8E3001E9885 /* STPPaymentMethodCardPresent.h */; settings = {ATTRIBUTES = (Public, ); }; };
		B69CFB462236F8E3001E9885 /* STPPaymentMethodCardPresent.h in Headers */ = {isa = PBXBuildFile; fileRef = B69CFB432236F8E3001E9885 /* STPPaymentMethodCardPresent.h */; settings = {ATTRIBUTES = (Public, ); }; };
		B69CFB472236F8E3001E9885 /* STPPaymentMethodCardPresent.m in Sources */ = {isa = PBXBuildFile; fileRef = B69CFB442236F8E3001E9885 /* STPPaymentMethodCardPresent.m */; };
		B69CFB482236F8E3001E9885 /* STPPaymentMethodCardPresent.m in Sources */ = {isa = PBXBuildFile; fileRef = B69CFB442236F8E3001E9885 /* STPPaymentMethodCardPresent.m */; };
		B69CFB4A22370547001E9885 /* STPPaymentMethodCardChecks+Private.h in Headers */ = {isa = PBXBuildFile; fileRef = B69CFB4922370547001E9885 /* STPPaymentMethodCardChecks+Private.h */; };
		B69CFB4B22370547001E9885 /* STPPaymentMethodCardChecks+Private.h in Headers */ = {isa = PBXBuildFile; fileRef = B69CFB4922370547001E9885 /* STPPaymentMethodCardChecks+Private.h */; };
		B69FEC3F222EE8FE00273A16 /* STPPaymentMethod.m in Sources */ = {isa = PBXBuildFile; fileRef = B69FEC3C222EE8FE00273A16 /* STPPaymentMethod.m */; };
		B69FEC40222EE8FE00273A16 /* STPPaymentMethod.m in Sources */ = {isa = PBXBuildFile; fileRef = B69FEC3C222EE8FE00273A16 /* STPPaymentMethod.m */; };
		B69FEC42222EE9E000273A16 /* STPPaymentMethod.h in Headers */ = {isa = PBXBuildFile; fileRef = B69FEC41222EE9E000273A16 /* STPPaymentMethod.h */; settings = {ATTRIBUTES = (Public, ); }; };
		B69FEC43222EE9E000273A16 /* STPPaymentMethod.h in Headers */ = {isa = PBXBuildFile; fileRef = B69FEC41222EE9E000273A16 /* STPPaymentMethod.h */; settings = {ATTRIBUTES = (Public, ); }; };
		B6B41F71223476AE0020BA7F /* STPPaymentMethodCardWalletMasterpassTest.m in Sources */ = {isa = PBXBuildFile; fileRef = B6B41F70223476AE0020BA7F /* STPPaymentMethodCardWalletMasterpassTest.m */; };
		B6B41F73223476B90020BA7F /* STPPaymentMethodCardWalletVisaCheckoutTest.m in Sources */ = {isa = PBXBuildFile; fileRef = B6B41F72223476B90020BA7F /* STPPaymentMethodCardWalletVisaCheckoutTest.m */; };
		B6B41F75223481BA0020BA7F /* STPPaymentMethodCardWallet+Private.h in Headers */ = {isa = PBXBuildFile; fileRef = B6B41F74223481BA0020BA7F /* STPPaymentMethodCardWallet+Private.h */; };
		B6B41F76223481C90020BA7F /* STPPaymentMethodCardWallet+Private.h in Headers */ = {isa = PBXBuildFile; fileRef = B6B41F74223481BA0020BA7F /* STPPaymentMethodCardWallet+Private.h */; };
		B6B41F79223484280020BA7F /* STPPaymentMethodiDEAL.h in Headers */ = {isa = PBXBuildFile; fileRef = B6B41F77223484280020BA7F /* STPPaymentMethodiDEAL.h */; settings = {ATTRIBUTES = (Public, ); }; };
		B6B41F7A223484280020BA7F /* STPPaymentMethodiDEAL.h in Headers */ = {isa = PBXBuildFile; fileRef = B6B41F77223484280020BA7F /* STPPaymentMethodiDEAL.h */; settings = {ATTRIBUTES = (Public, ); }; };
		B6B41F7B223484280020BA7F /* STPPaymentMethodiDEAL.m in Sources */ = {isa = PBXBuildFile; fileRef = B6B41F78223484280020BA7F /* STPPaymentMethodiDEAL.m */; };
		B6B41F7C223484280020BA7F /* STPPaymentMethodiDEAL.m in Sources */ = {isa = PBXBuildFile; fileRef = B6B41F78223484280020BA7F /* STPPaymentMethodiDEAL.m */; };
		B6B41F7F22348A1E0020BA7F /* STPPaymentMethodiDEALParams.h in Headers */ = {isa = PBXBuildFile; fileRef = B6B41F7D22348A1E0020BA7F /* STPPaymentMethodiDEALParams.h */; settings = {ATTRIBUTES = (Public, ); }; };
		B6B41F8022348A1E0020BA7F /* STPPaymentMethodiDEALParams.h in Headers */ = {isa = PBXBuildFile; fileRef = B6B41F7D22348A1E0020BA7F /* STPPaymentMethodiDEALParams.h */; settings = {ATTRIBUTES = (Public, ); }; };
		B6B41F8122348A1E0020BA7F /* STPPaymentMethodiDEALParams.m in Sources */ = {isa = PBXBuildFile; fileRef = B6B41F7E22348A1E0020BA7F /* STPPaymentMethodiDEALParams.m */; };
		B6B41F8222348A1E0020BA7F /* STPPaymentMethodiDEALParams.m in Sources */ = {isa = PBXBuildFile; fileRef = B6B41F7E22348A1E0020BA7F /* STPPaymentMethodiDEALParams.m */; };
		B6B5FC41222F4C0200440249 /* STPPaymentMethodThreeDSecureUsage.h in Headers */ = {isa = PBXBuildFile; fileRef = B6B5FC3F222F4C0200440249 /* STPPaymentMethodThreeDSecureUsage.h */; settings = {ATTRIBUTES = (Public, ); }; };
		B6B5FC42222F4C0200440249 /* STPPaymentMethodThreeDSecureUsage.h in Headers */ = {isa = PBXBuildFile; fileRef = B6B5FC3F222F4C0200440249 /* STPPaymentMethodThreeDSecureUsage.h */; settings = {ATTRIBUTES = (Public, ); }; };
		B6B5FC43222F4C0200440249 /* STPPaymentMethodThreeDSecureUsage.m in Sources */ = {isa = PBXBuildFile; fileRef = B6B5FC40222F4C0200440249 /* STPPaymentMethodThreeDSecureUsage.m */; };
		B6B5FC44222F4C0200440249 /* STPPaymentMethodThreeDSecureUsage.m in Sources */ = {isa = PBXBuildFile; fileRef = B6B5FC40222F4C0200440249 /* STPPaymentMethodThreeDSecureUsage.m */; };
		B6C42817229897EF0044E419 /* NSURLComponents_StripeTest.m in Sources */ = {isa = PBXBuildFile; fileRef = B6C42816229897EF0044E419 /* NSURLComponents_StripeTest.m */; };
		B6CF3135229D8C3600BA8AC2 /* STPCardBrand.m in Sources */ = {isa = PBXBuildFile; fileRef = B6CF3134229D8C3500BA8AC2 /* STPCardBrand.m */; };
		B6CF3136229D8C7000BA8AC2 /* STPCardBrand.m in Sources */ = {isa = PBXBuildFile; fileRef = B6CF3134229D8C3500BA8AC2 /* STPCardBrand.m */; };
		B6D6C933223076600092AFC8 /* STPPaymentMethodAddressTest.m in Sources */ = {isa = PBXBuildFile; fileRef = B6D6C932223076600092AFC8 /* STPPaymentMethodAddressTest.m */; };
		B6D6C935223078840092AFC8 /* STPPaymentMethodBillingDetailsTest.m in Sources */ = {isa = PBXBuildFile; fileRef = B6D6C934223078840092AFC8 /* STPPaymentMethodBillingDetailsTest.m */; };
		B6DB0CA6223817A300AEF640 /* STPPaymentMethodEnums.h in Headers */ = {isa = PBXBuildFile; fileRef = B6DB0CA5223817A300AEF640 /* STPPaymentMethodEnums.h */; settings = {ATTRIBUTES = (Public, ); }; };
		B6DB0CA7223817A300AEF640 /* STPPaymentMethodEnums.h in Headers */ = {isa = PBXBuildFile; fileRef = B6DB0CA5223817A300AEF640 /* STPPaymentMethodEnums.h */; settings = {ATTRIBUTES = (Public, ); }; };
		B6DB0CA922381B4900AEF640 /* STPPaymentMethod+Private.h in Headers */ = {isa = PBXBuildFile; fileRef = B6DB0CA822381B4900AEF640 /* STPPaymentMethod+Private.h */; };
		B6DB0CAA22381B4900AEF640 /* STPPaymentMethod+Private.h in Headers */ = {isa = PBXBuildFile; fileRef = B6DB0CA822381B4900AEF640 /* STPPaymentMethod+Private.h */; };
		B6DE52DB2230981200B70A66 /* STPPaymentMethodParams.h in Headers */ = {isa = PBXBuildFile; fileRef = B6DE52D92230981200B70A66 /* STPPaymentMethodParams.h */; settings = {ATTRIBUTES = (Public, ); }; };
		B6DE52DC2230981200B70A66 /* STPPaymentMethodParams.h in Headers */ = {isa = PBXBuildFile; fileRef = B6DE52D92230981200B70A66 /* STPPaymentMethodParams.h */; settings = {ATTRIBUTES = (Public, ); }; };
		B6DE52DD2230981200B70A66 /* STPPaymentMethodParams.m in Sources */ = {isa = PBXBuildFile; fileRef = B6DE52DA2230981200B70A66 /* STPPaymentMethodParams.m */; };
		B6DE52DE2230981200B70A66 /* STPPaymentMethodParams.m in Sources */ = {isa = PBXBuildFile; fileRef = B6DE52DA2230981200B70A66 /* STPPaymentMethodParams.m */; };
		B6E2F308222F442E0001FED4 /* STPPaymentMethodCardChecks.h in Headers */ = {isa = PBXBuildFile; fileRef = B6E2F306222F442E0001FED4 /* STPPaymentMethodCardChecks.h */; settings = {ATTRIBUTES = (Public, ); }; };
		B6E2F309222F442E0001FED4 /* STPPaymentMethodCardChecks.h in Headers */ = {isa = PBXBuildFile; fileRef = B6E2F306222F442E0001FED4 /* STPPaymentMethodCardChecks.h */; settings = {ATTRIBUTES = (Public, ); }; };
		B6EC63CA22348D4600E4C0FB /* STPPaymentMethodiDEALTest.m in Sources */ = {isa = PBXBuildFile; fileRef = B6EC63C922348D4600E4C0FB /* STPPaymentMethodiDEALTest.m */; };
		B6F16090223350640088C970 /* STPPaymentIntentAction.h in Headers */ = {isa = PBXBuildFile; fileRef = B6F1608E223350640088C970 /* STPPaymentIntentAction.h */; settings = {ATTRIBUTES = (Public, ); }; };
		B6F16091223350640088C970 /* STPPaymentIntentAction.h in Headers */ = {isa = PBXBuildFile; fileRef = B6F1608E223350640088C970 /* STPPaymentIntentAction.h */; settings = {ATTRIBUTES = (Public, ); }; };
		B6F16096223351C20088C970 /* STPPaymentIntentActionRedirectToURL.h in Headers */ = {isa = PBXBuildFile; fileRef = B6F16094223351C20088C970 /* STPPaymentIntentActionRedirectToURL.h */; settings = {ATTRIBUTES = (Public, ); }; };
		B6F16097223351C20088C970 /* STPPaymentIntentActionRedirectToURL.h in Headers */ = {isa = PBXBuildFile; fileRef = B6F16094223351C20088C970 /* STPPaymentIntentActionRedirectToURL.h */; settings = {ATTRIBUTES = (Public, ); }; };
		C1054F911FE197AE0033C87E /* STPPaymentContextSnapshotTests.m in Sources */ = {isa = PBXBuildFile; fileRef = C1054F901FE197AE0033C87E /* STPPaymentContextSnapshotTests.m */; };
		C1080F491CBECF7B007B2D89 /* STPAddress.h in Headers */ = {isa = PBXBuildFile; fileRef = C1080F471CBECF7B007B2D89 /* STPAddress.h */; settings = {ATTRIBUTES = (Public, ); }; };
		C1080F4A1CBECF7B007B2D89 /* STPAddress.m in Sources */ = {isa = PBXBuildFile; fileRef = C1080F481CBECF7B007B2D89 /* STPAddress.m */; };
		C1080F4C1CBED48A007B2D89 /* STPAddressTests.m in Sources */ = {isa = PBXBuildFile; fileRef = C1080F4B1CBED48A007B2D89 /* STPAddressTests.m */; };
		C113D2191EBB9A36006FACC2 /* STPEphemeralKey.h in Headers */ = {isa = PBXBuildFile; fileRef = C113D2171EBB9A36006FACC2 /* STPEphemeralKey.h */; };
		C113D21A1EBB9A36006FACC2 /* STPEphemeralKey.h in Headers */ = {isa = PBXBuildFile; fileRef = C113D2171EBB9A36006FACC2 /* STPEphemeralKey.h */; };
		C113D21B1EBB9A36006FACC2 /* STPEphemeralKey.m in Sources */ = {isa = PBXBuildFile; fileRef = C113D2181EBB9A36006FACC2 /* STPEphemeralKey.m */; };
		C113D21C1EBB9A36006FACC2 /* STPEphemeralKey.m in Sources */ = {isa = PBXBuildFile; fileRef = C113D2181EBB9A36006FACC2 /* STPEphemeralKey.m */; };
		C11810861CC6AF4C0022FB55 /* STPPaymentOption.h in Headers */ = {isa = PBXBuildFile; fileRef = C11810851CC6AF4C0022FB55 /* STPPaymentOption.h */; settings = {ATTRIBUTES = (Public, ); }; };
		C11810891CC6B00D0022FB55 /* STPApplePayPaymentOption.h in Headers */ = {isa = PBXBuildFile; fileRef = C11810871CC6B00D0022FB55 /* STPApplePayPaymentOption.h */; settings = {ATTRIBUTES = (Public, ); }; };
		C118108A1CC6B00D0022FB55 /* STPApplePayPaymentOption.m in Sources */ = {isa = PBXBuildFile; fileRef = C11810881CC6B00D0022FB55 /* STPApplePayPaymentOption.m */; };
		C11810951CC6C4700022FB55 /* PKPaymentAuthorizationViewController+Stripe_Blocks.h in Headers */ = {isa = PBXBuildFile; fileRef = C11810931CC6C4700022FB55 /* PKPaymentAuthorizationViewController+Stripe_Blocks.h */; };
		C11810961CC6C4700022FB55 /* PKPaymentAuthorizationViewController+Stripe_Blocks.m in Sources */ = {isa = PBXBuildFile; fileRef = C11810941CC6C4700022FB55 /* PKPaymentAuthorizationViewController+Stripe_Blocks.m */; };
		C11810991CC6D46D0022FB55 /* NSDecimalNumber+StripeTest.m in Sources */ = {isa = PBXBuildFile; fileRef = C11810981CC6D46D0022FB55 /* NSDecimalNumber+StripeTest.m */; };
		C11810A71CC6EE840022FB55 /* STPBackendAPIAdapter.h in Headers */ = {isa = PBXBuildFile; fileRef = C11810A61CC6E2160022FB55 /* STPBackendAPIAdapter.h */; settings = {ATTRIBUTES = (Public, ); }; };
		C11810BF1CC7DA290022FB55 /* stp_card_form_back@2x.png in Resources */ = {isa = PBXBuildFile; fileRef = C11810B91CC7DA290022FB55 /* stp_card_form_back@2x.png */; };
		C11810C01CC7DA290022FB55 /* stp_card_form_back@3x.png in Resources */ = {isa = PBXBuildFile; fileRef = C11810BA1CC7DA290022FB55 /* stp_card_form_back@3x.png */; };
		C11810C11CC7DA290022FB55 /* stp_card_form_front.png in Resources */ = {isa = PBXBuildFile; fileRef = C11810BB1CC7DA290022FB55 /* stp_card_form_front.png */; };
		C11810C21CC7DA290022FB55 /* stp_card_form_front@2x.png in Resources */ = {isa = PBXBuildFile; fileRef = C11810BC1CC7DA290022FB55 /* stp_card_form_front@2x.png */; };
		C11810C31CC7DA290022FB55 /* stp_card_form_front@3x.png in Resources */ = {isa = PBXBuildFile; fileRef = C11810BD1CC7DA290022FB55 /* stp_card_form_front@3x.png */; };
		C11B14971E8AE316000F760C /* OCMock.framework in Frameworks */ = {isa = PBXBuildFile; fileRef = C11B14961E8AE316000F760C /* OCMock.framework */; };
		C12057491D676DD400CFBCB8 /* stp_card_applepay.png in Resources */ = {isa = PBXBuildFile; fileRef = F1C578F01D651AB200912EAE /* stp_card_applepay.png */; };
		C120574A1D676DD400CFBCB8 /* stp_card_diners_template.png in Resources */ = {isa = PBXBuildFile; fileRef = F1510BA41D5A77F6000731AD /* stp_card_diners_template.png */; };
		C120574B1D676DD400CFBCB8 /* stp_card_diners_template@2x.png in Resources */ = {isa = PBXBuildFile; fileRef = F1510BA51D5A77F6000731AD /* stp_card_diners_template@2x.png */; };
		C120574C1D676DD400CFBCB8 /* stp_card_diners_template@3x.png in Resources */ = {isa = PBXBuildFile; fileRef = F1510BA61D5A77F6000731AD /* stp_card_diners_template@3x.png */; };
		C12057501D676DD400CFBCB8 /* stp_card_jcb_template.png in Resources */ = {isa = PBXBuildFile; fileRef = F1510BBC1D5A8146000731AD /* stp_card_jcb_template.png */; };
		C12057511D676DD400CFBCB8 /* stp_card_jcb_template@2x.png in Resources */ = {isa = PBXBuildFile; fileRef = F1510BBD1D5A8146000731AD /* stp_card_jcb_template@2x.png */; };
		C12057521D676DD400CFBCB8 /* stp_card_jcb_template@3x.png in Resources */ = {isa = PBXBuildFile; fileRef = F1510BBE1D5A8146000731AD /* stp_card_jcb_template@3x.png */; };
		C124A1701CCA968B007D42EE /* STPAnalyticsClient.h in Headers */ = {isa = PBXBuildFile; fileRef = C124A16E1CCA968B007D42EE /* STPAnalyticsClient.h */; };
		C124A1711CCA968B007D42EE /* STPAnalyticsClient.h in Headers */ = {isa = PBXBuildFile; fileRef = C124A16E1CCA968B007D42EE /* STPAnalyticsClient.h */; };
		C124A1721CCA968B007D42EE /* STPAnalyticsClient.m in Sources */ = {isa = PBXBuildFile; fileRef = C124A16F1CCA968B007D42EE /* STPAnalyticsClient.m */; };
		C124A1731CCA968B007D42EE /* STPAnalyticsClient.m in Sources */ = {isa = PBXBuildFile; fileRef = C124A16F1CCA968B007D42EE /* STPAnalyticsClient.m */; };
		C124A17C1CCAA0C2007D42EE /* NSMutableURLRequest+Stripe.h in Headers */ = {isa = PBXBuildFile; fileRef = C124A17A1CCAA0C2007D42EE /* NSMutableURLRequest+Stripe.h */; };
		C124A17D1CCAA0C2007D42EE /* NSMutableURLRequest+Stripe.h in Headers */ = {isa = PBXBuildFile; fileRef = C124A17A1CCAA0C2007D42EE /* NSMutableURLRequest+Stripe.h */; };
		C124A17E1CCAA0C2007D42EE /* NSMutableURLRequest+Stripe.m in Sources */ = {isa = PBXBuildFile; fileRef = C124A17B1CCAA0C2007D42EE /* NSMutableURLRequest+Stripe.m */; };
		C124A17F1CCAA0C2007D42EE /* NSMutableURLRequest+Stripe.m in Sources */ = {isa = PBXBuildFile; fileRef = C124A17B1CCAA0C2007D42EE /* NSMutableURLRequest+Stripe.m */; };
		C124A1811CCAA1BF007D42EE /* NSMutableURLRequest+StripeTest.m in Sources */ = {isa = PBXBuildFile; fileRef = C124A1801CCAA1BF007D42EE /* NSMutableURLRequest+StripeTest.m */; };
		C124A1851CCAB750007D42EE /* STPAnalyticsClientTest.m in Sources */ = {isa = PBXBuildFile; fileRef = C124A1841CCAB750007D42EE /* STPAnalyticsClientTest.m */; };
		C12655391CAA238E006F7265 /* STPAddCardViewController.h in Headers */ = {isa = PBXBuildFile; fileRef = 04F416241CA3639500486FB5 /* STPAddCardViewController.h */; settings = {ATTRIBUTES = (Public, ); }; };
		C126553A1CAA2392006F7265 /* STPAddCardViewController.m in Sources */ = {isa = PBXBuildFile; fileRef = 04F416251CA3639500486FB5 /* STPAddCardViewController.m */; };
		C127110A1DBA7E490087840D /* STPAddressViewModelTest.m in Sources */ = {isa = PBXBuildFile; fileRef = C12711091DBA7E490087840D /* STPAddressViewModelTest.m */; };
		C1271A3E1E3FA4E800F25DFE /* STPSectionHeaderView.m in Sources */ = {isa = PBXBuildFile; fileRef = C158AB3E1E1EE98900348D01 /* STPSectionHeaderView.m */; };
		C1271A3F1E3FA4EB00F25DFE /* STPSectionHeaderView.h in Headers */ = {isa = PBXBuildFile; fileRef = C158AB3D1E1EE98900348D01 /* STPSectionHeaderView.h */; };
		C1300D201EB8D38A0080AF7B /* stp_card_unknown.png in Resources */ = {isa = PBXBuildFile; fileRef = C1300D1D1EB8D38A0080AF7B /* stp_card_unknown.png */; };
		C1300D211EB8D38A0080AF7B /* stp_card_unknown@2x.png in Resources */ = {isa = PBXBuildFile; fileRef = C1300D1E1EB8D38A0080AF7B /* stp_card_unknown@2x.png */; };
		C1300D221EB8D38A0080AF7B /* stp_card_unknown@3x.png in Resources */ = {isa = PBXBuildFile; fileRef = C1300D1F1EB8D38A0080AF7B /* stp_card_unknown@3x.png */; };
		C1300D291EB8D3AB0080AF7B /* stp_card_error_amex.png in Resources */ = {isa = PBXBuildFile; fileRef = C1300D231EB8D3AB0080AF7B /* stp_card_error_amex.png */; };
		C1300D2A1EB8D3AB0080AF7B /* stp_card_error_amex@2x.png in Resources */ = {isa = PBXBuildFile; fileRef = C1300D241EB8D3AB0080AF7B /* stp_card_error_amex@2x.png */; };
		C1300D2B1EB8D3AB0080AF7B /* stp_card_error_amex@3x.png in Resources */ = {isa = PBXBuildFile; fileRef = C1300D251EB8D3AB0080AF7B /* stp_card_error_amex@3x.png */; };
		C1300D2C1EB8D3AB0080AF7B /* stp_card_error.png in Resources */ = {isa = PBXBuildFile; fileRef = C1300D261EB8D3AB0080AF7B /* stp_card_error.png */; };
		C1300D2D1EB8D3AB0080AF7B /* stp_card_error@2x.png in Resources */ = {isa = PBXBuildFile; fileRef = C1300D271EB8D3AB0080AF7B /* stp_card_error@2x.png */; };
		C1300D2E1EB8D3AB0080AF7B /* stp_card_error@3x.png in Resources */ = {isa = PBXBuildFile; fileRef = C1300D281EB8D3AB0080AF7B /* stp_card_error@3x.png */; };
		C1300D2F1EB8F16B0080AF7B /* stp_card_error_amex.png in Resources */ = {isa = PBXBuildFile; fileRef = C1300D231EB8D3AB0080AF7B /* stp_card_error_amex.png */; };
		C1300D301EB8F16B0080AF7B /* stp_card_error_amex@2x.png in Resources */ = {isa = PBXBuildFile; fileRef = C1300D241EB8D3AB0080AF7B /* stp_card_error_amex@2x.png */; };
		C1300D311EB8F16B0080AF7B /* stp_card_error_amex@3x.png in Resources */ = {isa = PBXBuildFile; fileRef = C1300D251EB8D3AB0080AF7B /* stp_card_error_amex@3x.png */; };
		C1300D321EB8F16B0080AF7B /* stp_card_error.png in Resources */ = {isa = PBXBuildFile; fileRef = C1300D261EB8D3AB0080AF7B /* stp_card_error.png */; };
		C1300D331EB8F16B0080AF7B /* stp_card_error@2x.png in Resources */ = {isa = PBXBuildFile; fileRef = C1300D271EB8D3AB0080AF7B /* stp_card_error@2x.png */; };
		C1300D341EB8F16B0080AF7B /* stp_card_error@3x.png in Resources */ = {isa = PBXBuildFile; fileRef = C1300D281EB8D3AB0080AF7B /* stp_card_error@3x.png */; };
		C1300D351EB8F1780080AF7B /* stp_card_unknown.png in Resources */ = {isa = PBXBuildFile; fileRef = C1300D1D1EB8D38A0080AF7B /* stp_card_unknown.png */; };
		C1300D361EB8F1780080AF7B /* stp_card_unknown@2x.png in Resources */ = {isa = PBXBuildFile; fileRef = C1300D1E1EB8D38A0080AF7B /* stp_card_unknown@2x.png */; };
		C1300D371EB8F1780080AF7B /* stp_card_unknown@3x.png in Resources */ = {isa = PBXBuildFile; fileRef = C1300D1F1EB8D38A0080AF7B /* stp_card_unknown@3x.png */; };
		C13538081D2C2186003F6157 /* STPAddCardViewControllerTest.m in Sources */ = {isa = PBXBuildFile; fileRef = C13538071D2C2186003F6157 /* STPAddCardViewControllerTest.m */; };
		C1363BAF1D76337400EB82B4 /* stp_icon_checkmark.png in Resources */ = {isa = PBXBuildFile; fileRef = C1363BAC1D76337400EB82B4 /* stp_icon_checkmark.png */; };
		C1363BB01D76337400EB82B4 /* stp_icon_checkmark@2x.png in Resources */ = {isa = PBXBuildFile; fileRef = C1363BAD1D76337400EB82B4 /* stp_icon_checkmark@2x.png */; };
		C1363BB11D76337400EB82B4 /* stp_icon_checkmark@3x.png in Resources */ = {isa = PBXBuildFile; fileRef = C1363BAE1D76337400EB82B4 /* stp_icon_checkmark@3x.png */; };
		C1363BB21D76337900EB82B4 /* stp_icon_checkmark.png in Resources */ = {isa = PBXBuildFile; fileRef = C1363BAC1D76337400EB82B4 /* stp_icon_checkmark.png */; };
		C1363BB31D76337900EB82B4 /* stp_icon_checkmark@2x.png in Resources */ = {isa = PBXBuildFile; fileRef = C1363BAD1D76337400EB82B4 /* stp_icon_checkmark@2x.png */; };
		C1363BB41D76337900EB82B4 /* stp_icon_checkmark@3x.png in Resources */ = {isa = PBXBuildFile; fileRef = C1363BAE1D76337400EB82B4 /* stp_icon_checkmark@3x.png */; };
		C1363BB71D7633D800EB82B4 /* STPPaymentOptionTableViewCell.h in Headers */ = {isa = PBXBuildFile; fileRef = C1363BB51D7633D800EB82B4 /* STPPaymentOptionTableViewCell.h */; };
		C1363BB81D7633D800EB82B4 /* STPPaymentOptionTableViewCell.h in Headers */ = {isa = PBXBuildFile; fileRef = C1363BB51D7633D800EB82B4 /* STPPaymentOptionTableViewCell.h */; };
		C1363BB91D7633D800EB82B4 /* STPPaymentOptionTableViewCell.m in Sources */ = {isa = PBXBuildFile; fileRef = C1363BB61D7633D800EB82B4 /* STPPaymentOptionTableViewCell.m */; };
		C1363BBA1D7633D800EB82B4 /* STPPaymentOptionTableViewCell.m in Sources */ = {isa = PBXBuildFile; fileRef = C1363BB61D7633D800EB82B4 /* STPPaymentOptionTableViewCell.m */; };
		C14C4DB11EC3B34500C2FDF6 /* STPAPIRequestTest.m in Sources */ = {isa = PBXBuildFile; fileRef = C14C4DB01EC3B34500C2FDF6 /* STPAPIRequestTest.m */; };
		C15608DD1FE08F2E0032AE66 /* UIView+Stripe_SafeAreaBounds.h in Headers */ = {isa = PBXBuildFile; fileRef = C15608DB1FE08F2E0032AE66 /* UIView+Stripe_SafeAreaBounds.h */; };
		C15608DE1FE08F2E0032AE66 /* UIView+Stripe_SafeAreaBounds.h in Headers */ = {isa = PBXBuildFile; fileRef = C15608DB1FE08F2E0032AE66 /* UIView+Stripe_SafeAreaBounds.h */; };
		C15608DF1FE08F2E0032AE66 /* UIView+Stripe_SafeAreaBounds.m in Sources */ = {isa = PBXBuildFile; fileRef = C15608DC1FE08F2E0032AE66 /* UIView+Stripe_SafeAreaBounds.m */; };
		C15608E01FE08F2E0032AE66 /* UIView+Stripe_SafeAreaBounds.m in Sources */ = {isa = PBXBuildFile; fileRef = C15608DC1FE08F2E0032AE66 /* UIView+Stripe_SafeAreaBounds.m */; };
		C158AB3F1E1EE98900348D01 /* STPSectionHeaderView.h in Headers */ = {isa = PBXBuildFile; fileRef = C158AB3D1E1EE98900348D01 /* STPSectionHeaderView.h */; };
		C158AB401E1EE98900348D01 /* STPSectionHeaderView.m in Sources */ = {isa = PBXBuildFile; fileRef = C158AB3E1E1EE98900348D01 /* STPSectionHeaderView.m */; };
		C15993231D8807930047950D /* stp_shipping_form.png in Resources */ = {isa = PBXBuildFile; fileRef = C15993201D8807930047950D /* stp_shipping_form.png */; };
		C15993241D8807930047950D /* stp_shipping_form@2x.png in Resources */ = {isa = PBXBuildFile; fileRef = C15993211D8807930047950D /* stp_shipping_form@2x.png */; };
		C15993251D8807930047950D /* stp_shipping_form@3x.png in Resources */ = {isa = PBXBuildFile; fileRef = C15993221D8807930047950D /* stp_shipping_form@3x.png */; };
		C15993281D8808490047950D /* STPShippingAddressViewController.h in Headers */ = {isa = PBXBuildFile; fileRef = C15993261D8808490047950D /* STPShippingAddressViewController.h */; settings = {ATTRIBUTES = (Public, ); }; };
		C159932A1D88084D0047950D /* STPShippingAddressViewController.h in Headers */ = {isa = PBXBuildFile; fileRef = C15993261D8808490047950D /* STPShippingAddressViewController.h */; settings = {ATTRIBUTES = (Public, ); }; };
		C15993331D8808680047950D /* STPShippingAddressViewController.m in Sources */ = {isa = PBXBuildFile; fileRef = C159932C1D8808680047950D /* STPShippingAddressViewController.m */; };
		C15993361D8808680047950D /* STPShippingMethodsViewController.h in Headers */ = {isa = PBXBuildFile; fileRef = C159932F1D8808680047950D /* STPShippingMethodsViewController.h */; };
		C15993371D8808680047950D /* STPShippingMethodsViewController.m in Sources */ = {isa = PBXBuildFile; fileRef = C15993301D8808680047950D /* STPShippingMethodsViewController.m */; };
		C15993381D8808680047950D /* STPShippingMethodTableViewCell.h in Headers */ = {isa = PBXBuildFile; fileRef = C15993311D8808680047950D /* STPShippingMethodTableViewCell.h */; };
		C15993391D8808680047950D /* STPShippingMethodTableViewCell.m in Sources */ = {isa = PBXBuildFile; fileRef = C15993321D8808680047950D /* STPShippingMethodTableViewCell.m */; };
		C159933A1D8808880047950D /* STPShippingAddressViewController.m in Sources */ = {isa = PBXBuildFile; fileRef = C159932C1D8808680047950D /* STPShippingAddressViewController.m */; };
		C159933D1D8808970047950D /* STPShippingMethodsViewController.h in Headers */ = {isa = PBXBuildFile; fileRef = C159932F1D8808680047950D /* STPShippingMethodsViewController.h */; };
		C159933F1D88089B0047950D /* STPShippingMethodsViewController.m in Sources */ = {isa = PBXBuildFile; fileRef = C15993301D8808680047950D /* STPShippingMethodsViewController.m */; };
		C15993401D88089E0047950D /* STPShippingMethodTableViewCell.h in Headers */ = {isa = PBXBuildFile; fileRef = C15993311D8808680047950D /* STPShippingMethodTableViewCell.h */; };
		C15993411D8808A10047950D /* STPShippingMethodTableViewCell.m in Sources */ = {isa = PBXBuildFile; fileRef = C15993321D8808680047950D /* STPShippingMethodTableViewCell.m */; };
		C15993451D8829C00047950D /* stp_shipping_form.png in Resources */ = {isa = PBXBuildFile; fileRef = C15993201D8807930047950D /* stp_shipping_form.png */; };
		C15993461D8829C00047950D /* stp_shipping_form@2x.png in Resources */ = {isa = PBXBuildFile; fileRef = C15993211D8807930047950D /* stp_shipping_form@2x.png */; };
		C15993471D8829C00047950D /* stp_shipping_form@3x.png in Resources */ = {isa = PBXBuildFile; fileRef = C15993221D8807930047950D /* stp_shipping_form@3x.png */; };
		C15B02731EA176090026E606 /* StripeErrorTest.m in Sources */ = {isa = PBXBuildFile; fileRef = C15B02721EA176090026E606 /* StripeErrorTest.m */; };
		C16F66AB1CA21BAC006A21B5 /* STPFormTextFieldTest.m in Sources */ = {isa = PBXBuildFile; fileRef = C16F66AA1CA21BAC006A21B5 /* STPFormTextFieldTest.m */; };
		C1717DB11CC00ED60009CF4A /* STPAddress.h in Headers */ = {isa = PBXBuildFile; fileRef = C1080F471CBECF7B007B2D89 /* STPAddress.h */; settings = {ATTRIBUTES = (Public, ); }; };
		C175B7941FE834A3009F5A0E /* STPCustomer+Private.h in Headers */ = {isa = PBXBuildFile; fileRef = C175B7931FE834A3009F5A0E /* STPCustomer+Private.h */; };
		C175B7951FE834A3009F5A0E /* STPCustomer+Private.h in Headers */ = {isa = PBXBuildFile; fileRef = C175B7931FE834A3009F5A0E /* STPCustomer+Private.h */; };
		C1785F5C1EC60B5E00E9CFAC /* STPCardIOProxy.h in Headers */ = {isa = PBXBuildFile; fileRef = C1785F5A1EC60B5E00E9CFAC /* STPCardIOProxy.h */; };
		C1785F5D1EC60B5E00E9CFAC /* STPCardIOProxy.h in Headers */ = {isa = PBXBuildFile; fileRef = C1785F5A1EC60B5E00E9CFAC /* STPCardIOProxy.h */; };
		C1785F5E1EC60B5E00E9CFAC /* STPCardIOProxy.m in Sources */ = {isa = PBXBuildFile; fileRef = C1785F5B1EC60B5E00E9CFAC /* STPCardIOProxy.m */; };
		C1785F5F1EC60B5E00E9CFAC /* STPCardIOProxy.m in Sources */ = {isa = PBXBuildFile; fileRef = C1785F5B1EC60B5E00E9CFAC /* STPCardIOProxy.m */; };
		C17A030D1CBEE7A2006C819F /* STPAddressFieldTableViewCell.h in Headers */ = {isa = PBXBuildFile; fileRef = C17A030B1CBEE7A2006C819F /* STPAddressFieldTableViewCell.h */; };
		C17A030E1CBEE7A2006C819F /* STPAddressFieldTableViewCell.m in Sources */ = {isa = PBXBuildFile; fileRef = C17A030C1CBEE7A2006C819F /* STPAddressFieldTableViewCell.m */; };
		C17D24EE1E37DBAC005CB188 /* STPSourceTest.m in Sources */ = {isa = PBXBuildFile; fileRef = C17D24ED1E37DBAC005CB188 /* STPSourceTest.m */; };
		C180211A1E3A58710089D712 /* STPSourcePoller.h in Headers */ = {isa = PBXBuildFile; fileRef = C18021181E3A58710089D712 /* STPSourcePoller.h */; };
		C180211B1E3A58710089D712 /* STPSourcePoller.h in Headers */ = {isa = PBXBuildFile; fileRef = C18021181E3A58710089D712 /* STPSourcePoller.h */; };
		C180211C1E3A58710089D712 /* STPSourcePoller.m in Sources */ = {isa = PBXBuildFile; fileRef = C18021191E3A58710089D712 /* STPSourcePoller.m */; };
		C180211D1E3A58710089D712 /* STPSourcePoller.m in Sources */ = {isa = PBXBuildFile; fileRef = C18021191E3A58710089D712 /* STPSourcePoller.m */; };
		C18410761EC2529400178149 /* STPEphemeralKeyManager.h in Headers */ = {isa = PBXBuildFile; fileRef = C18410741EC2529400178149 /* STPEphemeralKeyManager.h */; };
		C18410771EC2529400178149 /* STPEphemeralKeyManager.h in Headers */ = {isa = PBXBuildFile; fileRef = C18410741EC2529400178149 /* STPEphemeralKeyManager.h */; };
		C18410781EC2529400178149 /* STPEphemeralKeyManager.m in Sources */ = {isa = PBXBuildFile; fileRef = C18410751EC2529400178149 /* STPEphemeralKeyManager.m */; };
		C18410791EC2529400178149 /* STPEphemeralKeyManager.m in Sources */ = {isa = PBXBuildFile; fileRef = C18410751EC2529400178149 /* STPEphemeralKeyManager.m */; };
		C184107B1EC2539F00178149 /* STPEphemeralKeyProvider.h in Headers */ = {isa = PBXBuildFile; fileRef = C184107A1EC2539F00178149 /* STPEphemeralKeyProvider.h */; settings = {ATTRIBUTES = (Public, ); }; };
		C184107C1EC2539F00178149 /* STPEphemeralKeyProvider.h in Headers */ = {isa = PBXBuildFile; fileRef = C184107A1EC2539F00178149 /* STPEphemeralKeyProvider.h */; settings = {ATTRIBUTES = (Public, ); }; };
		C184107E1EC2704700178149 /* STPEphemeralKeyManagerTest.m in Sources */ = {isa = PBXBuildFile; fileRef = C184107D1EC2704700178149 /* STPEphemeralKeyManagerTest.m */; };
		C18867D41E8AF8F300A77634 /* OCMock.framework in CopyFiles */ = {isa = PBXBuildFile; fileRef = C11B14961E8AE316000F760C /* OCMock.framework */; settings = {ATTRIBUTES = (CodeSignOnCopy, RemoveHeadersOnCopy, ); }; };
		C18867DB1E8B0C4100A77634 /* STPFixtures.h in Headers */ = {isa = PBXBuildFile; fileRef = C18867D91E8B0C4100A77634 /* STPFixtures.h */; };
		C18867DC1E8B0C4100A77634 /* STPFixtures.m in Sources */ = {isa = PBXBuildFile; fileRef = C18867DA1E8B0C4100A77634 /* STPFixtures.m */; };
		C192268A1EBA228900BED563 /* STPTelemetryClient.m in Sources */ = {isa = PBXBuildFile; fileRef = C19D098E1EAEAE4000A4AB3E /* STPTelemetryClient.m */; };
		C192268B1EBA228C00BED563 /* STPTelemetryClient.h in Headers */ = {isa = PBXBuildFile; fileRef = C19D098D1EAEAE4000A4AB3E /* STPTelemetryClient.h */; };
		C192269C1EBA99F900BED563 /* STPCustomerContext.h in Headers */ = {isa = PBXBuildFile; fileRef = C192269B1EBA99F900BED563 /* STPCustomerContext.h */; settings = {ATTRIBUTES = (Public, ); }; };
		C192269D1EBA99FD00BED563 /* STPCustomerContext.h in Headers */ = {isa = PBXBuildFile; fileRef = C192269B1EBA99F900BED563 /* STPCustomerContext.h */; settings = {ATTRIBUTES = (Public, ); }; };
		C192269F1EBA9A0800BED563 /* STPCustomerContext.m in Sources */ = {isa = PBXBuildFile; fileRef = C192269E1EBA9A0800BED563 /* STPCustomerContext.m */; };
		C19226A01EBA9A0B00BED563 /* STPCustomerContext.m in Sources */ = {isa = PBXBuildFile; fileRef = C192269E1EBA9A0800BED563 /* STPCustomerContext.m */; };
		C19D098F1EAEAE4000A4AB3E /* STPTelemetryClient.h in Headers */ = {isa = PBXBuildFile; fileRef = C19D098D1EAEAE4000A4AB3E /* STPTelemetryClient.h */; };
		C19D09901EAEAE4000A4AB3E /* STPTelemetryClient.m in Sources */ = {isa = PBXBuildFile; fileRef = C19D098E1EAEAE4000A4AB3E /* STPTelemetryClient.m */; };
		C19D09931EAEAE5E00A4AB3E /* STPTelemetryClientTest.m in Sources */ = {isa = PBXBuildFile; fileRef = C19D09911EAEAE5200A4AB3E /* STPTelemetryClientTest.m */; };
		C1A06F101E1D8A7F004DCA06 /* STPCard+Private.h in Headers */ = {isa = PBXBuildFile; fileRef = C1A06F0F1E1D8A6E004DCA06 /* STPCard+Private.h */; };
		C1A06F111E1D8A7F004DCA06 /* STPCard+Private.h in Headers */ = {isa = PBXBuildFile; fileRef = C1A06F0F1E1D8A6E004DCA06 /* STPCard+Private.h */; };
		C1AED1561EE0C8C6008BEFBF /* STPApplePayTest.m in Sources */ = {isa = PBXBuildFile; fileRef = C1AED1551EE0C8C6008BEFBF /* STPApplePayTest.m */; };
		C1B630BB1D1D860100A05285 /* stp_card_amex.png in Resources */ = {isa = PBXBuildFile; fileRef = 0438EF891B741C2800D506CC /* stp_card_amex.png */; };
		C1B630BC1D1D860100A05285 /* stp_card_amex@2x.png in Resources */ = {isa = PBXBuildFile; fileRef = 0438EF8A1B741C2800D506CC /* stp_card_amex@2x.png */; };
		C1B630BD1D1D860100A05285 /* stp_card_amex@3x.png in Resources */ = {isa = PBXBuildFile; fileRef = 0438EF8B1B741C2800D506CC /* stp_card_amex@3x.png */; };
		C1B630BE1D1D860100A05285 /* stp_card_cvc.png in Resources */ = {isa = PBXBuildFile; fileRef = 0438EF8C1B741C2800D506CC /* stp_card_cvc.png */; };
		C1B630BF1D1D860100A05285 /* stp_card_cvc@2x.png in Resources */ = {isa = PBXBuildFile; fileRef = 0438EF8D1B741C2800D506CC /* stp_card_cvc@2x.png */; };
		C1B630C01D1D860100A05285 /* stp_card_cvc@3x.png in Resources */ = {isa = PBXBuildFile; fileRef = 0438EF8E1B741C2800D506CC /* stp_card_cvc@3x.png */; };
		C1B630C11D1D860100A05285 /* stp_card_cvc_amex.png in Resources */ = {isa = PBXBuildFile; fileRef = 0438EF8F1B741C2800D506CC /* stp_card_cvc_amex.png */; };
		C1B630C21D1D860100A05285 /* stp_card_cvc_amex@2x.png in Resources */ = {isa = PBXBuildFile; fileRef = 0438EF901B741C2800D506CC /* stp_card_cvc_amex@2x.png */; };
		C1B630C31D1D860100A05285 /* stp_card_cvc_amex@3x.png in Resources */ = {isa = PBXBuildFile; fileRef = 0438EF911B741C2800D506CC /* stp_card_cvc_amex@3x.png */; };
		C1B630C41D1D860100A05285 /* stp_card_diners.png in Resources */ = {isa = PBXBuildFile; fileRef = 0438EF921B741C2800D506CC /* stp_card_diners.png */; };
		C1B630C51D1D860100A05285 /* stp_card_diners@2x.png in Resources */ = {isa = PBXBuildFile; fileRef = 0438EF931B741C2800D506CC /* stp_card_diners@2x.png */; };
		C1B630C61D1D860100A05285 /* stp_card_diners@3x.png in Resources */ = {isa = PBXBuildFile; fileRef = 0438EF941B741C2800D506CC /* stp_card_diners@3x.png */; };
		C1B630C71D1D860100A05285 /* stp_card_discover.png in Resources */ = {isa = PBXBuildFile; fileRef = 0438EF951B741C2800D506CC /* stp_card_discover.png */; };
		C1B630C81D1D860100A05285 /* stp_card_discover@2x.png in Resources */ = {isa = PBXBuildFile; fileRef = 0438EF961B741C2800D506CC /* stp_card_discover@2x.png */; };
		C1B630C91D1D860100A05285 /* stp_card_discover@3x.png in Resources */ = {isa = PBXBuildFile; fileRef = 0438EF971B741C2800D506CC /* stp_card_discover@3x.png */; };
		C1B630CA1D1D860100A05285 /* stp_card_jcb.png in Resources */ = {isa = PBXBuildFile; fileRef = 0438EF981B741C2800D506CC /* stp_card_jcb.png */; };
		C1B630CB1D1D860100A05285 /* stp_card_jcb@2x.png in Resources */ = {isa = PBXBuildFile; fileRef = 0438EF991B741C2800D506CC /* stp_card_jcb@2x.png */; };
		C1B630CC1D1D860100A05285 /* stp_card_jcb@3x.png in Resources */ = {isa = PBXBuildFile; fileRef = 0438EF9A1B741C2800D506CC /* stp_card_jcb@3x.png */; };
		C1B630CD1D1D860100A05285 /* stp_card_mastercard.png in Resources */ = {isa = PBXBuildFile; fileRef = 0438EF9B1B741C2800D506CC /* stp_card_mastercard.png */; };
		C1B630CE1D1D860100A05285 /* stp_card_mastercard@2x.png in Resources */ = {isa = PBXBuildFile; fileRef = 0438EF9C1B741C2800D506CC /* stp_card_mastercard@2x.png */; };
		C1B630CF1D1D860100A05285 /* stp_card_mastercard@3x.png in Resources */ = {isa = PBXBuildFile; fileRef = 0438EF9D1B741C2800D506CC /* stp_card_mastercard@3x.png */; };
		C1B630D61D1D860100A05285 /* stp_card_visa.png in Resources */ = {isa = PBXBuildFile; fileRef = 0438EFA11B741C2800D506CC /* stp_card_visa.png */; };
		C1B630D71D1D860100A05285 /* stp_card_visa@2x.png in Resources */ = {isa = PBXBuildFile; fileRef = 0438EFA21B741C2800D506CC /* stp_card_visa@2x.png */; };
		C1B630D81D1D860100A05285 /* stp_card_visa@3x.png in Resources */ = {isa = PBXBuildFile; fileRef = 0438EFA31B741C2800D506CC /* stp_card_visa@3x.png */; };
		C1BD9B1F1E390A2700CEE925 /* STPSourceParamsTest.m in Sources */ = {isa = PBXBuildFile; fileRef = C1BD9B1E1E390A2700CEE925 /* STPSourceParamsTest.m */; };
		C1BD9B221E393FFE00CEE925 /* STPSourceReceiver.h in Headers */ = {isa = PBXBuildFile; fileRef = C1BD9B201E393FFE00CEE925 /* STPSourceReceiver.h */; settings = {ATTRIBUTES = (Public, ); }; };
		C1BD9B231E393FFE00CEE925 /* STPSourceReceiver.h in Headers */ = {isa = PBXBuildFile; fileRef = C1BD9B201E393FFE00CEE925 /* STPSourceReceiver.h */; settings = {ATTRIBUTES = (Public, ); }; };
		C1BD9B241E393FFE00CEE925 /* STPSourceReceiver.m in Sources */ = {isa = PBXBuildFile; fileRef = C1BD9B211E393FFE00CEE925 /* STPSourceReceiver.m */; };
		C1BD9B251E393FFE00CEE925 /* STPSourceReceiver.m in Sources */ = {isa = PBXBuildFile; fileRef = C1BD9B211E393FFE00CEE925 /* STPSourceReceiver.m */; };
		C1BD9B2A1E39406C00CEE925 /* STPSourceOwner.m in Sources */ = {isa = PBXBuildFile; fileRef = C1BD9B271E39406C00CEE925 /* STPSourceOwner.m */; };
		C1BD9B2B1E39406C00CEE925 /* STPSourceOwner.m in Sources */ = {isa = PBXBuildFile; fileRef = C1BD9B271E39406C00CEE925 /* STPSourceOwner.m */; };
		C1BD9B2E1E3940A200CEE925 /* STPSourceRedirect.h in Headers */ = {isa = PBXBuildFile; fileRef = C1BD9B2C1E3940A200CEE925 /* STPSourceRedirect.h */; settings = {ATTRIBUTES = (Public, ); }; };
		C1BD9B2F1E3940A200CEE925 /* STPSourceRedirect.h in Headers */ = {isa = PBXBuildFile; fileRef = C1BD9B2C1E3940A200CEE925 /* STPSourceRedirect.h */; settings = {ATTRIBUTES = (Public, ); }; };
		C1BD9B301E3940A200CEE925 /* STPSourceRedirect.m in Sources */ = {isa = PBXBuildFile; fileRef = C1BD9B2D1E3940A200CEE925 /* STPSourceRedirect.m */; };
		C1BD9B311E3940A200CEE925 /* STPSourceRedirect.m in Sources */ = {isa = PBXBuildFile; fileRef = C1BD9B2D1E3940A200CEE925 /* STPSourceRedirect.m */; };
		C1BD9B341E3940C400CEE925 /* STPSourceVerification.h in Headers */ = {isa = PBXBuildFile; fileRef = C1BD9B321E3940C400CEE925 /* STPSourceVerification.h */; settings = {ATTRIBUTES = (Public, ); }; };
		C1BD9B351E3940C400CEE925 /* STPSourceVerification.h in Headers */ = {isa = PBXBuildFile; fileRef = C1BD9B321E3940C400CEE925 /* STPSourceVerification.h */; settings = {ATTRIBUTES = (Public, ); }; };
		C1BD9B361E3940C400CEE925 /* STPSourceVerification.m in Sources */ = {isa = PBXBuildFile; fileRef = C1BD9B331E3940C400CEE925 /* STPSourceVerification.m */; };
		C1BD9B371E3940C400CEE925 /* STPSourceVerification.m in Sources */ = {isa = PBXBuildFile; fileRef = C1BD9B331E3940C400CEE925 /* STPSourceVerification.m */; };
		C1BD9B391E39416700CEE925 /* STPSourceOwner.h in Headers */ = {isa = PBXBuildFile; fileRef = C1BD9B381E39416700CEE925 /* STPSourceOwner.h */; settings = {ATTRIBUTES = (Public, ); }; };
		C1BD9B3A1E39416700CEE925 /* STPSourceOwner.h in Headers */ = {isa = PBXBuildFile; fileRef = C1BD9B381E39416700CEE925 /* STPSourceOwner.h */; settings = {ATTRIBUTES = (Public, ); }; };
		C1C02CCC1ECCD0ED00DF5643 /* EphemeralKey.json in Resources */ = {isa = PBXBuildFile; fileRef = C1C02CCA1ECCD0E500DF5643 /* EphemeralKey.json */; };
		C1C02CCE1ECCE92900DF5643 /* STPEphemeralKeyTest.m in Sources */ = {isa = PBXBuildFile; fileRef = C1C02CCD1ECCE92900DF5643 /* STPEphemeralKeyTest.m */; };
		C1C1012D1E57A26F00C7BFAE /* STPSource+Private.h in Headers */ = {isa = PBXBuildFile; fileRef = C1C1012C1E57A26F00C7BFAE /* STPSource+Private.h */; };
		C1C1012E1E57A26F00C7BFAE /* STPSource+Private.h in Headers */ = {isa = PBXBuildFile; fileRef = C1C1012C1E57A26F00C7BFAE /* STPSource+Private.h */; };
		C1CFCB671ED4E38900BE45DF /* STPInternalAPIResponseDecodable.h in Headers */ = {isa = PBXBuildFile; fileRef = C1CFCB661ED4E38900BE45DF /* STPInternalAPIResponseDecodable.h */; };
		C1CFCB681ED4E38900BE45DF /* STPInternalAPIResponseDecodable.h in Headers */ = {isa = PBXBuildFile; fileRef = C1CFCB661ED4E38900BE45DF /* STPInternalAPIResponseDecodable.h */; };
		C1CFCB6D1ED5E0F800BE45DF /* STPMocks.h in Headers */ = {isa = PBXBuildFile; fileRef = C1CFCB691ED5E0F400BE45DF /* STPMocks.h */; };
		C1CFCB6E1ED5E0F800BE45DF /* STPMocks.m in Sources */ = {isa = PBXBuildFile; fileRef = C1CFCB6A1ED5E0F400BE45DF /* STPMocks.m */; };
		C1CFCB751ED5E12400BE45DF /* STPFileTest.m in Sources */ = {isa = PBXBuildFile; fileRef = C1CFCB701ED5E11500BE45DF /* STPFileTest.m */; };
		C1CFCB761ED5E12400BE45DF /* STPFileFunctionalTest.m in Sources */ = {isa = PBXBuildFile; fileRef = C1CFCB6F1ED5E11500BE45DF /* STPFileFunctionalTest.m */; };
		C1CFCB771ED5E12400BE45DF /* STPPIIFunctionalTest.m in Sources */ = {isa = PBXBuildFile; fileRef = C1CFCB711ED5E11500BE45DF /* STPPIIFunctionalTest.m */; };
		C1CFCB7A1ED5F88D00BE45DF /* stp_test_upload_image.jpeg in Resources */ = {isa = PBXBuildFile; fileRef = C1CFCB781ED5F85A00BE45DF /* stp_test_upload_image.jpeg */; };
		C1D23FAD1D37F81F002FD83C /* STPCustomerTest.m in Sources */ = {isa = PBXBuildFile; fileRef = C1D23FAC1D37F81F002FD83C /* STPCustomerTest.m */; };
		C1D7B51A1E36B8B9002181F5 /* STPSourceParams.h in Headers */ = {isa = PBXBuildFile; fileRef = C1D7B5181E36B8B9002181F5 /* STPSourceParams.h */; settings = {ATTRIBUTES = (Public, ); }; };
		C1D7B51B1E36B8B9002181F5 /* STPSourceParams.h in Headers */ = {isa = PBXBuildFile; fileRef = C1D7B5181E36B8B9002181F5 /* STPSourceParams.h */; settings = {ATTRIBUTES = (Public, ); }; };
		C1D7B51C1E36B8B9002181F5 /* STPSourceParams.m in Sources */ = {isa = PBXBuildFile; fileRef = C1D7B5191E36B8B9002181F5 /* STPSourceParams.m */; };
		C1D7B51D1E36B8B9002181F5 /* STPSourceParams.m in Sources */ = {isa = PBXBuildFile; fileRef = C1D7B5191E36B8B9002181F5 /* STPSourceParams.m */; };
		C1D7B5201E36C32F002181F5 /* STPSource.h in Headers */ = {isa = PBXBuildFile; fileRef = C1D7B51E1E36C32F002181F5 /* STPSource.h */; settings = {ATTRIBUTES = (Public, ); }; };
		C1D7B5211E36C32F002181F5 /* STPSource.h in Headers */ = {isa = PBXBuildFile; fileRef = C1D7B51E1E36C32F002181F5 /* STPSource.h */; settings = {ATTRIBUTES = (Public, ); }; };
		C1D7B5221E36C32F002181F5 /* STPSource.m in Sources */ = {isa = PBXBuildFile; fileRef = C1D7B51F1E36C32F002181F5 /* STPSource.m */; };
		C1D7B5231E36C32F002181F5 /* STPSource.m in Sources */ = {isa = PBXBuildFile; fileRef = C1D7B51F1E36C32F002181F5 /* STPSource.m */; };
		C1D7B5251E36C70D002181F5 /* STPSourceFunctionalTest.m in Sources */ = {isa = PBXBuildFile; fileRef = C1D7B5241E36C70D002181F5 /* STPSourceFunctionalTest.m */; };
		C1E4F8061EBBEB0F00E611F5 /* STPCustomerContextTest.m in Sources */ = {isa = PBXBuildFile; fileRef = C1E4F8051EBBEB0F00E611F5 /* STPCustomerContextTest.m */; };
		C1EEDCC61CA2126000A54582 /* STPDelegateProxyTest.m in Sources */ = {isa = PBXBuildFile; fileRef = C1EEDCC51CA2126000A54582 /* STPDelegateProxyTest.m */; };
		C1EEDCC81CA2172700A54582 /* NSString+StripeTest.m in Sources */ = {isa = PBXBuildFile; fileRef = C1EEDCC71CA2172700A54582 /* NSString+StripeTest.m */; };
		C1EEDCCA1CA2186300A54582 /* STPPhoneNumberValidatorTest.m in Sources */ = {isa = PBXBuildFile; fileRef = C1EEDCC91CA2186300A54582 /* STPPhoneNumberValidatorTest.m */; };
		C1EF044D1DD2397500FBF452 /* STPShippingAddressViewControllerLocalizationTests.m in Sources */ = {isa = PBXBuildFile; fileRef = C1EF04491DD2396200FBF452 /* STPShippingAddressViewControllerLocalizationTests.m */; };
		C1EF044E1DD2397C00FBF452 /* STPShippingMethodsViewControllerLocalizationTests.m in Sources */ = {isa = PBXBuildFile; fileRef = C1EF044A1DD2396200FBF452 /* STPShippingMethodsViewControllerLocalizationTests.m */; };
		C1FEE5961CBFF11400A7632B /* STPPostalCodeValidator.h in Headers */ = {isa = PBXBuildFile; fileRef = C1FEE5941CBFF11400A7632B /* STPPostalCodeValidator.h */; };
		C1FEE5971CBFF11400A7632B /* STPPostalCodeValidator.m in Sources */ = {isa = PBXBuildFile; fileRef = C1FEE5951CBFF11400A7632B /* STPPostalCodeValidator.m */; };
		C1FEE5991CBFF24000A7632B /* STPPostalCodeValidatorTest.m in Sources */ = {isa = PBXBuildFile; fileRef = C1FEE5981CBFF24000A7632B /* STPPostalCodeValidatorTest.m */; };
		F1122A7E1DFB84E000A8B1AF /* UINavigationBar+StripeTest.m in Sources */ = {isa = PBXBuildFile; fileRef = F1122A7D1DFB84E000A8B1AF /* UINavigationBar+StripeTest.m */; };
		F116E94C1D83405E0026A52A /* Foundation.framework in Frameworks */ = {isa = PBXBuildFile; fileRef = 11C74B9B164043050071C2CA /* Foundation.framework */; };
		F116E94D1D8340640026A52A /* Security.framework in Frameworks */ = {isa = PBXBuildFile; fileRef = 4A0D74F918F6106100966D7B /* Security.framework */; };
		F12829DA1D7747E4008B10D6 /* STPBundleLocator.h in Headers */ = {isa = PBXBuildFile; fileRef = F12829D81D7747E4008B10D6 /* STPBundleLocator.h */; };
		F12829DB1D7747E4008B10D6 /* STPBundleLocator.h in Headers */ = {isa = PBXBuildFile; fileRef = F12829D81D7747E4008B10D6 /* STPBundleLocator.h */; };
		F12829DC1D7747E4008B10D6 /* STPBundleLocator.m in Sources */ = {isa = PBXBuildFile; fileRef = F12829D91D7747E4008B10D6 /* STPBundleLocator.m */; };
		F12829DD1D7747E4008B10D6 /* STPBundleLocator.m in Sources */ = {isa = PBXBuildFile; fileRef = F12829D91D7747E4008B10D6 /* STPBundleLocator.m */; };
		F12C8DC01D63DE9F00ADA0D7 /* STPPaymentContextAmountModel.h in Headers */ = {isa = PBXBuildFile; fileRef = F12C8DBE1D63DE9F00ADA0D7 /* STPPaymentContextAmountModel.h */; };
		F12C8DC21D63DE9F00ADA0D7 /* STPPaymentContextAmountModel.h in Headers */ = {isa = PBXBuildFile; fileRef = F12C8DBE1D63DE9F00ADA0D7 /* STPPaymentContextAmountModel.h */; };
		F12C8DC31D63DE9F00ADA0D7 /* STPPaymentContextAmountModel.m in Sources */ = {isa = PBXBuildFile; fileRef = F12C8DBF1D63DE9F00ADA0D7 /* STPPaymentContextAmountModel.m */; };
		F12C8DC51D63DE9F00ADA0D7 /* STPPaymentContextAmountModel.m in Sources */ = {isa = PBXBuildFile; fileRef = F12C8DBF1D63DE9F00ADA0D7 /* STPPaymentContextAmountModel.m */; };
		F1343BE91D652CAB00F102D8 /* Card.json in Resources */ = {isa = PBXBuildFile; fileRef = C1D23FB31D37FE0B002FD83C /* Card.json */; };
		F1343BEA1D652CAD00F102D8 /* Customer.json in Resources */ = {isa = PBXBuildFile; fileRef = C1D23FB41D37FE0B002FD83C /* Customer.json */; };
		F1343BEB1D652CE100F102D8 /* stp_card_form_back.png in Resources */ = {isa = PBXBuildFile; fileRef = C11810B81CC7DA290022FB55 /* stp_card_form_back.png */; };
		F148ABC81D5D334B0014FD92 /* STPLocalizationUtils.m in Sources */ = {isa = PBXBuildFile; fileRef = F148ABC31D5D334B0014FD92 /* STPLocalizationUtils.m */; };
		F148ABCA1D5D334B0014FD92 /* STPLocalizationUtils.m in Sources */ = {isa = PBXBuildFile; fileRef = F148ABC31D5D334B0014FD92 /* STPLocalizationUtils.m */; };
		F148ABE81D5E805A0014FD92 /* Localizable.strings in Resources */ = {isa = PBXBuildFile; fileRef = F148ABE61D5E805A0014FD92 /* Localizable.strings */; };
		F148ABE91D5E805A0014FD92 /* Localizable.strings in Resources */ = {isa = PBXBuildFile; fileRef = F148ABE61D5E805A0014FD92 /* Localizable.strings */; };
		F148ABFA1D5E88C40014FD92 /* STPTestUtils.h in Headers */ = {isa = PBXBuildFile; fileRef = C1D23FAF1D37FC90002FD83C /* STPTestUtils.h */; };
		F148ABFB1D5E88C70014FD92 /* STPTestUtils.m in Sources */ = {isa = PBXBuildFile; fileRef = C1D23FB01D37FC90002FD83C /* STPTestUtils.m */; };
		F148ABFD1D5E8DF20014FD92 /* stp_card_form_back.png in Resources */ = {isa = PBXBuildFile; fileRef = C11810B81CC7DA290022FB55 /* stp_card_form_back.png */; };
		F148AC031D5E8DF30014FD92 /* stp_card_form_front@3x.png in Resources */ = {isa = PBXBuildFile; fileRef = C11810BD1CC7DA290022FB55 /* stp_card_form_front@3x.png */; };
		F148AC0A1D5E8DF30014FD92 /* stp_icon_add.png in Resources */ = {isa = PBXBuildFile; fileRef = 049A3F9C1CC8006800F57DE7 /* stp_icon_add.png */; };
		F14C872F1D4FCDBA00C7CC6A /* STPPaymentContextApplePayTest.m in Sources */ = {isa = PBXBuildFile; fileRef = F14C872E1D4FCDBA00C7CC6A /* STPPaymentContextApplePayTest.m */; };
		F1510B0B1D5A4C93000731AD /* stp_card_amex_template.png in Resources */ = {isa = PBXBuildFile; fileRef = F1510AFC1D5A4C93000731AD /* stp_card_amex_template.png */; };
		F1510B0C1D5A4C93000731AD /* stp_card_amex_template.png in Resources */ = {isa = PBXBuildFile; fileRef = F1510AFC1D5A4C93000731AD /* stp_card_amex_template.png */; };
		F1510B0D1D5A4C93000731AD /* stp_card_amex_template@2x.png in Resources */ = {isa = PBXBuildFile; fileRef = F1510AFD1D5A4C93000731AD /* stp_card_amex_template@2x.png */; };
		F1510B0E1D5A4C93000731AD /* stp_card_amex_template@2x.png in Resources */ = {isa = PBXBuildFile; fileRef = F1510AFD1D5A4C93000731AD /* stp_card_amex_template@2x.png */; };
		F1510B0F1D5A4C93000731AD /* stp_card_amex_template@3x.png in Resources */ = {isa = PBXBuildFile; fileRef = F1510AFE1D5A4C93000731AD /* stp_card_amex_template@3x.png */; };
		F1510B101D5A4C93000731AD /* stp_card_amex_template@3x.png in Resources */ = {isa = PBXBuildFile; fileRef = F1510AFE1D5A4C93000731AD /* stp_card_amex_template@3x.png */; };
		F1510B171D5A4C93000731AD /* stp_card_discover_template.png in Resources */ = {isa = PBXBuildFile; fileRef = F1510B021D5A4C93000731AD /* stp_card_discover_template.png */; };
		F1510B181D5A4C93000731AD /* stp_card_discover_template.png in Resources */ = {isa = PBXBuildFile; fileRef = F1510B021D5A4C93000731AD /* stp_card_discover_template.png */; };
		F1510B191D5A4C93000731AD /* stp_card_discover_template@2x.png in Resources */ = {isa = PBXBuildFile; fileRef = F1510B031D5A4C93000731AD /* stp_card_discover_template@2x.png */; };
		F1510B1A1D5A4C93000731AD /* stp_card_discover_template@2x.png in Resources */ = {isa = PBXBuildFile; fileRef = F1510B031D5A4C93000731AD /* stp_card_discover_template@2x.png */; };
		F1510B1B1D5A4C93000731AD /* stp_card_discover_template@3x.png in Resources */ = {isa = PBXBuildFile; fileRef = F1510B041D5A4C93000731AD /* stp_card_discover_template@3x.png */; };
		F1510B1C1D5A4C93000731AD /* stp_card_discover_template@3x.png in Resources */ = {isa = PBXBuildFile; fileRef = F1510B041D5A4C93000731AD /* stp_card_discover_template@3x.png */; };
		F1510B1D1D5A4C93000731AD /* stp_card_mastercard_template.png in Resources */ = {isa = PBXBuildFile; fileRef = F1510B051D5A4C93000731AD /* stp_card_mastercard_template.png */; };
		F1510B1E1D5A4C93000731AD /* stp_card_mastercard_template.png in Resources */ = {isa = PBXBuildFile; fileRef = F1510B051D5A4C93000731AD /* stp_card_mastercard_template.png */; };
		F1510B1F1D5A4C93000731AD /* stp_card_mastercard_template@2x.png in Resources */ = {isa = PBXBuildFile; fileRef = F1510B061D5A4C93000731AD /* stp_card_mastercard_template@2x.png */; };
		F1510B201D5A4C93000731AD /* stp_card_mastercard_template@2x.png in Resources */ = {isa = PBXBuildFile; fileRef = F1510B061D5A4C93000731AD /* stp_card_mastercard_template@2x.png */; };
		F1510B211D5A4C93000731AD /* stp_card_mastercard_template@3x.png in Resources */ = {isa = PBXBuildFile; fileRef = F1510B071D5A4C93000731AD /* stp_card_mastercard_template@3x.png */; };
		F1510B221D5A4C93000731AD /* stp_card_mastercard_template@3x.png in Resources */ = {isa = PBXBuildFile; fileRef = F1510B071D5A4C93000731AD /* stp_card_mastercard_template@3x.png */; };
		F1510B231D5A4C93000731AD /* stp_card_visa_template.png in Resources */ = {isa = PBXBuildFile; fileRef = F1510B081D5A4C93000731AD /* stp_card_visa_template.png */; };
		F1510B241D5A4C93000731AD /* stp_card_visa_template.png in Resources */ = {isa = PBXBuildFile; fileRef = F1510B081D5A4C93000731AD /* stp_card_visa_template.png */; };
		F1510B251D5A4C93000731AD /* stp_card_visa_template@2x.png in Resources */ = {isa = PBXBuildFile; fileRef = F1510B091D5A4C93000731AD /* stp_card_visa_template@2x.png */; };
		F1510B261D5A4C93000731AD /* stp_card_visa_template@2x.png in Resources */ = {isa = PBXBuildFile; fileRef = F1510B091D5A4C93000731AD /* stp_card_visa_template@2x.png */; };
		F1510B271D5A4C93000731AD /* stp_card_visa_template@3x.png in Resources */ = {isa = PBXBuildFile; fileRef = F1510B0A1D5A4C93000731AD /* stp_card_visa_template@3x.png */; };
		F1510B281D5A4C93000731AD /* stp_card_visa_template@3x.png in Resources */ = {isa = PBXBuildFile; fileRef = F1510B0A1D5A4C93000731AD /* stp_card_visa_template@3x.png */; };
		F1510B4F1D5A4CC4000731AD /* stp_card_form_back@2x.png in Resources */ = {isa = PBXBuildFile; fileRef = C11810B91CC7DA290022FB55 /* stp_card_form_back@2x.png */; };
		F1510B501D5A4CC4000731AD /* stp_card_form_back@3x.png in Resources */ = {isa = PBXBuildFile; fileRef = C11810BA1CC7DA290022FB55 /* stp_card_form_back@3x.png */; };
		F1510B511D5A4CC4000731AD /* stp_card_form_front.png in Resources */ = {isa = PBXBuildFile; fileRef = C11810BB1CC7DA290022FB55 /* stp_card_form_front.png */; };
		F1510B521D5A4CC4000731AD /* stp_card_form_front@2x.png in Resources */ = {isa = PBXBuildFile; fileRef = C11810BC1CC7DA290022FB55 /* stp_card_form_front@2x.png */; };
		F1510B581D5A4CC4000731AD /* stp_card_applepay@2x.png in Resources */ = {isa = PBXBuildFile; fileRef = 049A3FA31CC8071100F57DE7 /* stp_card_applepay@2x.png */; };
		F1510B591D5A4CC4000731AD /* stp_card_applepay@3x.png in Resources */ = {isa = PBXBuildFile; fileRef = 049A3FA41CC8071100F57DE7 /* stp_card_applepay@3x.png */; };
		F1510B5B1D5A4CC4000731AD /* stp_icon_add@2x.png in Resources */ = {isa = PBXBuildFile; fileRef = 049A3F9D1CC8006800F57DE7 /* stp_icon_add@2x.png */; };
		F1510B5C1D5A4CC4000731AD /* stp_icon_add@3x.png in Resources */ = {isa = PBXBuildFile; fileRef = 049A3F9E1CC8006800F57DE7 /* stp_icon_add@3x.png */; };
		F1510BA71D5A77F6000731AD /* stp_card_diners_template.png in Resources */ = {isa = PBXBuildFile; fileRef = F1510BA41D5A77F6000731AD /* stp_card_diners_template.png */; };
		F1510BAA1D5A77F6000731AD /* stp_card_diners_template@2x.png in Resources */ = {isa = PBXBuildFile; fileRef = F1510BA51D5A77F6000731AD /* stp_card_diners_template@2x.png */; };
		F1510BAD1D5A77F6000731AD /* stp_card_diners_template@3x.png in Resources */ = {isa = PBXBuildFile; fileRef = F1510BA61D5A77F6000731AD /* stp_card_diners_template@3x.png */; };
		F1510BBF1D5A8146000731AD /* stp_card_jcb_template.png in Resources */ = {isa = PBXBuildFile; fileRef = F1510BBC1D5A8146000731AD /* stp_card_jcb_template.png */; };
		F1510BC21D5A8146000731AD /* stp_card_jcb_template@2x.png in Resources */ = {isa = PBXBuildFile; fileRef = F1510BBD1D5A8146000731AD /* stp_card_jcb_template@2x.png */; };
		F1510BC51D5A8146000731AD /* stp_card_jcb_template@3x.png in Resources */ = {isa = PBXBuildFile; fileRef = F1510BBE1D5A8146000731AD /* stp_card_jcb_template@3x.png */; };
		F152321B1EA92F9D00D65C67 /* STPRedirectContextTest.m in Sources */ = {isa = PBXBuildFile; fileRef = F152321A1EA92F9D00D65C67 /* STPRedirectContextTest.m */; };
		F152321D1EA92FC100D65C67 /* STPRedirectContext.m in Sources */ = {isa = PBXBuildFile; fileRef = F152321C1EA92FC100D65C67 /* STPRedirectContext.m */; };
		F152321E1EA92FC100D65C67 /* STPRedirectContext.m in Sources */ = {isa = PBXBuildFile; fileRef = F152321C1EA92FC100D65C67 /* STPRedirectContext.m */; };
		F15232201EA92FCF00D65C67 /* STPRedirectContext.h in Headers */ = {isa = PBXBuildFile; fileRef = F152321F1EA92FCF00D65C67 /* STPRedirectContext.h */; settings = {ATTRIBUTES = (Public, ); }; };
		F15232211EA92FCF00D65C67 /* STPRedirectContext.h in Headers */ = {isa = PBXBuildFile; fileRef = F152321F1EA92FCF00D65C67 /* STPRedirectContext.h */; settings = {ATTRIBUTES = (Public, ); }; };
		F15232241EA9303800D65C67 /* STPURLCallbackHandler.h in Headers */ = {isa = PBXBuildFile; fileRef = F15232221EA9303800D65C67 /* STPURLCallbackHandler.h */; };
		F15232251EA9303800D65C67 /* STPURLCallbackHandler.h in Headers */ = {isa = PBXBuildFile; fileRef = F15232221EA9303800D65C67 /* STPURLCallbackHandler.h */; };
		F15232261EA9303800D65C67 /* STPURLCallbackHandler.m in Sources */ = {isa = PBXBuildFile; fileRef = F15232231EA9303800D65C67 /* STPURLCallbackHandler.m */; };
		F15232271EA9303800D65C67 /* STPURLCallbackHandler.m in Sources */ = {isa = PBXBuildFile; fileRef = F15232231EA9303800D65C67 /* STPURLCallbackHandler.m */; };
		F152322A1EA9306100D65C67 /* NSURLComponents+Stripe.h in Headers */ = {isa = PBXBuildFile; fileRef = F15232281EA9306100D65C67 /* NSURLComponents+Stripe.h */; };
		F152322B1EA9306100D65C67 /* NSURLComponents+Stripe.h in Headers */ = {isa = PBXBuildFile; fileRef = F15232281EA9306100D65C67 /* NSURLComponents+Stripe.h */; };
		F152322C1EA9306100D65C67 /* NSURLComponents+Stripe.m in Sources */ = {isa = PBXBuildFile; fileRef = F15232291EA9306100D65C67 /* NSURLComponents+Stripe.m */; };
		F152322D1EA9306100D65C67 /* NSURLComponents+Stripe.m in Sources */ = {isa = PBXBuildFile; fileRef = F15232291EA9306100D65C67 /* NSURLComponents+Stripe.m */; };
		F152322F1EA9344600D65C67 /* iDEALSource.json in Resources */ = {isa = PBXBuildFile; fileRef = F152322E1EA9344000D65C67 /* iDEALSource.json */; };
		F15232311EA93E6800D65C67 /* Contacts.framework in Frameworks */ = {isa = PBXBuildFile; fileRef = F15232301EA93E6800D65C67 /* Contacts.framework */; settings = {ATTRIBUTES = (Required, ); }; };
		F15675401DB544D3004468E3 /* STPAddCardViewControllerLocalizationTests.m in Sources */ = {isa = PBXBuildFile; fileRef = F156753F1DB544D3004468E3 /* STPAddCardViewControllerLocalizationTests.m */; };
		F15AC18E1DBA9CA90009EADE /* FBSnapshotTestCase.framework in Frameworks */ = {isa = PBXBuildFile; fileRef = F15AC18D1DBA9CA90009EADE /* FBSnapshotTestCase.framework */; };
		F15AC1901DBA9CC60009EADE /* FBSnapshotTestCase.framework in CopyFiles */ = {isa = PBXBuildFile; fileRef = F15AC18D1DBA9CA90009EADE /* FBSnapshotTestCase.framework */; settings = {ATTRIBUTES = (CodeSignOnCopy, RemoveHeadersOnCopy, ); }; };
		F16AA26F1F5A0F1700207FFF /* AlipaySource.json in Resources */ = {isa = PBXBuildFile; fileRef = F16AA26D1F5A05A100207FFF /* AlipaySource.json */; };
		F1852F931D80B6EC00367C86 /* STPStringUtils.h in Headers */ = {isa = PBXBuildFile; fileRef = F1852F911D80B6EC00367C86 /* STPStringUtils.h */; };
		F1852F941D80B6EC00367C86 /* STPStringUtils.h in Headers */ = {isa = PBXBuildFile; fileRef = F1852F911D80B6EC00367C86 /* STPStringUtils.h */; };
		F1852F951D80B6EC00367C86 /* STPStringUtils.m in Sources */ = {isa = PBXBuildFile; fileRef = F1852F921D80B6EC00367C86 /* STPStringUtils.m */; };
		F1852F961D80B6EC00367C86 /* STPStringUtils.m in Sources */ = {isa = PBXBuildFile; fileRef = F1852F921D80B6EC00367C86 /* STPStringUtils.m */; };
		F19491DB1E5F606F001E1FC2 /* STPSourceCardDetails.m in Sources */ = {isa = PBXBuildFile; fileRef = F19491D81E5F606F001E1FC2 /* STPSourceCardDetails.m */; };
		F19491DC1E5F606F001E1FC2 /* STPSourceCardDetails.m in Sources */ = {isa = PBXBuildFile; fileRef = F19491D81E5F606F001E1FC2 /* STPSourceCardDetails.m */; };
		F19491DE1E5F6B8C001E1FC2 /* STPSourceCardDetails.h in Headers */ = {isa = PBXBuildFile; fileRef = F19491DD1E5F6B8C001E1FC2 /* STPSourceCardDetails.h */; settings = {ATTRIBUTES = (Public, ); }; };
		F19491DF1E5F6B8C001E1FC2 /* STPSourceCardDetails.h in Headers */ = {isa = PBXBuildFile; fileRef = F19491DD1E5F6B8C001E1FC2 /* STPSourceCardDetails.h */; settings = {ATTRIBUTES = (Public, ); }; };
		F19491E41E60DD72001E1FC2 /* STPSourceSEPADebitDetails.m in Sources */ = {isa = PBXBuildFile; fileRef = F19491E11E60DD72001E1FC2 /* STPSourceSEPADebitDetails.m */; };
		F19491E51E60DD72001E1FC2 /* STPSourceSEPADebitDetails.m in Sources */ = {isa = PBXBuildFile; fileRef = F19491E11E60DD72001E1FC2 /* STPSourceSEPADebitDetails.m */; };
		F19491E71E60DD9C001E1FC2 /* STPSourceSEPADebitDetails.h in Headers */ = {isa = PBXBuildFile; fileRef = F19491E61E60DD9C001E1FC2 /* STPSourceSEPADebitDetails.h */; settings = {ATTRIBUTES = (Public, ); }; };
		F19491E81E60DD9C001E1FC2 /* STPSourceSEPADebitDetails.h in Headers */ = {isa = PBXBuildFile; fileRef = F19491E61E60DD9C001E1FC2 /* STPSourceSEPADebitDetails.h */; settings = {ATTRIBUTES = (Public, ); }; };
		F1A0197C1EA5733200354301 /* STPSourceParams+Private.h in Headers */ = {isa = PBXBuildFile; fileRef = F1A0197A1EA5733200354301 /* STPSourceParams+Private.h */; };
		F1A0197D1EA5733200354301 /* STPSourceParams+Private.h in Headers */ = {isa = PBXBuildFile; fileRef = F1A0197A1EA5733200354301 /* STPSourceParams+Private.h */; };
		F1A2F92C1EEB6A70006B0456 /* NSCharacterSet+Stripe.h in Headers */ = {isa = PBXBuildFile; fileRef = F1A2F92A1EEB6A70006B0456 /* NSCharacterSet+Stripe.h */; };
		F1A2F92D1EEB6A70006B0456 /* NSCharacterSet+Stripe.h in Headers */ = {isa = PBXBuildFile; fileRef = F1A2F92A1EEB6A70006B0456 /* NSCharacterSet+Stripe.h */; };
		F1A2F92E1EEB6A70006B0456 /* NSCharacterSet+Stripe.m in Sources */ = {isa = PBXBuildFile; fileRef = F1A2F92B1EEB6A70006B0456 /* NSCharacterSet+Stripe.m */; };
		F1A2F92F1EEB6A70006B0456 /* NSCharacterSet+Stripe.m in Sources */ = {isa = PBXBuildFile; fileRef = F1A2F92B1EEB6A70006B0456 /* NSCharacterSet+Stripe.m */; };
		F1A7A0531FE053CE00B47D4A /* FauxPasAnnotations.h in Headers */ = {isa = PBXBuildFile; fileRef = F10239381FDF4144006273B5 /* FauxPasAnnotations.h */; settings = {ATTRIBUTES = (Public, ); }; };
		F1A7A0541FE053D900B47D4A /* FauxPasAnnotations.h in Headers */ = {isa = PBXBuildFile; fileRef = F10239381FDF4144006273B5 /* FauxPasAnnotations.h */; settings = {ATTRIBUTES = (Public, ); }; };
		F1B8534F1FDF544B0065A49E /* FBSnapshotTestCase+STPViewControllerLoading.h in Headers */ = {isa = PBXBuildFile; fileRef = F1B8534D1FDF544B0065A49E /* FBSnapshotTestCase+STPViewControllerLoading.h */; };
		F1B853501FDF544B0065A49E /* FBSnapshotTestCase+STPViewControllerLoading.m in Sources */ = {isa = PBXBuildFile; fileRef = F1B8534E1FDF544B0065A49E /* FBSnapshotTestCase+STPViewControllerLoading.m */; };
		F1B980941DB550E60075332E /* STPPaymentOptionsViewControllerLocalizationTests.m in Sources */ = {isa = PBXBuildFile; fileRef = F1B980931DB550E60075332E /* STPPaymentOptionsViewControllerLocalizationTests.m */; };
		F1BA241E1E57BE5E00E4A1CF /* CardSource.json in Resources */ = {isa = PBXBuildFile; fileRef = F1BA241C1E57BE5700E4A1CF /* CardSource.json */; };
		F1BA24211E57BECA00E4A1CF /* 3DSSource.json in Resources */ = {isa = PBXBuildFile; fileRef = F1BA241F1E57BEC600E4A1CF /* 3DSSource.json */; };
		F1BEB2F91F34F2250043F48C /* STPSourceEnums.h in Headers */ = {isa = PBXBuildFile; fileRef = F1BEB2F81F34F2250043F48C /* STPSourceEnums.h */; settings = {ATTRIBUTES = (Public, ); }; };
		F1BEB2FA1F34F2250043F48C /* STPSourceEnums.h in Headers */ = {isa = PBXBuildFile; fileRef = F1BEB2F81F34F2250043F48C /* STPSourceEnums.h */; settings = {ATTRIBUTES = (Public, ); }; };
		F1BEB2FD1F3508BB0043F48C /* NSError+Stripe.h in Headers */ = {isa = PBXBuildFile; fileRef = F1BEB2FB1F3508BB0043F48C /* NSError+Stripe.h */; };
		F1BEB2FE1F3508BB0043F48C /* NSError+Stripe.h in Headers */ = {isa = PBXBuildFile; fileRef = F1BEB2FB1F3508BB0043F48C /* NSError+Stripe.h */; };
		F1BEB2FF1F3508BB0043F48C /* NSError+Stripe.m in Sources */ = {isa = PBXBuildFile; fileRef = F1BEB2FC1F3508BB0043F48C /* NSError+Stripe.m */; };
		F1BEB3001F3508BB0043F48C /* NSError+Stripe.m in Sources */ = {isa = PBXBuildFile; fileRef = F1BEB2FC1F3508BB0043F48C /* NSError+Stripe.m */; };
		F1C578F11D651AB200912EAE /* stp_card_applepay.png in Resources */ = {isa = PBXBuildFile; fileRef = F1C578F01D651AB200912EAE /* stp_card_applepay.png */; };
		F1C7B8D31DBECF2400D9F6F0 /* STPDispatchFunctions.m in Sources */ = {isa = PBXBuildFile; fileRef = F1C7B8D11DBECF2400D9F6F0 /* STPDispatchFunctions.m */; };
		F1C7B8D41DBECF2400D9F6F0 /* STPDispatchFunctions.m in Sources */ = {isa = PBXBuildFile; fileRef = F1C7B8D11DBECF2400D9F6F0 /* STPDispatchFunctions.m */; };
		F1C7B8D51DBECF2400D9F6F0 /* STPDispatchFunctions.h in Headers */ = {isa = PBXBuildFile; fileRef = F1C7B8D21DBECF2400D9F6F0 /* STPDispatchFunctions.h */; };
		F1C7B8D61DBECF2400D9F6F0 /* STPDispatchFunctions.h in Headers */ = {isa = PBXBuildFile; fileRef = F1C7B8D21DBECF2400D9F6F0 /* STPDispatchFunctions.h */; };
		F1D3A24B1EB012010095BFA9 /* STPFile.m in Sources */ = {isa = PBXBuildFile; fileRef = F1D3A2461EB012010095BFA9 /* STPFile.m */; };
		F1D3A24C1EB012010095BFA9 /* STPMultipartFormDataEncoder.h in Headers */ = {isa = PBXBuildFile; fileRef = F1D3A2471EB012010095BFA9 /* STPMultipartFormDataEncoder.h */; };
		F1D3A24D1EB012010095BFA9 /* STPMultipartFormDataEncoder.m in Sources */ = {isa = PBXBuildFile; fileRef = F1D3A2481EB012010095BFA9 /* STPMultipartFormDataEncoder.m */; };
		F1D3A24E1EB012010095BFA9 /* STPMultipartFormDataPart.h in Headers */ = {isa = PBXBuildFile; fileRef = F1D3A2491EB012010095BFA9 /* STPMultipartFormDataPart.h */; };
		F1D3A24F1EB012010095BFA9 /* STPMultipartFormDataPart.m in Sources */ = {isa = PBXBuildFile; fileRef = F1D3A24A1EB012010095BFA9 /* STPMultipartFormDataPart.m */; };
		F1D3A2511EB0120F0095BFA9 /* STPFile.h in Headers */ = {isa = PBXBuildFile; fileRef = F1D3A2501EB0120F0095BFA9 /* STPFile.h */; settings = {ATTRIBUTES = (Public, ); }; };
		F1D3A2521EB012220095BFA9 /* STPFile.h in Headers */ = {isa = PBXBuildFile; fileRef = F1D3A2501EB0120F0095BFA9 /* STPFile.h */; settings = {ATTRIBUTES = (Public, ); }; };
		F1D3A2531EB012220095BFA9 /* STPFile.m in Sources */ = {isa = PBXBuildFile; fileRef = F1D3A2461EB012010095BFA9 /* STPFile.m */; };
		F1D3A2541EB012350095BFA9 /* STPMultipartFormDataEncoder.h in Headers */ = {isa = PBXBuildFile; fileRef = F1D3A2471EB012010095BFA9 /* STPMultipartFormDataEncoder.h */; };
		F1D3A2551EB012350095BFA9 /* STPMultipartFormDataEncoder.m in Sources */ = {isa = PBXBuildFile; fileRef = F1D3A2481EB012010095BFA9 /* STPMultipartFormDataEncoder.m */; };
		F1D3A2561EB012350095BFA9 /* STPMultipartFormDataPart.h in Headers */ = {isa = PBXBuildFile; fileRef = F1D3A2491EB012010095BFA9 /* STPMultipartFormDataPart.h */; };
		F1D3A2571EB012350095BFA9 /* STPMultipartFormDataPart.m in Sources */ = {isa = PBXBuildFile; fileRef = F1D3A24A1EB012010095BFA9 /* STPMultipartFormDataPart.m */; };
		F1D3A25A1EB014BD0095BFA9 /* UIImage+Stripe.h in Headers */ = {isa = PBXBuildFile; fileRef = F1D3A2581EB014BD0095BFA9 /* UIImage+Stripe.h */; };
		F1D3A25B1EB014BD0095BFA9 /* UIImage+Stripe.h in Headers */ = {isa = PBXBuildFile; fileRef = F1D3A2581EB014BD0095BFA9 /* UIImage+Stripe.h */; };
		F1D3A25C1EB014BD0095BFA9 /* UIImage+Stripe.m in Sources */ = {isa = PBXBuildFile; fileRef = F1D3A2591EB014BD0095BFA9 /* UIImage+Stripe.m */; };
		F1D3A25D1EB014BD0095BFA9 /* UIImage+Stripe.m in Sources */ = {isa = PBXBuildFile; fileRef = F1D3A2591EB014BD0095BFA9 /* UIImage+Stripe.m */; };
		F1D3A25F1EB015B30095BFA9 /* UIImage+StripeTests.m in Sources */ = {isa = PBXBuildFile; fileRef = F1D3A25E1EB015B30095BFA9 /* UIImage+StripeTests.m */; };
		F1D3A2651EBA5BAE0095BFA9 /* STPPaymentCardTextField+Private.h in Headers */ = {isa = PBXBuildFile; fileRef = F1D3A2631EBA5BAE0095BFA9 /* STPPaymentCardTextField+Private.h */; };
		F1D3A2661EBA5BAE0095BFA9 /* STPPaymentCardTextField+Private.h in Headers */ = {isa = PBXBuildFile; fileRef = F1D3A2631EBA5BAE0095BFA9 /* STPPaymentCardTextField+Private.h */; };
		F1D64B2E1D87686E001CDB7C /* WebKit.framework in Frameworks */ = {isa = PBXBuildFile; fileRef = F1D64B2D1D87686E001CDB7C /* WebKit.framework */; };
		F1D765CE1EDE331500F37005 /* CoreLocation.framework in Frameworks */ = {isa = PBXBuildFile; fileRef = F1D765CD1EDE331500F37005 /* CoreLocation.framework */; settings = {ATTRIBUTES = (Required, ); }; };
		F1D777C01D81DD520076FA19 /* STPStringUtilsTest.m in Sources */ = {isa = PBXBuildFile; fileRef = F1D777BF1D81DD520076FA19 /* STPStringUtilsTest.m */; };
		F1D96F961DC7D82400477E64 /* STPLocalizationUtils.h in Headers */ = {isa = PBXBuildFile; fileRef = F1D96F951DC7D82400477E64 /* STPLocalizationUtils.h */; };
		F1D96F971DC7D82400477E64 /* STPLocalizationUtils.h in Headers */ = {isa = PBXBuildFile; fileRef = F1D96F951DC7D82400477E64 /* STPLocalizationUtils.h */; };
		F1D96F9A1DC7DCDE00477E64 /* STPLocalizationUtils+STPTestAdditions.h in Headers */ = {isa = PBXBuildFile; fileRef = F1D96F981DC7DCDE00477E64 /* STPLocalizationUtils+STPTestAdditions.h */; };
		F1D96F9B1DC7DCDE00477E64 /* STPLocalizationUtils+STPTestAdditions.m in Sources */ = {isa = PBXBuildFile; fileRef = F1D96F991DC7DCDE00477E64 /* STPLocalizationUtils+STPTestAdditions.m */; };
		F1DE88011F8D410D00602F4C /* STPPaymentOptionsViewControllerTest.m in Sources */ = {isa = PBXBuildFile; fileRef = F1DE87FF1F8D410D00602F4C /* STPPaymentOptionsViewControllerTest.m */; };
		F1DEB88A1E2047CA0066B8E8 /* STPCoreTableViewController.h in Headers */ = {isa = PBXBuildFile; fileRef = F1DEB8881E2047CA0066B8E8 /* STPCoreTableViewController.h */; settings = {ATTRIBUTES = (Public, ); }; };
		F1DEB88B1E2047CA0066B8E8 /* STPCoreTableViewController.h in Headers */ = {isa = PBXBuildFile; fileRef = F1DEB8881E2047CA0066B8E8 /* STPCoreTableViewController.h */; settings = {ATTRIBUTES = (Public, ); }; };
		F1DEB88C1E2047CA0066B8E8 /* STPCoreTableViewController.m in Sources */ = {isa = PBXBuildFile; fileRef = F1DEB8891E2047CA0066B8E8 /* STPCoreTableViewController.m */; };
		F1DEB88D1E2047CA0066B8E8 /* STPCoreTableViewController.m in Sources */ = {isa = PBXBuildFile; fileRef = F1DEB8891E2047CA0066B8E8 /* STPCoreTableViewController.m */; };
		F1DEB8901E2052150066B8E8 /* STPCoreScrollViewController.h in Headers */ = {isa = PBXBuildFile; fileRef = F1DEB88E1E2052150066B8E8 /* STPCoreScrollViewController.h */; settings = {ATTRIBUTES = (Public, ); }; };
		F1DEB8911E2052150066B8E8 /* STPCoreScrollViewController.h in Headers */ = {isa = PBXBuildFile; fileRef = F1DEB88E1E2052150066B8E8 /* STPCoreScrollViewController.h */; settings = {ATTRIBUTES = (Public, ); }; };
		F1DEB8921E2052150066B8E8 /* STPCoreScrollViewController.m in Sources */ = {isa = PBXBuildFile; fileRef = F1DEB88F1E2052150066B8E8 /* STPCoreScrollViewController.m */; };
		F1DEB8931E2052150066B8E8 /* STPCoreScrollViewController.m in Sources */ = {isa = PBXBuildFile; fileRef = F1DEB88F1E2052150066B8E8 /* STPCoreScrollViewController.m */; };
		F1DEB8991E2074480066B8E8 /* STPCoreViewController.h in Headers */ = {isa = PBXBuildFile; fileRef = F1DEB8971E2074480066B8E8 /* STPCoreViewController.h */; settings = {ATTRIBUTES = (Public, ); }; };
		F1DEB89A1E2074480066B8E8 /* STPCoreViewController.h in Headers */ = {isa = PBXBuildFile; fileRef = F1DEB8971E2074480066B8E8 /* STPCoreViewController.h */; settings = {ATTRIBUTES = (Public, ); }; };
		F1DEB89B1E2074480066B8E8 /* STPCoreViewController.m in Sources */ = {isa = PBXBuildFile; fileRef = F1DEB8981E2074480066B8E8 /* STPCoreViewController.m */; };
		F1DEB89C1E2074480066B8E8 /* STPCoreViewController.m in Sources */ = {isa = PBXBuildFile; fileRef = F1DEB8981E2074480066B8E8 /* STPCoreViewController.m */; };
		F1FA6F921E258F6800EB444D /* STPCoreViewController+Private.h in Headers */ = {isa = PBXBuildFile; fileRef = F1FA6F911E258F6800EB444D /* STPCoreViewController+Private.h */; };
		F1FA6F931E258F6800EB444D /* STPCoreViewController+Private.h in Headers */ = {isa = PBXBuildFile; fileRef = F1FA6F911E258F6800EB444D /* STPCoreViewController+Private.h */; };
		F1FA6F951E25960500EB444D /* STPCoreScrollViewController+Private.h in Headers */ = {isa = PBXBuildFile; fileRef = F1FA6F941E25960500EB444D /* STPCoreScrollViewController+Private.h */; };
		F1FA6F961E25960500EB444D /* STPCoreScrollViewController+Private.h in Headers */ = {isa = PBXBuildFile; fileRef = F1FA6F941E25960500EB444D /* STPCoreScrollViewController+Private.h */; };
		F1FA6F981E25970F00EB444D /* STPCoreTableViewController+Private.h in Headers */ = {isa = PBXBuildFile; fileRef = F1FA6F971E25970F00EB444D /* STPCoreTableViewController+Private.h */; };
		F1FA6F991E25970F00EB444D /* STPCoreTableViewController+Private.h in Headers */ = {isa = PBXBuildFile; fileRef = F1FA6F971E25970F00EB444D /* STPCoreTableViewController+Private.h */; };
/* End PBXBuildFile section */

/* Begin PBXContainerItemProxy section */
		045E7C0A1A5F41DE004751EF /* PBXContainerItemProxy */ = {
			isa = PBXContainerItemProxy;
			containerPortal = 11C74B8F164043050071C2CA /* Project object */;
			proxyType = 1;
			remoteGlobalIDString = 04CDB4411A5F2E1800B854EE;
			remoteInfo = StripeiOS;
		};
		049E85261A608027000B66CD /* PBXContainerItemProxy */ = {
			isa = PBXContainerItemProxy;
			containerPortal = 11C74B8F164043050071C2CA /* Project object */;
			proxyType = 1;
			remoteGlobalIDString = 049E84AA1A605D93000B66CD;
			remoteInfo = StripeiOSStatic;
		};
		3650AA5621C07E3D002B0893 /* PBXContainerItemProxy */ = {
			isa = PBXContainerItemProxy;
			containerPortal = 11C74B8F164043050071C2CA /* Project object */;
			proxyType = 1;
			remoteGlobalIDString = 3650AA3D21C07E3C002B0893;
			remoteInfo = LocalizationTester;
		};
		3650AA6221C087C1002B0893 /* PBXContainerItemProxy */ = {
			isa = PBXContainerItemProxy;
			containerPortal = 11C74B8F164043050071C2CA /* Project object */;
			proxyType = 1;
			remoteGlobalIDString = 04CDB4411A5F2E1800B854EE;
			remoteInfo = StripeiOS;
		};
		C1B630D91D1D86E100A05285 /* PBXContainerItemProxy */ = {
			isa = PBXContainerItemProxy;
			containerPortal = 11C74B8F164043050071C2CA /* Project object */;
			proxyType = 1;
			remoteGlobalIDString = C1B630B21D1D817900A05285;
			remoteInfo = StripeiOSResources;
		};
/* End PBXContainerItemProxy section */

/* Begin PBXCopyFilesBuildPhase section */
		049E84A91A605D93000B66CD /* Copy Files */ = {
			isa = PBXCopyFilesBuildPhase;
			buildActionMask = 2147483647;
			dstPath = "include/$(PRODUCT_NAME)";
			dstSubfolderSpec = 16;
			files = (
			);
			name = "Copy Files";
			runOnlyForDeploymentPostprocessing = 0;
		};
		04B33F321BC744D100DD8120 /* Copy Files */ = {
			isa = PBXCopyFilesBuildPhase;
			buildActionMask = 2147483647;
			dstPath = Stripe.framework;
			dstSubfolderSpec = 16;
			files = (
				04B33F361BC7488D00DD8120 /* Info.plist in Copy Files */,
			);
			name = "Copy Files";
			runOnlyForDeploymentPostprocessing = 0;
		};
		319A60A822E922DF00AACF66 /* CopyFiles */ = {
			isa = PBXCopyFilesBuildPhase;
			buildActionMask = 2147483647;
			dstPath = Stripe.bundle;
			dstSubfolderSpec = 16;
			files = (
				319A60A922E922E900AACF66 /* Stripe3DS2.bundle in CopyFiles */,
			);
			runOnlyForDeploymentPostprocessing = 0;
		};
		365FC5AC21C18F550092ADB0 /* Embed Frameworks */ = {
			isa = PBXCopyFilesBuildPhase;
			buildActionMask = 2147483647;
			dstPath = "";
			dstSubfolderSpec = 10;
			files = (
				365FC5AB21C18F550092ADB0 /* Stripe.framework in Embed Frameworks */,
			);
			name = "Embed Frameworks";
			runOnlyForDeploymentPostprocessing = 0;
		};
		36E582F822B4539A0044F82C /* CopyFiles */ = {
			isa = PBXCopyFilesBuildPhase;
			buildActionMask = 2147483647;
			dstPath = "";
			dstSubfolderSpec = 10;
			files = (
			);
			runOnlyForDeploymentPostprocessing = 0;
		};
		F15AC18F1DBA9CC10009EADE /* CopyFiles */ = {
			isa = PBXCopyFilesBuildPhase;
			buildActionMask = 2147483647;
			dstPath = "";
			dstSubfolderSpec = 10;
			files = (
				04E01F7D21A8C39D0061402F /* OHHTTPStubs.framework in CopyFiles */,
				04E01F7E21A8C39D0061402F /* SWHttpTrafficRecorder.framework in CopyFiles */,
				C18867D41E8AF8F300A77634 /* OCMock.framework in CopyFiles */,
				F15AC1901DBA9CC60009EADE /* FBSnapshotTestCase.framework in CopyFiles */,
			);
			runOnlyForDeploymentPostprocessing = 0;
		};
/* End PBXCopyFilesBuildPhase section */

/* Begin PBXFileReference section */
		0426B96C1CEADC98006AC8DD /* STPColorUtils.h */ = {isa = PBXFileReference; fileEncoding = 4; lastKnownFileType = sourcecode.c.h; path = STPColorUtils.h; sourceTree = "<group>"; };
		0426B96D1CEADC98006AC8DD /* STPColorUtils.m */ = {isa = PBXFileReference; fileEncoding = 4; lastKnownFileType = sourcecode.c.objc; path = STPColorUtils.m; sourceTree = "<group>"; };
		0426B9701CEAE3EB006AC8DD /* UITableViewCell+Stripe_Borders.h */ = {isa = PBXFileReference; fileEncoding = 4; lastKnownFileType = sourcecode.c.h; path = "UITableViewCell+Stripe_Borders.h"; sourceTree = "<group>"; };
		0426B9711CEAE3EB006AC8DD /* UITableViewCell+Stripe_Borders.m */ = {isa = PBXFileReference; fileEncoding = 4; lastKnownFileType = sourcecode.c.objc; path = "UITableViewCell+Stripe_Borders.m"; sourceTree = "<group>"; };
		0426B9741CEBD001006AC8DD /* UINavigationBar+Stripe_Theme.h */ = {isa = PBXFileReference; fileEncoding = 4; lastKnownFileType = sourcecode.c.h; name = "UINavigationBar+Stripe_Theme.h"; path = "PublicHeaders/UINavigationBar+Stripe_Theme.h"; sourceTree = "<group>"; };
		0426B9751CEBD001006AC8DD /* UINavigationBar+Stripe_Theme.m */ = {isa = PBXFileReference; fileEncoding = 4; lastKnownFileType = sourcecode.c.objc; path = "UINavigationBar+Stripe_Theme.m"; sourceTree = "<group>"; };
		0433EB471BD06313003912B4 /* NSDictionary+Stripe.h */ = {isa = PBXFileReference; fileEncoding = 4; lastKnownFileType = sourcecode.c.h; path = "NSDictionary+Stripe.h"; sourceTree = "<group>"; };
		0433EB481BD06313003912B4 /* NSDictionary+Stripe.m */ = {isa = PBXFileReference; fileEncoding = 4; lastKnownFileType = sourcecode.c.objc; path = "NSDictionary+Stripe.m"; sourceTree = "<group>"; };
		04365D2C1A4CF86C00A3E1D4 /* CoreGraphics.framework */ = {isa = PBXFileReference; lastKnownFileType = wrapper.framework; name = CoreGraphics.framework; path = System/Library/Frameworks/CoreGraphics.framework; sourceTree = SDKROOT; };
		0438EF261B7416BB00D506CC /* STPFormTextField.h */ = {isa = PBXFileReference; fileEncoding = 4; lastKnownFileType = sourcecode.c.h; path = STPFormTextField.h; sourceTree = "<group>"; };
		0438EF271B7416BB00D506CC /* STPFormTextField.m */ = {isa = PBXFileReference; fileEncoding = 4; lastKnownFileType = sourcecode.c.objc; path = STPFormTextField.m; sourceTree = "<group>"; };
		0438EF291B7416BB00D506CC /* STPPaymentCardTextField.m */ = {isa = PBXFileReference; fileEncoding = 4; lastKnownFileType = sourcecode.c.objc; path = STPPaymentCardTextField.m; sourceTree = "<group>"; };
		0438EF2A1B7416BB00D506CC /* STPPaymentCardTextFieldViewModel.h */ = {isa = PBXFileReference; fileEncoding = 4; lastKnownFileType = sourcecode.c.h; path = STPPaymentCardTextFieldViewModel.h; sourceTree = "<group>"; };
		0438EF2B1B7416BB00D506CC /* STPPaymentCardTextFieldViewModel.m */ = {isa = PBXFileReference; fileEncoding = 4; lastKnownFileType = sourcecode.c.objc; path = STPPaymentCardTextFieldViewModel.m; sourceTree = "<group>"; };
		0438EF3F1B74170D00D506CC /* STPCardValidator.m */ = {isa = PBXFileReference; fileEncoding = 4; lastKnownFileType = sourcecode.c.objc; path = STPCardValidator.m; sourceTree = "<group>"; };
		0438EF461B74183100D506CC /* STPCardBrand.h */ = {isa = PBXFileReference; fileEncoding = 4; lastKnownFileType = sourcecode.c.h; name = STPCardBrand.h; path = PublicHeaders/STPCardBrand.h; sourceTree = "<group>"; };
		0438EF4A1B741B0100D506CC /* STPCardValidatorTest.m */ = {isa = PBXFileReference; fileEncoding = 4; lastKnownFileType = sourcecode.c.objc; path = STPCardValidatorTest.m; sourceTree = "<group>"; };
		0438EF4B1B741B0100D506CC /* STPPaymentCardTextFieldViewModelTest.m */ = {isa = PBXFileReference; fileEncoding = 4; lastKnownFileType = sourcecode.c.objc; path = STPPaymentCardTextFieldViewModelTest.m; sourceTree = "<group>"; };
		0438EF891B741C2800D506CC /* stp_card_amex.png */ = {isa = PBXFileReference; lastKnownFileType = image.png; path = stp_card_amex.png; sourceTree = "<group>"; };
		0438EF8A1B741C2800D506CC /* stp_card_amex@2x.png */ = {isa = PBXFileReference; lastKnownFileType = image.png; path = "stp_card_amex@2x.png"; sourceTree = "<group>"; };
		0438EF8B1B741C2800D506CC /* stp_card_amex@3x.png */ = {isa = PBXFileReference; lastKnownFileType = image.png; path = "stp_card_amex@3x.png"; sourceTree = "<group>"; };
		0438EF8C1B741C2800D506CC /* stp_card_cvc.png */ = {isa = PBXFileReference; lastKnownFileType = image.png; path = stp_card_cvc.png; sourceTree = "<group>"; };
		0438EF8D1B741C2800D506CC /* stp_card_cvc@2x.png */ = {isa = PBXFileReference; lastKnownFileType = image.png; path = "stp_card_cvc@2x.png"; sourceTree = "<group>"; };
		0438EF8E1B741C2800D506CC /* stp_card_cvc@3x.png */ = {isa = PBXFileReference; lastKnownFileType = image.png; path = "stp_card_cvc@3x.png"; sourceTree = "<group>"; };
		0438EF8F1B741C2800D506CC /* stp_card_cvc_amex.png */ = {isa = PBXFileReference; lastKnownFileType = image.png; path = stp_card_cvc_amex.png; sourceTree = "<group>"; };
		0438EF901B741C2800D506CC /* stp_card_cvc_amex@2x.png */ = {isa = PBXFileReference; lastKnownFileType = image.png; path = "stp_card_cvc_amex@2x.png"; sourceTree = "<group>"; };
		0438EF911B741C2800D506CC /* stp_card_cvc_amex@3x.png */ = {isa = PBXFileReference; lastKnownFileType = image.png; path = "stp_card_cvc_amex@3x.png"; sourceTree = "<group>"; };
		0438EF921B741C2800D506CC /* stp_card_diners.png */ = {isa = PBXFileReference; lastKnownFileType = image.png; path = stp_card_diners.png; sourceTree = "<group>"; };
		0438EF931B741C2800D506CC /* stp_card_diners@2x.png */ = {isa = PBXFileReference; lastKnownFileType = image.png; path = "stp_card_diners@2x.png"; sourceTree = "<group>"; };
		0438EF941B741C2800D506CC /* stp_card_diners@3x.png */ = {isa = PBXFileReference; lastKnownFileType = image.png; path = "stp_card_diners@3x.png"; sourceTree = "<group>"; };
		0438EF951B741C2800D506CC /* stp_card_discover.png */ = {isa = PBXFileReference; lastKnownFileType = image.png; path = stp_card_discover.png; sourceTree = "<group>"; };
		0438EF961B741C2800D506CC /* stp_card_discover@2x.png */ = {isa = PBXFileReference; lastKnownFileType = image.png; path = "stp_card_discover@2x.png"; sourceTree = "<group>"; };
		0438EF971B741C2800D506CC /* stp_card_discover@3x.png */ = {isa = PBXFileReference; lastKnownFileType = image.png; path = "stp_card_discover@3x.png"; sourceTree = "<group>"; };
		0438EF981B741C2800D506CC /* stp_card_jcb.png */ = {isa = PBXFileReference; lastKnownFileType = image.png; path = stp_card_jcb.png; sourceTree = "<group>"; };
		0438EF991B741C2800D506CC /* stp_card_jcb@2x.png */ = {isa = PBXFileReference; lastKnownFileType = image.png; path = "stp_card_jcb@2x.png"; sourceTree = "<group>"; };
		0438EF9A1B741C2800D506CC /* stp_card_jcb@3x.png */ = {isa = PBXFileReference; lastKnownFileType = image.png; path = "stp_card_jcb@3x.png"; sourceTree = "<group>"; };
		0438EF9B1B741C2800D506CC /* stp_card_mastercard.png */ = {isa = PBXFileReference; lastKnownFileType = image.png; path = stp_card_mastercard.png; sourceTree = "<group>"; };
		0438EF9C1B741C2800D506CC /* stp_card_mastercard@2x.png */ = {isa = PBXFileReference; lastKnownFileType = image.png; path = "stp_card_mastercard@2x.png"; sourceTree = "<group>"; };
		0438EF9D1B741C2800D506CC /* stp_card_mastercard@3x.png */ = {isa = PBXFileReference; lastKnownFileType = image.png; path = "stp_card_mastercard@3x.png"; sourceTree = "<group>"; };
		0438EFA11B741C2800D506CC /* stp_card_visa.png */ = {isa = PBXFileReference; lastKnownFileType = image.png; path = stp_card_visa.png; sourceTree = "<group>"; };
		0438EFA21B741C2800D506CC /* stp_card_visa@2x.png */ = {isa = PBXFileReference; lastKnownFileType = image.png; path = "stp_card_visa@2x.png"; sourceTree = "<group>"; };
		0438EFA31B741C2800D506CC /* stp_card_visa@3x.png */ = {isa = PBXFileReference; lastKnownFileType = image.png; path = "stp_card_visa@3x.png"; sourceTree = "<group>"; };
		0439B9851C454F97005A1ED5 /* STPPaymentOptionsViewController.h */ = {isa = PBXFileReference; fileEncoding = 4; lastKnownFileType = sourcecode.c.h; lineEnding = 0; name = STPPaymentOptionsViewController.h; path = PublicHeaders/STPPaymentOptionsViewController.h; sourceTree = "<group>"; xcLanguageSpecificationIdentifier = xcode.lang.objcpp; };
		0439B9861C454F97005A1ED5 /* STPPaymentOptionsViewController.m */ = {isa = PBXFileReference; fileEncoding = 4; lastKnownFileType = sourcecode.c.objc; lineEnding = 0; path = STPPaymentOptionsViewController.m; sourceTree = "<group>"; xcLanguageSpecificationIdentifier = xcode.lang.objc; };
		0451CC421C49AE1C003B2CA6 /* STPPaymentResult.h */ = {isa = PBXFileReference; fileEncoding = 4; lastKnownFileType = sourcecode.c.h; name = STPPaymentResult.h; path = PublicHeaders/STPPaymentResult.h; sourceTree = "<group>"; };
		0451CC431C49AE1C003B2CA6 /* STPPaymentResult.m */ = {isa = PBXFileReference; fileEncoding = 4; lastKnownFileType = sourcecode.c.objc; path = STPPaymentResult.m; sourceTree = "<group>"; };
		045A62AA1B8E7259000165CE /* STPPaymentCardTextFieldTest.m */ = {isa = PBXFileReference; fileEncoding = 4; lastKnownFileType = sourcecode.c.objc; path = STPPaymentCardTextFieldTest.m; sourceTree = "<group>"; };
		045D710C1CEEE30500F6CD65 /* STPAspects.h */ = {isa = PBXFileReference; fileEncoding = 4; lastKnownFileType = sourcecode.c.h; path = STPAspects.h; sourceTree = "<group>"; };
		045D710D1CEEE30500F6CD65 /* STPAspects.m */ = {isa = PBXFileReference; fileEncoding = 4; lastKnownFileType = sourcecode.c.objc; path = STPAspects.m; sourceTree = "<group>"; };
		045D711E1CEFA57000F6CD65 /* UIViewController+Stripe_Promises.h */ = {isa = PBXFileReference; fileEncoding = 4; lastKnownFileType = sourcecode.c.h; path = "UIViewController+Stripe_Promises.h"; sourceTree = "<group>"; };
		045D711F1CEFA57000F6CD65 /* UIViewController+Stripe_Promises.m */ = {isa = PBXFileReference; fileEncoding = 4; lastKnownFileType = sourcecode.c.objc; path = "UIViewController+Stripe_Promises.m"; sourceTree = "<group>"; };
		045D712A1CF4ED7600F6CD65 /* STPBINRange.h */ = {isa = PBXFileReference; fileEncoding = 4; lastKnownFileType = sourcecode.c.h; path = STPBINRange.h; sourceTree = "<group>"; };
		045D712B1CF4ED7600F6CD65 /* STPBINRange.m */ = {isa = PBXFileReference; fileEncoding = 4; lastKnownFileType = sourcecode.c.objc; path = STPBINRange.m; sourceTree = "<group>"; };
		045D71301CF514BB00F6CD65 /* STPBinRangeTest.m */ = {isa = PBXFileReference; fileEncoding = 4; lastKnownFileType = sourcecode.c.objc; path = STPBinRangeTest.m; sourceTree = "<group>"; };
		045E7C031A5F41DE004751EF /* StripeiOS Tests.xctest */ = {isa = PBXFileReference; explicitFileType = wrapper.cfbundle; includeInIndex = 0; path = "StripeiOS Tests.xctest"; sourceTree = BUILT_PRODUCTS_DIR; };
		04633B041CD44F1C009D4FB5 /* STPAPIClient+ApplePay.m */ = {isa = PBXFileReference; fileEncoding = 4; lastKnownFileType = sourcecode.c.objc; path = "STPAPIClient+ApplePay.m"; sourceTree = "<group>"; };
		04633B061CD44F47009D4FB5 /* STPAPIClient+ApplePay.h */ = {isa = PBXFileReference; fileEncoding = 4; lastKnownFileType = sourcecode.c.h; name = "STPAPIClient+ApplePay.h"; path = "PublicHeaders/STPAPIClient+ApplePay.h"; sourceTree = "<group>"; };
		04633B081CD44F6C009D4FB5 /* PKPayment+Stripe.h */ = {isa = PBXFileReference; fileEncoding = 4; lastKnownFileType = sourcecode.c.h; path = "PKPayment+Stripe.h"; sourceTree = "<group>"; };
		04633B091CD44F6C009D4FB5 /* PKPayment+Stripe.m */ = {isa = PBXFileReference; fileEncoding = 4; lastKnownFileType = sourcecode.c.objc; path = "PKPayment+Stripe.m"; sourceTree = "<group>"; };
		04633B0A1CD44F6C009D4FB5 /* STPCategoryLoader.m */ = {isa = PBXFileReference; fileEncoding = 4; lastKnownFileType = sourcecode.c.objc; path = STPCategoryLoader.m; sourceTree = "<group>"; };
		04633B191CD7BF29009D4FB5 /* integrate-dynamic-framework.sh */ = {isa = PBXFileReference; fileEncoding = 4; lastKnownFileType = text.script.sh; path = "integrate-dynamic-framework.sh"; sourceTree = "<group>"; };
		04695AD11C77F9DB00E08063 /* NSString+Stripe.h */ = {isa = PBXFileReference; fileEncoding = 4; lastKnownFileType = sourcecode.c.h; path = "NSString+Stripe.h"; sourceTree = "<group>"; };
		04695AD21C77F9DB00E08063 /* NSString+Stripe.m */ = {isa = PBXFileReference; fileEncoding = 4; lastKnownFileType = sourcecode.c.objc; path = "NSString+Stripe.m"; sourceTree = "<group>"; };
		04695AD51C77F9EF00E08063 /* STPDelegateProxy.h */ = {isa = PBXFileReference; fileEncoding = 4; lastKnownFileType = sourcecode.c.h; path = STPDelegateProxy.h; sourceTree = "<group>"; };
		04695AD61C77F9EF00E08063 /* STPDelegateProxy.m */ = {isa = PBXFileReference; fileEncoding = 4; lastKnownFileType = sourcecode.c.objc; path = STPDelegateProxy.m; sourceTree = "<group>"; };
		04695AD71C77F9EF00E08063 /* STPPhoneNumberValidator.h */ = {isa = PBXFileReference; fileEncoding = 4; lastKnownFileType = sourcecode.c.h; path = STPPhoneNumberValidator.h; sourceTree = "<group>"; };
		04695AD81C77F9EF00E08063 /* STPPhoneNumberValidator.m */ = {isa = PBXFileReference; fileEncoding = 4; lastKnownFileType = sourcecode.c.objc; path = STPPhoneNumberValidator.m; sourceTree = "<group>"; };
		046FE99F1CE55D1D00DA6A7B /* STPPaymentActivityIndicatorView.h */ = {isa = PBXFileReference; fileEncoding = 4; lastKnownFileType = sourcecode.c.h; name = STPPaymentActivityIndicatorView.h; path = PublicHeaders/STPPaymentActivityIndicatorView.h; sourceTree = "<group>"; };
		046FE9A01CE55D1D00DA6A7B /* STPPaymentActivityIndicatorView.m */ = {isa = PBXFileReference; fileEncoding = 4; lastKnownFileType = sourcecode.c.objc; path = STPPaymentActivityIndicatorView.m; sourceTree = "<group>"; };
		04793F551D1D8DDD00B3C551 /* STPSourceProtocol.h */ = {isa = PBXFileReference; fileEncoding = 4; lastKnownFileType = sourcecode.c.h; name = STPSourceProtocol.h; path = PublicHeaders/STPSourceProtocol.h; sourceTree = "<group>"; };
		04827D0E1D2575C6002DB3E8 /* STPImageLibrary.h */ = {isa = PBXFileReference; fileEncoding = 4; lastKnownFileType = sourcecode.c.h; name = STPImageLibrary.h; path = PublicHeaders/STPImageLibrary.h; sourceTree = "<group>"; };
		04827D0F1D2575C6002DB3E8 /* STPImageLibrary.m */ = {isa = PBXFileReference; fileEncoding = 4; lastKnownFileType = sourcecode.c.objc; path = STPImageLibrary.m; sourceTree = "<group>"; };
		04827D141D257764002DB3E8 /* STPImageLibrary+Private.h */ = {isa = PBXFileReference; fileEncoding = 4; lastKnownFileType = sourcecode.c.h; path = "STPImageLibrary+Private.h"; sourceTree = "<group>"; };
		04827D171D257A6C002DB3E8 /* STPImageLibraryTest.m */ = {isa = PBXFileReference; fileEncoding = 4; lastKnownFileType = sourcecode.c.objc; path = STPImageLibraryTest.m; sourceTree = "<group>"; };
		049880FA1CED5A2300EA4FFD /* STPPaymentConfiguration.h */ = {isa = PBXFileReference; fileEncoding = 4; lastKnownFileType = sourcecode.c.h; name = STPPaymentConfiguration.h; path = PublicHeaders/STPPaymentConfiguration.h; sourceTree = "<group>"; };
		049880FB1CED5A2300EA4FFD /* STPPaymentConfiguration.m */ = {isa = PBXFileReference; fileEncoding = 4; lastKnownFileType = sourcecode.c.objc; path = STPPaymentConfiguration.m; sourceTree = "<group>"; };
		049952CD1BCF13510088C703 /* STPAPIRequest.h */ = {isa = PBXFileReference; fileEncoding = 4; lastKnownFileType = sourcecode.c.h; path = STPAPIRequest.h; sourceTree = "<group>"; };
		049952CE1BCF13510088C703 /* STPAPIRequest.m */ = {isa = PBXFileReference; fileEncoding = 4; lastKnownFileType = sourcecode.c.objc; path = STPAPIRequest.m; sourceTree = "<group>"; };
		049952D11BCF13DD0088C703 /* STPAPIClient+Private.h */ = {isa = PBXFileReference; fileEncoding = 4; lastKnownFileType = sourcecode.c.h; path = "STPAPIClient+Private.h"; sourceTree = "<group>"; };
		049A3F781CC18D5300F57DE7 /* UIView+Stripe_FirstResponder.h */ = {isa = PBXFileReference; fileEncoding = 4; lastKnownFileType = sourcecode.c.h; path = "UIView+Stripe_FirstResponder.h"; sourceTree = "<group>"; };
		049A3F791CC18D5300F57DE7 /* UIView+Stripe_FirstResponder.m */ = {isa = PBXFileReference; fileEncoding = 4; lastKnownFileType = sourcecode.c.objc; path = "UIView+Stripe_FirstResponder.m"; sourceTree = "<group>"; };
		049A3F7C1CC1920A00F57DE7 /* UIViewController+Stripe_KeyboardAvoiding.h */ = {isa = PBXFileReference; fileEncoding = 4; lastKnownFileType = sourcecode.c.h; path = "UIViewController+Stripe_KeyboardAvoiding.h"; sourceTree = "<group>"; };
		049A3F7D1CC1920A00F57DE7 /* UIViewController+Stripe_KeyboardAvoiding.m */ = {isa = PBXFileReference; fileEncoding = 4; lastKnownFileType = sourcecode.c.objc; path = "UIViewController+Stripe_KeyboardAvoiding.m"; sourceTree = "<group>"; };
		049A3F871CC73C7100F57DE7 /* STPPaymentContext.h */ = {isa = PBXFileReference; fileEncoding = 4; lastKnownFileType = sourcecode.c.h; name = STPPaymentContext.h; path = PublicHeaders/STPPaymentContext.h; sourceTree = "<group>"; };
		049A3F881CC73C7100F57DE7 /* STPPaymentContext.m */ = {isa = PBXFileReference; fileEncoding = 4; lastKnownFileType = sourcecode.c.objc; path = STPPaymentContext.m; sourceTree = "<group>"; };
		049A3F8F1CC740FF00F57DE7 /* NSDecimalNumber+Stripe_Currency.h */ = {isa = PBXFileReference; fileEncoding = 4; lastKnownFileType = sourcecode.c.h; path = "NSDecimalNumber+Stripe_Currency.h"; sourceTree = "<group>"; };
		049A3F901CC740FF00F57DE7 /* NSDecimalNumber+Stripe_Currency.m */ = {isa = PBXFileReference; fileEncoding = 4; lastKnownFileType = sourcecode.c.objc; path = "NSDecimalNumber+Stripe_Currency.m"; sourceTree = "<group>"; };
		049A3F931CC75B2E00F57DE7 /* STPPromise.h */ = {isa = PBXFileReference; fileEncoding = 4; lastKnownFileType = sourcecode.c.h; path = STPPromise.h; sourceTree = "<group>"; };
		049A3F941CC75B2E00F57DE7 /* STPPromise.m */ = {isa = PBXFileReference; fileEncoding = 4; lastKnownFileType = sourcecode.c.objc; path = STPPromise.m; sourceTree = "<group>"; };
		049A3F971CC76A2400F57DE7 /* NSBundle+Stripe_AppName.h */ = {isa = PBXFileReference; fileEncoding = 4; lastKnownFileType = sourcecode.c.h; path = "NSBundle+Stripe_AppName.h"; sourceTree = "<group>"; };
		049A3F981CC76A2400F57DE7 /* NSBundle+Stripe_AppName.m */ = {isa = PBXFileReference; fileEncoding = 4; lastKnownFileType = sourcecode.c.objc; path = "NSBundle+Stripe_AppName.m"; sourceTree = "<group>"; };
		049A3F9C1CC8006800F57DE7 /* stp_icon_add.png */ = {isa = PBXFileReference; lastKnownFileType = image.png; path = stp_icon_add.png; sourceTree = "<group>"; };
		049A3F9D1CC8006800F57DE7 /* stp_icon_add@2x.png */ = {isa = PBXFileReference; lastKnownFileType = image.png; path = "stp_icon_add@2x.png"; sourceTree = "<group>"; };
		049A3F9E1CC8006800F57DE7 /* stp_icon_add@3x.png */ = {isa = PBXFileReference; lastKnownFileType = image.png; path = "stp_icon_add@3x.png"; sourceTree = "<group>"; };
		049A3FA31CC8071100F57DE7 /* stp_card_applepay@2x.png */ = {isa = PBXFileReference; lastKnownFileType = image.png; path = "stp_card_applepay@2x.png"; sourceTree = "<group>"; };
		049A3FA41CC8071100F57DE7 /* stp_card_applepay@3x.png */ = {isa = PBXFileReference; lastKnownFileType = image.png; path = "stp_card_applepay@3x.png"; sourceTree = "<group>"; };
		049A3FAC1CC9AA9900F57DE7 /* STPAddressViewModel.h */ = {isa = PBXFileReference; fileEncoding = 4; lastKnownFileType = sourcecode.c.h; path = STPAddressViewModel.h; sourceTree = "<group>"; };
		049A3FAD1CC9AA9900F57DE7 /* STPAddressViewModel.m */ = {isa = PBXFileReference; fileEncoding = 4; lastKnownFileType = sourcecode.c.objc; path = STPAddressViewModel.m; sourceTree = "<group>"; };
		049A3FB01CC9FEFC00F57DE7 /* UIToolbar+Stripe_InputAccessory.h */ = {isa = PBXFileReference; fileEncoding = 4; lastKnownFileType = sourcecode.c.h; path = "UIToolbar+Stripe_InputAccessory.h"; sourceTree = "<group>"; };
		049A3FB11CC9FEFC00F57DE7 /* UIToolbar+Stripe_InputAccessory.m */ = {isa = PBXFileReference; fileEncoding = 4; lastKnownFileType = sourcecode.c.objc; path = "UIToolbar+Stripe_InputAccessory.m"; sourceTree = "<group>"; };
		049E84AB1A605D93000B66CD /* libStripe.a */ = {isa = PBXFileReference; explicitFileType = archive.ar; includeInIndex = 0; path = libStripe.a; sourceTree = BUILT_PRODUCTS_DIR; };
		04A488311CA34D3000506E53 /* STPEmailAddressValidator.h */ = {isa = PBXFileReference; fileEncoding = 4; lastKnownFileType = sourcecode.c.h; path = STPEmailAddressValidator.h; sourceTree = "<group>"; };
		04A488321CA34D3000506E53 /* STPEmailAddressValidator.m */ = {isa = PBXFileReference; fileEncoding = 4; lastKnownFileType = sourcecode.c.objc; path = STPEmailAddressValidator.m; sourceTree = "<group>"; };
		04A488351CA34DC600506E53 /* STPEmailAddressValidatorTest.m */ = {isa = PBXFileReference; fileEncoding = 4; lastKnownFileType = sourcecode.c.objc; path = STPEmailAddressValidatorTest.m; sourceTree = "<group>"; };
		04A4883B1CA3568800506E53 /* STPBlocks.h */ = {isa = PBXFileReference; fileEncoding = 4; lastKnownFileType = sourcecode.c.h; name = STPBlocks.h; path = PublicHeaders/STPBlocks.h; sourceTree = "<group>"; };
		04A488401CA3580700506E53 /* UINavigationController+Stripe_Completion.h */ = {isa = PBXFileReference; fileEncoding = 4; lastKnownFileType = sourcecode.c.h; path = "UINavigationController+Stripe_Completion.h"; sourceTree = "<group>"; };
		04A488411CA3580700506E53 /* UINavigationController+Stripe_Completion.m */ = {isa = PBXFileReference; fileEncoding = 4; lastKnownFileType = sourcecode.c.objc; path = "UINavigationController+Stripe_Completion.m"; sourceTree = "<group>"; };
		04A4C3851C4F25F900B3B290 /* NSArray+Stripe.h */ = {isa = PBXFileReference; fileEncoding = 4; lastKnownFileType = sourcecode.c.h; path = "NSArray+Stripe.h"; sourceTree = "<group>"; };
		04A4C3861C4F25F900B3B290 /* NSArray+Stripe.m */ = {isa = PBXFileReference; fileEncoding = 4; lastKnownFileType = sourcecode.c.objc; path = "NSArray+Stripe.m"; sourceTree = "<group>"; };
		04A4C3871C4F25F900B3B290 /* UIViewController+Stripe_ParentViewController.h */ = {isa = PBXFileReference; fileEncoding = 4; lastKnownFileType = sourcecode.c.h; path = "UIViewController+Stripe_ParentViewController.h"; sourceTree = "<group>"; };
		04A4C3881C4F25F900B3B290 /* UIViewController+Stripe_ParentViewController.m */ = {isa = PBXFileReference; fileEncoding = 4; lastKnownFileType = sourcecode.c.objc; path = "UIViewController+Stripe_ParentViewController.m"; sourceTree = "<group>"; };
		04A4C3911C4F263300B3B290 /* NSArray+StripeTest.m */ = {isa = PBXFileReference; fileEncoding = 4; lastKnownFileType = sourcecode.c.objc; path = "NSArray+StripeTest.m"; sourceTree = "<group>"; };
		04A4C3931C4F276100B3B290 /* STPUIVCStripeParentViewControllerTests.m */ = {isa = PBXFileReference; fileEncoding = 4; lastKnownFileType = sourcecode.c.objc; path = STPUIVCStripeParentViewControllerTests.m; sourceTree = "<group>"; };
		04A58A461BC603BB004E7BC2 /* FABKitProtocol.h */ = {isa = PBXFileReference; fileEncoding = 4; lastKnownFileType = sourcecode.c.h; path = FABKitProtocol.h; sourceTree = "<group>"; };
		04A58A471BC603BB004E7BC2 /* Fabric+FABKits.h */ = {isa = PBXFileReference; fileEncoding = 4; lastKnownFileType = sourcecode.c.h; path = "Fabric+FABKits.h"; sourceTree = "<group>"; };
		04A58A481BC603BB004E7BC2 /* Fabric.h */ = {isa = PBXFileReference; fileEncoding = 4; lastKnownFileType = sourcecode.c.h; name = Fabric.h; path = Stripe/Fabric.h; sourceTree = "<group>"; };
		04B31DD21D08E6E200EF1631 /* STPCustomer.h */ = {isa = PBXFileReference; fileEncoding = 4; lastKnownFileType = sourcecode.c.h; name = STPCustomer.h; path = PublicHeaders/STPCustomer.h; sourceTree = "<group>"; };
		04B31DD31D08E6E200EF1631 /* STPCustomer.m */ = {isa = PBXFileReference; fileEncoding = 4; lastKnownFileType = sourcecode.c.objc; path = STPCustomer.m; sourceTree = "<group>"; };
		04B31DD81D09A4DC00EF1631 /* STPPaymentConfiguration+Private.h */ = {isa = PBXFileReference; fileEncoding = 4; lastKnownFileType = sourcecode.c.h; path = "STPPaymentConfiguration+Private.h"; sourceTree = "<group>"; };
		04B31DE41D09D25F00EF1631 /* STPPaymentOptionsInternalViewController.h */ = {isa = PBXFileReference; fileEncoding = 4; lastKnownFileType = sourcecode.c.h; path = STPPaymentOptionsInternalViewController.h; sourceTree = "<group>"; };
		04B31DE51D09D25F00EF1631 /* STPPaymentOptionsInternalViewController.m */ = {isa = PBXFileReference; fileEncoding = 4; lastKnownFileType = sourcecode.c.objc; path = STPPaymentOptionsInternalViewController.m; sourceTree = "<group>"; };
		04B31DF01D09F0A800EF1631 /* UIViewController+Stripe_NavigationItemProxy.h */ = {isa = PBXFileReference; fileEncoding = 4; lastKnownFileType = sourcecode.c.h; path = "UIViewController+Stripe_NavigationItemProxy.h"; sourceTree = "<group>"; };
		04B31DF11D09F0A800EF1631 /* UIViewController+Stripe_NavigationItemProxy.m */ = {isa = PBXFileReference; fileEncoding = 4; lastKnownFileType = sourcecode.c.objc; path = "UIViewController+Stripe_NavigationItemProxy.m"; sourceTree = "<group>"; };
		04B31DF71D11AC6400EF1631 /* STPUserInformation.h */ = {isa = PBXFileReference; fileEncoding = 4; lastKnownFileType = sourcecode.c.h; name = STPUserInformation.h; path = PublicHeaders/STPUserInformation.h; sourceTree = "<group>"; };
		04B31DF81D11AC6400EF1631 /* STPUserInformation.m */ = {isa = PBXFileReference; fileEncoding = 4; lastKnownFileType = sourcecode.c.objc; path = STPUserInformation.m; sourceTree = "<group>"; };
		04B31DFD1D131D9000EF1631 /* STPPaymentCardTextFieldCell.h */ = {isa = PBXFileReference; fileEncoding = 4; lastKnownFileType = sourcecode.c.h; path = STPPaymentCardTextFieldCell.h; sourceTree = "<group>"; };
		04B31DFE1D131D9000EF1631 /* STPPaymentCardTextFieldCell.m */ = {isa = PBXFileReference; fileEncoding = 4; lastKnownFileType = sourcecode.c.objc; path = STPPaymentCardTextFieldCell.m; sourceTree = "<group>"; };
		04B33F301BC7417B00DD8120 /* Info.plist */ = {isa = PBXFileReference; fileEncoding = 4; lastKnownFileType = text.plist.xml; path = Info.plist; sourceTree = "<group>"; };
		04B94BC71A47B78A00092C46 /* AddressBook.framework */ = {isa = PBXFileReference; lastKnownFileType = wrapper.framework; name = AddressBook.framework; path = System/Library/Frameworks/AddressBook.framework; sourceTree = SDKROOT; };
		04BC29A21CD8697900318357 /* STPTheme.h */ = {isa = PBXFileReference; fileEncoding = 4; lastKnownFileType = sourcecode.c.h; name = STPTheme.h; path = PublicHeaders/STPTheme.h; sourceTree = "<group>"; };
		04BC29A31CD8697900318357 /* STPTheme.m */ = {isa = PBXFileReference; fileEncoding = 4; lastKnownFileType = sourcecode.c.objc; path = STPTheme.m; sourceTree = "<group>"; };
		04BC29BB1CDD535700318357 /* STPSwitchTableViewCell.h */ = {isa = PBXFileReference; fileEncoding = 4; lastKnownFileType = sourcecode.c.h; path = STPSwitchTableViewCell.h; sourceTree = "<group>"; };
		04BC29BC1CDD535700318357 /* STPSwitchTableViewCell.m */ = {isa = PBXFileReference; fileEncoding = 4; lastKnownFileType = sourcecode.c.objc; path = STPSwitchTableViewCell.m; sourceTree = "<group>"; };
		04BFFFD81D240B13005F2340 /* STPAddCardViewController+Private.h */ = {isa = PBXFileReference; fileEncoding = 4; lastKnownFileType = sourcecode.c.h; path = "STPAddCardViewController+Private.h"; sourceTree = "<group>"; };
		04CB86B81BA89CD400E4F61E /* PKPayment+StripeTest.m */ = {isa = PBXFileReference; fileEncoding = 4; lastKnownFileType = sourcecode.c.objc; path = "PKPayment+StripeTest.m"; sourceTree = "<group>"; };
		04CDB4421A5F2E1800B854EE /* Stripe.framework */ = {isa = PBXFileReference; explicitFileType = wrapper.framework; includeInIndex = 0; path = Stripe.framework; sourceTree = BUILT_PRODUCTS_DIR; };
		04CDB4A91A5F30A700B854EE /* Stripe.h */ = {isa = PBXFileReference; fileEncoding = 4; lastKnownFileType = sourcecode.c.h; lineEnding = 0; name = Stripe.h; path = PublicHeaders/Stripe.h; sourceTree = "<group>"; xcLanguageSpecificationIdentifier = xcode.lang.objcpp; };
		04CDB4C21A5F30A700B854EE /* STPAPIClient.h */ = {isa = PBXFileReference; fileEncoding = 4; lastKnownFileType = sourcecode.c.h; lineEnding = 0; name = STPAPIClient.h; path = PublicHeaders/STPAPIClient.h; sourceTree = "<group>"; xcLanguageSpecificationIdentifier = xcode.lang.objcpp; };
		04CDB4C31A5F30A700B854EE /* STPAPIClient.m */ = {isa = PBXFileReference; fileEncoding = 4; lastKnownFileType = sourcecode.c.objc; path = STPAPIClient.m; sourceTree = "<group>"; };
		04CDB4C41A5F30A700B854EE /* STPFormEncoder.h */ = {isa = PBXFileReference; fileEncoding = 4; lastKnownFileType = sourcecode.c.h; path = STPFormEncoder.h; sourceTree = "<group>"; };
		04CDB4C51A5F30A700B854EE /* STPFormEncoder.m */ = {isa = PBXFileReference; fileEncoding = 4; lastKnownFileType = sourcecode.c.objc; path = STPFormEncoder.m; sourceTree = "<group>"; };
		04CDB4C81A5F30A700B854EE /* STPBankAccount.h */ = {isa = PBXFileReference; fileEncoding = 4; lastKnownFileType = sourcecode.c.h; name = STPBankAccount.h; path = PublicHeaders/STPBankAccount.h; sourceTree = "<group>"; };
		04CDB4C91A5F30A700B854EE /* STPBankAccount.m */ = {isa = PBXFileReference; fileEncoding = 4; lastKnownFileType = sourcecode.c.objc; path = STPBankAccount.m; sourceTree = "<group>"; };
		04CDB4CA1A5F30A700B854EE /* STPCard.h */ = {isa = PBXFileReference; fileEncoding = 4; lastKnownFileType = sourcecode.c.h; name = STPCard.h; path = PublicHeaders/STPCard.h; sourceTree = "<group>"; };
		04CDB4CB1A5F30A700B854EE /* STPCard.m */ = {isa = PBXFileReference; fileEncoding = 4; lastKnownFileType = sourcecode.c.objc; path = STPCard.m; sourceTree = "<group>"; };
		04CDB4CC1A5F30A700B854EE /* STPToken.h */ = {isa = PBXFileReference; fileEncoding = 4; lastKnownFileType = sourcecode.c.h; name = STPToken.h; path = PublicHeaders/STPToken.h; sourceTree = "<group>"; };
		04CDB4CD1A5F30A700B854EE /* STPToken.m */ = {isa = PBXFileReference; fileEncoding = 4; lastKnownFileType = sourcecode.c.objc; path = STPToken.m; sourceTree = "<group>"; };
		04CDB4CE1A5F30A700B854EE /* StripeError.h */ = {isa = PBXFileReference; fileEncoding = 4; lastKnownFileType = sourcecode.c.h; name = StripeError.h; path = PublicHeaders/StripeError.h; sourceTree = "<group>"; };
		04CDB4CF1A5F30A700B854EE /* StripeError.m */ = {isa = PBXFileReference; fileEncoding = 4; lastKnownFileType = sourcecode.c.objc; path = StripeError.m; sourceTree = "<group>"; };
		04CDB51E1A5F3A9300B854EE /* STPAPIClientTest.m */ = {isa = PBXFileReference; fileEncoding = 4; lastKnownFileType = sourcecode.c.objc; path = STPAPIClientTest.m; sourceTree = "<group>"; };
		04CDB51F1A5F3A9300B854EE /* STPFormEncoderTest.m */ = {isa = PBXFileReference; fileEncoding = 4; lastKnownFileType = sourcecode.c.objc; path = STPFormEncoderTest.m; sourceTree = "<group>"; };
		04CDB5211A5F3A9300B854EE /* STPApplePayFunctionalTest.m */ = {isa = PBXFileReference; fileEncoding = 4; lastKnownFileType = sourcecode.c.objc; path = STPApplePayFunctionalTest.m; sourceTree = "<group>"; };
		04CDB5221A5F3A9300B854EE /* STPBankAccountFunctionalTest.m */ = {isa = PBXFileReference; fileEncoding = 4; lastKnownFileType = sourcecode.c.objc; path = STPBankAccountFunctionalTest.m; sourceTree = "<group>"; };
		04CDB5231A5F3A9300B854EE /* STPBankAccountTest.m */ = {isa = PBXFileReference; fileEncoding = 4; lastKnownFileType = sourcecode.c.objc; path = STPBankAccountTest.m; sourceTree = "<group>"; };
		04CDB5241A5F3A9300B854EE /* STPCardFunctionalTest.m */ = {isa = PBXFileReference; fileEncoding = 4; lastKnownFileType = sourcecode.c.objc; path = STPCardFunctionalTest.m; sourceTree = "<group>"; };
		04CDB5251A5F3A9300B854EE /* STPCardTest.m */ = {isa = PBXFileReference; fileEncoding = 4; lastKnownFileType = sourcecode.c.objc; path = STPCardTest.m; sourceTree = "<group>"; };
		04CDB5261A5F3A9300B854EE /* STPCertTest.m */ = {isa = PBXFileReference; fileEncoding = 4; lastKnownFileType = sourcecode.c.objc; path = STPCertTest.m; sourceTree = "<group>"; };
		04CDB5271A5F3A9300B854EE /* STPTokenTest.m */ = {isa = PBXFileReference; fileEncoding = 4; lastKnownFileType = sourcecode.c.objc; path = STPTokenTest.m; sourceTree = "<group>"; };
		04CDE5B41BC1F1F100548833 /* STPCardParams.m */ = {isa = PBXFileReference; fileEncoding = 4; lastKnownFileType = sourcecode.c.objc; path = STPCardParams.m; sourceTree = "<group>"; };
		04CDE5BB1BC1F21500548833 /* STPCardParams.h */ = {isa = PBXFileReference; fileEncoding = 4; lastKnownFileType = sourcecode.c.h; name = STPCardParams.h; path = PublicHeaders/STPCardParams.h; sourceTree = "<group>"; };
		04CDE5C11BC20AF800548833 /* STPBankAccountParams.m */ = {isa = PBXFileReference; fileEncoding = 4; lastKnownFileType = sourcecode.c.objc; path = STPBankAccountParams.m; sourceTree = "<group>"; };
		04CDE5C81BC20B1D00548833 /* STPBankAccountParams.h */ = {isa = PBXFileReference; fileEncoding = 4; lastKnownFileType = sourcecode.c.h; name = STPBankAccountParams.h; path = PublicHeaders/STPBankAccountParams.h; sourceTree = "<group>"; };
		04D5BF9019BF958F009521A5 /* PassKit.framework */ = {isa = PBXFileReference; lastKnownFileType = wrapper.framework; name = PassKit.framework; path = System/Library/Frameworks/PassKit.framework; sourceTree = SDKROOT; };
		04E01F7921A8C37C0061402F /* OHHTTPStubs.framework */ = {isa = PBXFileReference; lastKnownFileType = wrapper.framework; name = OHHTTPStubs.framework; path = Carthage/Build/iOS/OHHTTPStubs.framework; sourceTree = "<group>"; };
		04E01F7A21A8C37D0061402F /* SWHttpTrafficRecorder.framework */ = {isa = PBXFileReference; lastKnownFileType = wrapper.framework; name = SWHttpTrafficRecorder.framework; path = Carthage/Build/iOS/SWHttpTrafficRecorder.framework; sourceTree = "<group>"; };
		04E01F8321AA36320061402F /* STPNetworkStubbingTestCase.h */ = {isa = PBXFileReference; lastKnownFileType = sourcecode.c.h; path = STPNetworkStubbingTestCase.h; sourceTree = "<group>"; };
		04E01F8421AA36320061402F /* STPNetworkStubbingTestCase.m */ = {isa = PBXFileReference; lastKnownFileType = sourcecode.c.objc; path = STPNetworkStubbingTestCase.m; sourceTree = "<group>"; };
		04E01F8921AA55E30061402F /* recorded_network_traffic */ = {isa = PBXFileReference; lastKnownFileType = folder; name = recorded_network_traffic; path = Tests/recorded_network_traffic; sourceTree = SOURCE_ROOT; };
		04E32A9C1B7A9490009C9E35 /* STPPaymentCardTextField.h */ = {isa = PBXFileReference; fileEncoding = 4; lastKnownFileType = sourcecode.c.h; name = STPPaymentCardTextField.h; path = PublicHeaders/STPPaymentCardTextField.h; sourceTree = "<group>"; };
		04E39F501CECF7A100AF3B96 /* STPPaymentOptionTuple.h */ = {isa = PBXFileReference; fileEncoding = 4; lastKnownFileType = sourcecode.c.h; path = STPPaymentOptionTuple.h; sourceTree = "<group>"; };
		04E39F511CECF7A100AF3B96 /* STPPaymentOptionTuple.m */ = {isa = PBXFileReference; fileEncoding = 4; lastKnownFileType = sourcecode.c.objc; path = STPPaymentOptionTuple.m; sourceTree = "<group>"; };
		04E39F561CECF9A800AF3B96 /* STPPaymentOptionsViewController+Private.h */ = {isa = PBXFileReference; fileEncoding = 4; lastKnownFileType = sourcecode.c.h; path = "STPPaymentOptionsViewController+Private.h"; sourceTree = "<group>"; };
		04E39F5A1CECFAFD00AF3B96 /* STPPaymentContext+Private.h */ = {isa = PBXFileReference; fileEncoding = 4; lastKnownFileType = sourcecode.c.h; path = "STPPaymentContext+Private.h"; sourceTree = "<group>"; };
		04E39F681CED48D500AF3B96 /* UIBarButtonItem+Stripe.h */ = {isa = PBXFileReference; fileEncoding = 4; lastKnownFileType = sourcecode.c.h; path = "UIBarButtonItem+Stripe.h"; sourceTree = "<group>"; };
		04E39F691CED48D500AF3B96 /* UIBarButtonItem+Stripe.m */ = {isa = PBXFileReference; fileEncoding = 4; lastKnownFileType = sourcecode.c.objc; path = "UIBarButtonItem+Stripe.m"; sourceTree = "<group>"; };
		04EBC7511B7533C300A0E6AE /* STPCardValidationState.h */ = {isa = PBXFileReference; fileEncoding = 4; lastKnownFileType = sourcecode.c.h; name = STPCardValidationState.h; path = PublicHeaders/STPCardValidationState.h; sourceTree = "<group>"; };
		04EBC7521B7533C300A0E6AE /* STPCardValidator.h */ = {isa = PBXFileReference; fileEncoding = 4; lastKnownFileType = sourcecode.c.h; name = STPCardValidator.h; path = PublicHeaders/STPCardValidator.h; sourceTree = "<group>"; };
		04F213301BCEAB61001D6F22 /* STPFormEncodable.h */ = {isa = PBXFileReference; fileEncoding = 4; lastKnownFileType = sourcecode.c.h; name = STPFormEncodable.h; path = PublicHeaders/STPFormEncodable.h; sourceTree = "<group>"; };
		04F213341BCECB1C001D6F22 /* STPAPIResponseDecodable.h */ = {isa = PBXFileReference; fileEncoding = 4; lastKnownFileType = sourcecode.c.h; name = STPAPIResponseDecodable.h; path = PublicHeaders/STPAPIResponseDecodable.h; sourceTree = "<group>"; };
		04F39F0A1AEF2AFE005B926E /* Project-Debug.xcconfig */ = {isa = PBXFileReference; lastKnownFileType = text.xcconfig; path = "Project-Debug.xcconfig"; sourceTree = "<group>"; };
		04F39F0B1AEF2AFE005B926E /* Project-Release.xcconfig */ = {isa = PBXFileReference; lastKnownFileType = text.xcconfig; path = "Project-Release.xcconfig"; sourceTree = "<group>"; };
		04F39F0C1AEF2AFE005B926E /* Project-Shared.xcconfig */ = {isa = PBXFileReference; lastKnownFileType = text.xcconfig; path = "Project-Shared.xcconfig"; sourceTree = "<group>"; };
		04F39F0D1AEF2AFE005B926E /* StripeiOS Tests-Debug.xcconfig */ = {isa = PBXFileReference; lastKnownFileType = text.xcconfig; path = "StripeiOS Tests-Debug.xcconfig"; sourceTree = "<group>"; };
		04F39F0E1AEF2AFE005B926E /* StripeiOS Tests-Release.xcconfig */ = {isa = PBXFileReference; lastKnownFileType = text.xcconfig; path = "StripeiOS Tests-Release.xcconfig"; sourceTree = "<group>"; };
		04F39F0F1AEF2AFE005B926E /* StripeiOS Tests-Shared.xcconfig */ = {isa = PBXFileReference; lastKnownFileType = text.xcconfig; path = "StripeiOS Tests-Shared.xcconfig"; sourceTree = "<group>"; };
		04F39F101AEF2AFE005B926E /* StripeiOS-Debug.xcconfig */ = {isa = PBXFileReference; lastKnownFileType = text.xcconfig; path = "StripeiOS-Debug.xcconfig"; sourceTree = "<group>"; };
		04F39F111AEF2AFE005B926E /* StripeiOS-Release.xcconfig */ = {isa = PBXFileReference; lastKnownFileType = text.xcconfig; path = "StripeiOS-Release.xcconfig"; sourceTree = "<group>"; };
		04F39F121AEF2AFE005B926E /* StripeiOS-Shared.xcconfig */ = {isa = PBXFileReference; lastKnownFileType = text.xcconfig; path = "StripeiOS-Shared.xcconfig"; sourceTree = "<group>"; };
		04F39F151AEF2AFE005B926E /* StripeiOSStatic.xcconfig */ = {isa = PBXFileReference; lastKnownFileType = text.xcconfig; path = StripeiOSStatic.xcconfig; sourceTree = "<group>"; };
		04F39F181AEF2AFE005B926E /* StripeiOSStaticFramework.xcconfig */ = {isa = PBXFileReference; lastKnownFileType = text.xcconfig; path = StripeiOSStaticFramework.xcconfig; sourceTree = "<group>"; };
		04F416241CA3639500486FB5 /* STPAddCardViewController.h */ = {isa = PBXFileReference; fileEncoding = 4; lastKnownFileType = sourcecode.c.h; lineEnding = 0; name = STPAddCardViewController.h; path = PublicHeaders/STPAddCardViewController.h; sourceTree = "<group>"; xcLanguageSpecificationIdentifier = xcode.lang.objcpp; };
		04F416251CA3639500486FB5 /* STPAddCardViewController.m */ = {isa = PBXFileReference; fileEncoding = 4; lastKnownFileType = sourcecode.c.objc; lineEnding = 0; path = STPAddCardViewController.m; sourceTree = "<group>"; xcLanguageSpecificationIdentifier = xcode.lang.objc; };
		04F94D6F1D21CB20004FC826 /* StripeiOSResources.xcconfig */ = {isa = PBXFileReference; fileEncoding = 4; lastKnownFileType = text.xcconfig; path = StripeiOSResources.xcconfig; sourceTree = "<group>"; };
		04FCFA171BD59A8C00297732 /* STPCategoryLoader.h */ = {isa = PBXFileReference; fileEncoding = 4; lastKnownFileType = sourcecode.c.h; path = STPCategoryLoader.h; sourceTree = "<group>"; };
		0731328D2277A3F60019CE3F /* STPPinManagementService.h */ = {isa = PBXFileReference; fileEncoding = 4; lastKnownFileType = sourcecode.c.h; name = STPPinManagementService.h; path = PublicHeaders/STPPinManagementService.h; sourceTree = "<group>"; };
		0731328E2277A3F60019CE3F /* STPPinManagementService.m */ = {isa = PBXFileReference; fileEncoding = 4; lastKnownFileType = sourcecode.c.objc; path = STPPinManagementService.m; sourceTree = "<group>"; };
		073132932277A72D0019CE3F /* STPIssuingCardPin.h */ = {isa = PBXFileReference; fileEncoding = 4; lastKnownFileType = sourcecode.c.h; name = STPIssuingCardPin.h; path = PublicHeaders/STPIssuingCardPin.h; sourceTree = "<group>"; };
		073132942277A72D0019CE3F /* STPIssuingCardPin.m */ = {isa = PBXFileReference; fileEncoding = 4; lastKnownFileType = sourcecode.c.objc; path = STPIssuingCardPin.m; sourceTree = "<group>"; };
		0731329A2277AA200019CE3F /* STPPinManagementServiceFunctionalTest.m */ = {isa = PBXFileReference; fileEncoding = 4; lastKnownFileType = sourcecode.c.objc; path = STPPinManagementServiceFunctionalTest.m; sourceTree = "<group>"; };
		11C74B9B164043050071C2CA /* Foundation.framework */ = {isa = PBXFileReference; lastKnownFileType = wrapper.framework; name = Foundation.framework; path = System/Library/Frameworks/Foundation.framework; sourceTree = SDKROOT; };
		315CB85222E7BD0D00E612A3 /* libStripe3DS2.a */ = {isa = PBXFileReference; lastKnownFileType = archive.ar; name = libStripe3DS2.a; path = InternalFrameworks/libStripe3DS2.a; sourceTree = "<group>"; };
		315CB85422E7BD1400E612A3 /* Stripe3DS2.bundle */ = {isa = PBXFileReference; lastKnownFileType = "wrapper.plug-in"; name = Stripe3DS2.bundle; path = ../InternalFrameworks/Stripe3DS2.bundle; sourceTree = "<group>"; };
		315CB8A322E7D95E00E612A3 /* STDSChallengeStatusReceiver.h */ = {isa = PBXFileReference; lastKnownFileType = sourcecode.c.h; path = STDSChallengeStatusReceiver.h; sourceTree = "<group>"; };
		315CB8A422E7D95E00E612A3 /* STDSRuntimeException.h */ = {isa = PBXFileReference; lastKnownFileType = sourcecode.c.h; path = STDSRuntimeException.h; sourceTree = "<group>"; };
		315CB8A522E7D95E00E612A3 /* STDSButtonCustomization.h */ = {isa = PBXFileReference; lastKnownFileType = sourcecode.c.h; path = STDSButtonCustomization.h; sourceTree = "<group>"; };
		315CB8A622E7D95E00E612A3 /* STDSWarning.h */ = {isa = PBXFileReference; lastKnownFileType = sourcecode.c.h; path = STDSWarning.h; sourceTree = "<group>"; };
		315CB8A722E7D95E00E612A3 /* STDSSelectionCustomization.h */ = {isa = PBXFileReference; lastKnownFileType = sourcecode.c.h; path = STDSSelectionCustomization.h; sourceTree = "<group>"; };
		315CB8A822E7D95F00E612A3 /* STDSException.h */ = {isa = PBXFileReference; lastKnownFileType = sourcecode.c.h; path = STDSException.h; sourceTree = "<group>"; };
		315CB8A922E7D95F00E612A3 /* STDSTextFieldCustomization.h */ = {isa = PBXFileReference; lastKnownFileType = sourcecode.c.h; path = STDSTextFieldCustomization.h; sourceTree = "<group>"; };
		315CB8AA22E7D95F00E612A3 /* STDSUICustomization.h */ = {isa = PBXFileReference; lastKnownFileType = sourcecode.c.h; path = STDSUICustomization.h; sourceTree = "<group>"; };
		315CB8AB22E7D95F00E612A3 /* STDSNavigationBarCustomization.h */ = {isa = PBXFileReference; lastKnownFileType = sourcecode.c.h; path = STDSNavigationBarCustomization.h; sourceTree = "<group>"; };
		315CB8AC22E7D95F00E612A3 /* STDSTransaction.h */ = {isa = PBXFileReference; lastKnownFileType = sourcecode.c.h; path = STDSTransaction.h; sourceTree = "<group>"; };
		315CB8AD22E7D95F00E612A3 /* STDSLabelCustomization.h */ = {isa = PBXFileReference; lastKnownFileType = sourcecode.c.h; path = STDSLabelCustomization.h; sourceTree = "<group>"; };
		315CB8AE22E7D95F00E612A3 /* STDSCustomization.h */ = {isa = PBXFileReference; lastKnownFileType = sourcecode.c.h; path = STDSCustomization.h; sourceTree = "<group>"; };
		315CB8AF22E7D95F00E612A3 /* STDSAuthenticationRequestParameters.h */ = {isa = PBXFileReference; lastKnownFileType = sourcecode.c.h; path = STDSAuthenticationRequestParameters.h; sourceTree = "<group>"; };
		315CB8B022E7D95F00E612A3 /* STDSRuntimeErrorEvent.h */ = {isa = PBXFileReference; lastKnownFileType = sourcecode.c.h; path = STDSRuntimeErrorEvent.h; sourceTree = "<group>"; };
		315CB8B122E7D95F00E612A3 /* STDSErrorMessage.h */ = {isa = PBXFileReference; lastKnownFileType = sourcecode.c.h; path = STDSErrorMessage.h; sourceTree = "<group>"; };
		315CB8B222E7D95F00E612A3 /* STDSCompletionEvent.h */ = {isa = PBXFileReference; lastKnownFileType = sourcecode.c.h; path = STDSCompletionEvent.h; sourceTree = "<group>"; };
		315CB8B322E7D95F00E612A3 /* STDSThreeDSProtocolVersion.h */ = {isa = PBXFileReference; lastKnownFileType = sourcecode.c.h; path = STDSThreeDSProtocolVersion.h; sourceTree = "<group>"; };
		315CB8B422E7D95F00E612A3 /* STDSAuthenticationResponse.h */ = {isa = PBXFileReference; lastKnownFileType = sourcecode.c.h; path = STDSAuthenticationResponse.h; sourceTree = "<group>"; };
		315CB8B522E7D95F00E612A3 /* STDSThreeDS2Service.h */ = {isa = PBXFileReference; lastKnownFileType = sourcecode.c.h; path = STDSThreeDS2Service.h; sourceTree = "<group>"; };
		315CB8B622E7D96000E612A3 /* STDSFooterCustomization.h */ = {isa = PBXFileReference; lastKnownFileType = sourcecode.c.h; path = STDSFooterCustomization.h; sourceTree = "<group>"; };
		315CB8B722E7D96000E612A3 /* STDSAlreadyInitializedException.h */ = {isa = PBXFileReference; lastKnownFileType = sourcecode.c.h; path = STDSAlreadyInitializedException.h; sourceTree = "<group>"; };
		315CB8B822E7D96000E612A3 /* STDSJSONEncoder.h */ = {isa = PBXFileReference; lastKnownFileType = sourcecode.c.h; path = STDSJSONEncoder.h; sourceTree = "<group>"; };
		315CB8B922E7D96000E612A3 /* STDSChallengeParameters.h */ = {isa = PBXFileReference; lastKnownFileType = sourcecode.c.h; path = STDSChallengeParameters.h; sourceTree = "<group>"; };
		315CB8BA22E7D96000E612A3 /* STDSJSONDecodable.h */ = {isa = PBXFileReference; lastKnownFileType = sourcecode.c.h; path = STDSJSONDecodable.h; sourceTree = "<group>"; };
		315CB8BB22E7D96000E612A3 /* STDSJSONEncodable.h */ = {isa = PBXFileReference; lastKnownFileType = sourcecode.c.h; path = STDSJSONEncodable.h; sourceTree = "<group>"; };
		315CB8BC22E7D96000E612A3 /* STDSInvalidInputException.h */ = {isa = PBXFileReference; lastKnownFileType = sourcecode.c.h; path = STDSInvalidInputException.h; sourceTree = "<group>"; };
		315CB8BD22E7D96000E612A3 /* STDSProtocolErrorEvent.h */ = {isa = PBXFileReference; lastKnownFileType = sourcecode.c.h; path = STDSProtocolErrorEvent.h; sourceTree = "<group>"; };
		315CB8BE22E7D96000E612A3 /* Stripe3DS2.h */ = {isa = PBXFileReference; lastKnownFileType = sourcecode.c.h; path = Stripe3DS2.h; sourceTree = "<group>"; };
		315CB8BF22E7D96000E612A3 /* STDSNotInitializedException.h */ = {isa = PBXFileReference; lastKnownFileType = sourcecode.c.h; path = STDSNotInitializedException.h; sourceTree = "<group>"; };
		315CB8C022E7D96000E612A3 /* STDSConfigParameters.h */ = {isa = PBXFileReference; lastKnownFileType = sourcecode.c.h; path = STDSConfigParameters.h; sourceTree = "<group>"; };
		315CB8C122E7D96000E612A3 /* STDSStripe3DS2Error.h */ = {isa = PBXFileReference; lastKnownFileType = sourcecode.c.h; path = STDSStripe3DS2Error.h; sourceTree = "<group>"; };
		3604006722C18C77004CF80B /* STPThreeDSFooterCustomization.h */ = {isa = PBXFileReference; fileEncoding = 4; lastKnownFileType = sourcecode.c.h; name = STPThreeDSFooterCustomization.h; path = Stripe/PublicHeaders/STPThreeDSFooterCustomization.h; sourceTree = SOURCE_ROOT; };
		3604006822C18C77004CF80B /* STPThreeDSLabelCustomization.h */ = {isa = PBXFileReference; fileEncoding = 4; lastKnownFileType = sourcecode.c.h; name = STPThreeDSLabelCustomization.h; path = Stripe/PublicHeaders/STPThreeDSLabelCustomization.h; sourceTree = SOURCE_ROOT; };
		3604006922C18C77004CF80B /* STPThreeDSNavigationBarCustomization.h */ = {isa = PBXFileReference; fileEncoding = 4; lastKnownFileType = sourcecode.c.h; name = STPThreeDSNavigationBarCustomization.h; path = Stripe/PublicHeaders/STPThreeDSNavigationBarCustomization.h; sourceTree = SOURCE_ROOT; };
		3604006A22C18C77004CF80B /* STPThreeDSUICustomization.h */ = {isa = PBXFileReference; fileEncoding = 4; lastKnownFileType = sourcecode.c.h; name = STPThreeDSUICustomization.h; path = Stripe/PublicHeaders/STPThreeDSUICustomization.h; sourceTree = SOURCE_ROOT; };
		3604006B22C18C78004CF80B /* STPThreeDSButtonCustomization.h */ = {isa = PBXFileReference; fileEncoding = 4; lastKnownFileType = sourcecode.c.h; name = STPThreeDSButtonCustomization.h; path = Stripe/PublicHeaders/STPThreeDSButtonCustomization.h; sourceTree = SOURCE_ROOT; };
		3604006C22C18C78004CF80B /* STPThreeDSSelectionCustomization.h */ = {isa = PBXFileReference; fileEncoding = 4; lastKnownFileType = sourcecode.c.h; name = STPThreeDSSelectionCustomization.h; path = Stripe/PublicHeaders/STPThreeDSSelectionCustomization.h; sourceTree = SOURCE_ROOT; };
		3604006D22C18C78004CF80B /* STPThreeDSTextFieldCustomization.h */ = {isa = PBXFileReference; fileEncoding = 4; lastKnownFileType = sourcecode.c.h; name = STPThreeDSTextFieldCustomization.h; path = Stripe/PublicHeaders/STPThreeDSTextFieldCustomization.h; sourceTree = SOURCE_ROOT; };
		3617A51220FE5BBB001A9E6A /* NSLocale+STPSwizzling.h */ = {isa = PBXFileReference; lastKnownFileType = sourcecode.c.h; path = "NSLocale+STPSwizzling.h"; sourceTree = "<group>"; };
		3617A51320FE5BBB001A9E6A /* NSLocale+STPSwizzling.m */ = {isa = PBXFileReference; lastKnownFileType = sourcecode.c.objc; path = "NSLocale+STPSwizzling.m"; sourceTree = "<group>"; };
		3620B62E21C41E08009FC6FB /* MockCustomerContext.h */ = {isa = PBXFileReference; lastKnownFileType = sourcecode.c.h; path = MockCustomerContext.h; sourceTree = "<group>"; };
		3620B62F21C41E08009FC6FB /* MockCustomerContext.m */ = {isa = PBXFileReference; lastKnownFileType = sourcecode.c.objc; path = MockCustomerContext.m; sourceTree = "<group>"; };
		3621DDC722A5E4FC00281BC4 /* STPAuthenticationContext.h */ = {isa = PBXFileReference; fileEncoding = 4; lastKnownFileType = sourcecode.c.h; name = STPAuthenticationContext.h; path = Stripe/PublicHeaders/STPAuthenticationContext.h; sourceTree = SOURCE_ROOT; };
		3621DDC822A5E4FC00281BC4 /* STPPaymentHandler.h */ = {isa = PBXFileReference; fileEncoding = 4; lastKnownFileType = sourcecode.c.h; name = STPPaymentHandler.h; path = Stripe/PublicHeaders/STPPaymentHandler.h; sourceTree = SOURCE_ROOT; };
		3621DDC922A5E4FC00281BC4 /* STPThreeDSCustomizationSettings.h */ = {isa = PBXFileReference; fileEncoding = 4; lastKnownFileType = sourcecode.c.h; name = STPThreeDSCustomizationSettings.h; path = Stripe/PublicHeaders/STPThreeDSCustomizationSettings.h; sourceTree = SOURCE_ROOT; };
		36239BAC2295EA23004FB1A5 /* STP3DS2AuthenticateResponse.h */ = {isa = PBXFileReference; lastKnownFileType = sourcecode.c.h; path = STP3DS2AuthenticateResponse.h; sourceTree = "<group>"; };
		36239BAD2295EA23004FB1A5 /* STP3DS2AuthenticateResponse.m */ = {isa = PBXFileReference; lastKnownFileType = sourcecode.c.objc; path = STP3DS2AuthenticateResponse.m; sourceTree = "<group>"; };
		36239BB022960D52004FB1A5 /* STPIntentAction+Private.h */ = {isa = PBXFileReference; lastKnownFileType = sourcecode.c.h; path = "STPIntentAction+Private.h"; sourceTree = "<group>"; };
		3634DB292241845F00E4AA7E /* LocalizationTester-Shared.xcconfig */ = {isa = PBXFileReference; lastKnownFileType = text.xcconfig; path = "LocalizationTester-Shared.xcconfig"; sourceTree = "<group>"; };
		3634DB2A2241879400E4AA7E /* LocalizationTesterUITests.xcconfig */ = {isa = PBXFileReference; lastKnownFileType = text.xcconfig; path = LocalizationTesterUITests.xcconfig; sourceTree = "<group>"; };
		3635C33122B03E00004298B8 /* STPEmptyStripeResponse.h */ = {isa = PBXFileReference; lastKnownFileType = sourcecode.c.h; path = STPEmptyStripeResponse.h; sourceTree = "<group>"; };
		3635C33222B03E00004298B8 /* STPEmptyStripeResponse.m */ = {isa = PBXFileReference; lastKnownFileType = sourcecode.c.objc; path = STPEmptyStripeResponse.m; sourceTree = "<group>"; };
		3650AA3E21C07E3C002B0893 /* LocalizationTester.app */ = {isa = PBXFileReference; explicitFileType = wrapper.application; includeInIndex = 0; path = LocalizationTester.app; sourceTree = BUILT_PRODUCTS_DIR; };
		3650AA4021C07E3C002B0893 /* AppDelegate.h */ = {isa = PBXFileReference; lastKnownFileType = sourcecode.c.h; path = AppDelegate.h; sourceTree = "<group>"; };
		3650AA4121C07E3C002B0893 /* AppDelegate.m */ = {isa = PBXFileReference; lastKnownFileType = sourcecode.c.objc; path = AppDelegate.m; sourceTree = "<group>"; };
		3650AA4321C07E3C002B0893 /* ViewController.h */ = {isa = PBXFileReference; lastKnownFileType = sourcecode.c.h; path = ViewController.h; sourceTree = "<group>"; };
		3650AA4421C07E3C002B0893 /* ViewController.m */ = {isa = PBXFileReference; lastKnownFileType = sourcecode.c.objc; path = ViewController.m; sourceTree = "<group>"; };
		3650AA4921C07E3D002B0893 /* Assets.xcassets */ = {isa = PBXFileReference; lastKnownFileType = folder.assetcatalog; path = Assets.xcassets; sourceTree = "<group>"; };
		3650AA4C21C07E3D002B0893 /* Base */ = {isa = PBXFileReference; lastKnownFileType = file.storyboard; name = Base; path = Base.lproj/LaunchScreen.storyboard; sourceTree = "<group>"; };
		3650AA4E21C07E3D002B0893 /* Info.plist */ = {isa = PBXFileReference; lastKnownFileType = text.plist.xml; path = Info.plist; sourceTree = "<group>"; };
		3650AA4F21C07E3D002B0893 /* main.m */ = {isa = PBXFileReference; lastKnownFileType = sourcecode.c.objc; path = main.m; sourceTree = "<group>"; };
		3650AA5521C07E3D002B0893 /* LocalizationTesterUITests.xctest */ = {isa = PBXFileReference; explicitFileType = wrapper.cfbundle; includeInIndex = 0; path = LocalizationTesterUITests.xctest; sourceTree = BUILT_PRODUCTS_DIR; };
		3650AA5921C07E3D002B0893 /* LocalizationTesterUITests.m */ = {isa = PBXFileReference; lastKnownFileType = sourcecode.c.objc; path = LocalizationTesterUITests.m; sourceTree = "<group>"; };
		3650AA5B21C07E3D002B0893 /* Info.plist */ = {isa = PBXFileReference; lastKnownFileType = text.plist.xml; path = Info.plist; sourceTree = "<group>"; };
		365BE89C2285F6080068D824 /* STPPaymentHandler.m */ = {isa = PBXFileReference; lastKnownFileType = sourcecode.c.objc; path = STPPaymentHandler.m; sourceTree = "<group>"; };
		365BE8A0228CAB6A0068D824 /* STPIntentActionUseStripeSDK.h */ = {isa = PBXFileReference; lastKnownFileType = sourcecode.c.h; path = STPIntentActionUseStripeSDK.h; sourceTree = "<group>"; };
		365BE8A1228CAB6A0068D824 /* STPIntentActionUseStripeSDK.m */ = {isa = PBXFileReference; lastKnownFileType = sourcecode.c.objc; path = STPIntentActionUseStripeSDK.m; sourceTree = "<group>"; };
		367B46D522A0969000730BE0 /* STPThreeDSCustomizationSettings.m */ = {isa = PBXFileReference; lastKnownFileType = sourcecode.c.objc; path = STPThreeDSCustomizationSettings.m; sourceTree = "<group>"; };
		3691EB6F2119111A008C49E1 /* STPCardValidator+Private.h */ = {isa = PBXFileReference; lastKnownFileType = sourcecode.c.h; path = "STPCardValidator+Private.h"; sourceTree = "<group>"; };
		3691EB702119111A008C49E1 /* STPCardValidator+Private.m */ = {isa = PBXFileReference; lastKnownFileType = sourcecode.c.objc; path = "STPCardValidator+Private.m"; sourceTree = "<group>"; };
		3691EB73211A4F31008C49E1 /* STPShippingAddressViewControllerTest.m */ = {isa = PBXFileReference; lastKnownFileType = sourcecode.c.objc; path = STPShippingAddressViewControllerTest.m; sourceTree = "<group>"; };
		36BE41CC21CB0B600054EAE5 /* en */ = {isa = PBXFileReference; lastKnownFileType = text.plist.strings; name = en; path = en.lproj/LaunchScreen.strings; sourceTree = "<group>"; };
		36BE41CE21CB0B610054EAE5 /* zh-Hans */ = {isa = PBXFileReference; lastKnownFileType = text.plist.strings; name = "zh-Hans"; path = "zh-Hans.lproj/LaunchScreen.strings"; sourceTree = "<group>"; };
		36BE41D021CB0B620054EAE5 /* de */ = {isa = PBXFileReference; lastKnownFileType = text.plist.strings; name = de; path = de.lproj/LaunchScreen.strings; sourceTree = "<group>"; };
		36BE41D221CB0B630054EAE5 /* es */ = {isa = PBXFileReference; lastKnownFileType = text.plist.strings; name = es; path = es.lproj/LaunchScreen.strings; sourceTree = "<group>"; };
		36BE41D421CB0B640054EAE5 /* it */ = {isa = PBXFileReference; lastKnownFileType = text.plist.strings; name = it; path = it.lproj/LaunchScreen.strings; sourceTree = "<group>"; };
		36BE41D621CB0B640054EAE5 /* ja */ = {isa = PBXFileReference; lastKnownFileType = text.plist.strings; name = ja; path = ja.lproj/LaunchScreen.strings; sourceTree = "<group>"; };
		36BE41D821CB0B650054EAE5 /* nl */ = {isa = PBXFileReference; lastKnownFileType = text.plist.strings; name = nl; path = nl.lproj/LaunchScreen.strings; sourceTree = "<group>"; };
		36BE41DA21CB0B660054EAE5 /* fr */ = {isa = PBXFileReference; lastKnownFileType = text.plist.strings; name = fr; path = fr.lproj/LaunchScreen.strings; sourceTree = "<group>"; };
		36BE41DC21CB0B670054EAE5 /* fi */ = {isa = PBXFileReference; lastKnownFileType = text.plist.strings; name = fi; path = fi.lproj/LaunchScreen.strings; sourceTree = "<group>"; };
		36BE41DE21CB0B670054EAE5 /* nb */ = {isa = PBXFileReference; lastKnownFileType = text.plist.strings; name = nb; path = nb.lproj/LaunchScreen.strings; sourceTree = "<group>"; };
		36BE41E021CB0B680054EAE5 /* da */ = {isa = PBXFileReference; lastKnownFileType = text.plist.strings; name = da; path = da.lproj/LaunchScreen.strings; sourceTree = "<group>"; };
		36BE41E221CB0B680054EAE5 /* es-AR */ = {isa = PBXFileReference; lastKnownFileType = text.plist.strings; name = "es-AR"; path = "es-AR.lproj/LaunchScreen.strings"; sourceTree = "<group>"; };
		36BE41E421CB0B690054EAE5 /* fr-CA */ = {isa = PBXFileReference; lastKnownFileType = text.plist.strings; name = "fr-CA"; path = "fr-CA.lproj/LaunchScreen.strings"; sourceTree = "<group>"; };
		36BE41E621CB0B690054EAE5 /* nn-NO */ = {isa = PBXFileReference; lastKnownFileType = text.plist.strings; name = "nn-NO"; path = "nn-NO.lproj/LaunchScreen.strings"; sourceTree = "<group>"; };
		36BE41E821CB0B6A0054EAE5 /* pt-BR */ = {isa = PBXFileReference; lastKnownFileType = text.plist.strings; name = "pt-BR"; path = "pt-BR.lproj/LaunchScreen.strings"; sourceTree = "<group>"; };
		36BE41EA21CB0B6B0054EAE5 /* pt-PT */ = {isa = PBXFileReference; lastKnownFileType = text.plist.strings; name = "pt-PT"; path = "pt-PT.lproj/LaunchScreen.strings"; sourceTree = "<group>"; };
		36BE41EC21CB0B6C0054EAE5 /* sv */ = {isa = PBXFileReference; lastKnownFileType = text.plist.strings; name = sv; path = sv.lproj/LaunchScreen.strings; sourceTree = "<group>"; };
		36D153B521AE0FDC00567EFE /* da */ = {isa = PBXFileReference; fileEncoding = 4; lastKnownFileType = text.plist.strings; name = da; path = Localizations/da.lproj/Localizable.strings; sourceTree = "<group>"; };
		36D153B621AE101F00567EFE /* es-AR */ = {isa = PBXFileReference; fileEncoding = 4; lastKnownFileType = text.plist.strings; name = "es-AR"; path = "Localizations/es-AR.lproj/Localizable.strings"; sourceTree = "<group>"; };
		36D153B721AE106D00567EFE /* fr-CA */ = {isa = PBXFileReference; fileEncoding = 4; lastKnownFileType = text.plist.strings; name = "fr-CA"; path = "Localizations/fr-CA.lproj/Localizable.strings"; sourceTree = "<group>"; };
		36D153B821AE10E300567EFE /* nn-NO */ = {isa = PBXFileReference; fileEncoding = 4; lastKnownFileType = text.plist.strings; name = "nn-NO"; path = "Localizations/nn-NO.lproj/Localizable.strings"; sourceTree = "<group>"; };
		36D153B921AE111500567EFE /* pt-BR */ = {isa = PBXFileReference; fileEncoding = 4; lastKnownFileType = text.plist.strings; name = "pt-BR"; path = "Localizations/pt-BR.lproj/Localizable.strings"; sourceTree = "<group>"; };
		36D153BA21AE111F00567EFE /* pt-PT */ = {isa = PBXFileReference; fileEncoding = 4; lastKnownFileType = text.plist.strings; name = "pt-PT"; path = "Localizations/pt-PT.lproj/Localizable.strings"; sourceTree = "<group>"; };
		36D153BB21AE11CF00567EFE /* sv */ = {isa = PBXFileReference; fileEncoding = 4; lastKnownFileType = text.plist.strings; name = sv; path = Localizations/sv.lproj/Localizable.strings; sourceTree = "<group>"; };
		36D4EA6022DD33DF00619BA8 /* STPSetupIntentConfirmParamsTest.m */ = {isa = PBXFileReference; lastKnownFileType = sourcecode.c.objc; path = STPSetupIntentConfirmParamsTest.m; sourceTree = "<group>"; };
		36FA86272241710700D5B4D4 /* LocalizationTester-Debug.xcconfig */ = {isa = PBXFileReference; lastKnownFileType = text.xcconfig; path = "LocalizationTester-Debug.xcconfig"; sourceTree = "<group>"; };
		36FA86292241718F00D5B4D4 /* LocalizationTester-Release.xcconfig */ = {isa = PBXFileReference; lastKnownFileType = text.xcconfig; path = "LocalizationTester-Release.xcconfig"; sourceTree = "<group>"; };
		4A0D74F918F6106100966D7B /* Security.framework */ = {isa = PBXFileReference; lastKnownFileType = wrapper.framework; name = Security.framework; path = System/Library/Frameworks/Security.framework; sourceTree = SDKROOT; };
		7E0B1132203572FB00271AD3 /* fi */ = {isa = PBXFileReference; fileEncoding = 4; lastKnownFileType = text.plist.strings; name = fi; path = Localizations/fi.lproj/Localizable.strings; sourceTree = "<group>"; };
		8B013C881F1E784A00DD831B /* STPPaymentConfigurationTest.m */ = {isa = PBXFileReference; fileEncoding = 4; lastKnownFileType = sourcecode.c.objc; path = STPPaymentConfigurationTest.m; sourceTree = "<group>"; };
		8B39127F20E2F6A500098401 /* BancontactSource.json */ = {isa = PBXFileReference; fileEncoding = 4; lastKnownFileType = text.json; path = BancontactSource.json; sourceTree = "<group>"; };
		8B39128120E2F99600098401 /* EPSSource.json */ = {isa = PBXFileReference; lastKnownFileType = text.json; path = EPSSource.json; sourceTree = "<group>"; };
		8B39128420E2F9C400098401 /* GiropaySource.json */ = {isa = PBXFileReference; lastKnownFileType = text.json; path = GiropaySource.json; sourceTree = "<group>"; };
		8B39128620E2F9D300098401 /* MultibancoSource.json */ = {isa = PBXFileReference; lastKnownFileType = text.json; path = MultibancoSource.json; sourceTree = "<group>"; };
		8B39128820E2F9E000098401 /* P24Source.json */ = {isa = PBXFileReference; lastKnownFileType = text.json; path = P24Source.json; sourceTree = "<group>"; };
		8B39128A20E2F9F500098401 /* SOFORTSource.json */ = {isa = PBXFileReference; lastKnownFileType = text.json; path = SOFORTSource.json; sourceTree = "<group>"; };
		8B429AD71EF9D4A300F95F34 /* STPBankAccountParams+Private.h */ = {isa = PBXFileReference; lastKnownFileType = sourcecode.c.h; path = "STPBankAccountParams+Private.h"; sourceTree = "<group>"; };
		8B429ADD1EF9EFF600F95F34 /* STPFile+Private.h */ = {isa = PBXFileReference; lastKnownFileType = sourcecode.c.h; path = "STPFile+Private.h"; sourceTree = "<group>"; };
		8B5B4B431EFDD925005CF475 /* STPSourceOwnerTest.m */ = {isa = PBXFileReference; fileEncoding = 4; lastKnownFileType = sourcecode.c.objc; path = STPSourceOwnerTest.m; sourceTree = "<group>"; };
		8B6DC9741F0171D20025E811 /* STPSourceReceiverTest.m */ = {isa = PBXFileReference; fileEncoding = 4; lastKnownFileType = sourcecode.c.objc; path = STPSourceReceiverTest.m; sourceTree = "<group>"; };
		8B6DC9761F0172640025E811 /* STPSourceSEPADebitDetailsTest.m */ = {isa = PBXFileReference; fileEncoding = 4; lastKnownFileType = sourcecode.c.objc; path = STPSourceSEPADebitDetailsTest.m; sourceTree = "<group>"; };
		8B82C5C91F2BC78F009639F7 /* STPApplePayPaymentOptionTest.m */ = {isa = PBXFileReference; fileEncoding = 4; lastKnownFileType = sourcecode.c.objc; path = STPApplePayPaymentOptionTest.m; sourceTree = "<group>"; };
		8B8DDBB21EF887A4004B141F /* STPBankAccountParamsTest.m */ = {isa = PBXFileReference; fileEncoding = 4; lastKnownFileType = sourcecode.c.objc; path = STPBankAccountParamsTest.m; sourceTree = "<group>"; };
		8BB97F071F26645B0095122A /* NSDictionary+StripeTest.m */ = {isa = PBXFileReference; fileEncoding = 4; lastKnownFileType = sourcecode.c.objc; path = "NSDictionary+StripeTest.m"; sourceTree = "<group>"; };
		8BCB6E4A2053389600629978 /* stp_card_unionpay_template_en.png */ = {isa = PBXFileReference; lastKnownFileType = image.png; path = stp_card_unionpay_template_en.png; sourceTree = "<group>"; };
		8BCB6E4B2053389600629978 /* stp_card_unionpay_template_zh.png */ = {isa = PBXFileReference; lastKnownFileType = image.png; path = stp_card_unionpay_template_zh.png; sourceTree = "<group>"; };
		8BCB6E4C2053389600629978 /* stp_card_unionpay_template_zh@3x.png */ = {isa = PBXFileReference; lastKnownFileType = image.png; path = "stp_card_unionpay_template_zh@3x.png"; sourceTree = "<group>"; };
		8BCB6E4D2053389600629978 /* stp_card_unionpay_template_en@3x.png */ = {isa = PBXFileReference; lastKnownFileType = image.png; path = "stp_card_unionpay_template_en@3x.png"; sourceTree = "<group>"; };
		8BCB6E4E2053389700629978 /* stp_card_unionpay_template_en@2x.png */ = {isa = PBXFileReference; lastKnownFileType = image.png; path = "stp_card_unionpay_template_en@2x.png"; sourceTree = "<group>"; };
		8BCB6E4F2053389700629978 /* stp_card_unionpay_en.png */ = {isa = PBXFileReference; lastKnownFileType = image.png; path = stp_card_unionpay_en.png; sourceTree = "<group>"; };
		8BCB6E502053389700629978 /* stp_card_unionpay_en@2x.png */ = {isa = PBXFileReference; lastKnownFileType = image.png; path = "stp_card_unionpay_en@2x.png"; sourceTree = "<group>"; };
		8BCB6E512053389700629978 /* stp_card_unionpay_zh.png */ = {isa = PBXFileReference; lastKnownFileType = image.png; path = stp_card_unionpay_zh.png; sourceTree = "<group>"; };
		8BCB6E522053389700629978 /* stp_card_unionpay_zh@3x.png */ = {isa = PBXFileReference; lastKnownFileType = image.png; path = "stp_card_unionpay_zh@3x.png"; sourceTree = "<group>"; };
		8BCB6E532053389700629978 /* stp_card_unionpay_template_zh@2x.png */ = {isa = PBXFileReference; lastKnownFileType = image.png; path = "stp_card_unionpay_template_zh@2x.png"; sourceTree = "<group>"; };
		8BCB6E542053389700629978 /* stp_card_unionpay_zh@2x.png */ = {isa = PBXFileReference; lastKnownFileType = image.png; path = "stp_card_unionpay_zh@2x.png"; sourceTree = "<group>"; };
		8BCB6E552053389800629978 /* stp_card_unionpay_en@3x.png */ = {isa = PBXFileReference; lastKnownFileType = image.png; path = "stp_card_unionpay_en@3x.png"; sourceTree = "<group>"; };
		8BD213361F044B57007F6FD1 /* BankAccount.json */ = {isa = PBXFileReference; fileEncoding = 4; lastKnownFileType = text.json; path = BankAccount.json; sourceTree = "<group>"; };
		8BD213381F0457A1007F6FD1 /* FileUpload.json */ = {isa = PBXFileReference; fileEncoding = 4; lastKnownFileType = text.json; path = FileUpload.json; sourceTree = "<group>"; };
		8BD2133D1F045D31007F6FD1 /* SEPADebitSource.json */ = {isa = PBXFileReference; fileEncoding = 4; lastKnownFileType = text.json; path = SEPADebitSource.json; sourceTree = "<group>"; };
		8BD87B871EFB131400269C2B /* STPSourceCardDetails+Private.h */ = {isa = PBXFileReference; lastKnownFileType = sourcecode.c.h; path = "STPSourceCardDetails+Private.h"; sourceTree = "<group>"; };
		8BD87B8A1EFB136F00269C2B /* STPSourceCardDetailsTest.m */ = {isa = PBXFileReference; fileEncoding = 4; lastKnownFileType = sourcecode.c.objc; path = STPSourceCardDetailsTest.m; sourceTree = "<group>"; };
		8BD87B8C1EFB152800269C2B /* STPSourceRedirect+Private.h */ = {isa = PBXFileReference; lastKnownFileType = sourcecode.c.h; path = "STPSourceRedirect+Private.h"; sourceTree = "<group>"; };
		8BD87B8F1EFB17AA00269C2B /* STPSourceRedirectTest.m */ = {isa = PBXFileReference; fileEncoding = 4; lastKnownFileType = sourcecode.c.objc; path = STPSourceRedirectTest.m; sourceTree = "<group>"; };
		8BD87B911EFB1C1E00269C2B /* STPSourceVerification+Private.h */ = {isa = PBXFileReference; fileEncoding = 4; lastKnownFileType = sourcecode.c.h; path = "STPSourceVerification+Private.h"; sourceTree = "<group>"; };
		8BD87B941EFB1CB100269C2B /* STPSourceVerificationTest.m */ = {isa = PBXFileReference; fileEncoding = 4; lastKnownFileType = sourcecode.c.objc; path = STPSourceVerificationTest.m; sourceTree = "<group>"; };
		8BE5AE8A1EF8905B0081A33C /* STPCardParamsTest.m */ = {isa = PBXFileReference; fileEncoding = 4; lastKnownFileType = sourcecode.c.objc; path = STPCardParamsTest.m; sourceTree = "<group>"; };
		B318518220BE011700EE8C0F /* STPColorUtilsTest.m */ = {isa = PBXFileReference; lastKnownFileType = sourcecode.c.objc; path = STPColorUtilsTest.m; sourceTree = "<group>"; };
		B3213F8F21A3903C00FB4FC7 /* stp_card_form_amex_cvc.png */ = {isa = PBXFileReference; lastKnownFileType = image.png; path = stp_card_form_amex_cvc.png; sourceTree = "<group>"; };
		B3213F9021A3903C00FB4FC7 /* stp_card_form_amex_cvc@3x.png */ = {isa = PBXFileReference; lastKnownFileType = image.png; path = "stp_card_form_amex_cvc@3x.png"; sourceTree = "<group>"; };
		B3213F9121A3903C00FB4FC7 /* stp_card_form_amex_cvc@2x.png */ = {isa = PBXFileReference; lastKnownFileType = image.png; path = "stp_card_form_amex_cvc@2x.png"; sourceTree = "<group>"; };
		B32B175C20F6D2C4000D6EF8 /* STPGenericStripeObject.h */ = {isa = PBXFileReference; lastKnownFileType = sourcecode.c.h; path = STPGenericStripeObject.h; sourceTree = "<group>"; };
		B32B175D20F6D2C4000D6EF8 /* STPGenericStripeObject.m */ = {isa = PBXFileReference; lastKnownFileType = sourcecode.c.objc; path = STPGenericStripeObject.m; sourceTree = "<group>"; };
		B32B176220F6D722000D6EF8 /* STPGenericStripeObjectTest.m */ = {isa = PBXFileReference; lastKnownFileType = sourcecode.c.objc; path = STPGenericStripeObjectTest.m; sourceTree = "<group>"; };
		B32B176420F80442000D6EF8 /* STPRedirectContext+Private.h */ = {isa = PBXFileReference; lastKnownFileType = sourcecode.c.h; path = "STPRedirectContext+Private.h"; sourceTree = "<group>"; };
		B3302F452006FBA7005DDBE9 /* STPConnectAccountParamsTest.m */ = {isa = PBXFileReference; lastKnownFileType = sourcecode.c.objc; path = STPConnectAccountParamsTest.m; sourceTree = "<group>"; };
		B3302F4B200700AB005DDBE9 /* STPLegalEntityParamsTest.m */ = {isa = PBXFileReference; lastKnownFileType = sourcecode.c.objc; path = STPLegalEntityParamsTest.m; sourceTree = "<group>"; };
		B347DD461FE35423006B3BAC /* STPValidatedTextField.h */ = {isa = PBXFileReference; lastKnownFileType = sourcecode.c.h; path = STPValidatedTextField.h; sourceTree = "<group>"; };
		B347DD471FE35423006B3BAC /* STPValidatedTextField.m */ = {isa = PBXFileReference; lastKnownFileType = sourcecode.c.objc; path = STPValidatedTextField.m; sourceTree = "<group>"; };
		B36C6D6B2193671400D17575 /* STPPaymentIntentSourceAction.h */ = {isa = PBXFileReference; lastKnownFileType = sourcecode.c.h; name = STPPaymentIntentSourceAction.h; path = PublicHeaders/STPPaymentIntentSourceAction.h; sourceTree = "<group>"; };
		B36C6D712193676600D17575 /* STPPaymentIntentSourceActionAuthorizeWithURL.h */ = {isa = PBXFileReference; lastKnownFileType = sourcecode.c.h; name = STPPaymentIntentSourceActionAuthorizeWithURL.h; path = PublicHeaders/STPPaymentIntentSourceActionAuthorizeWithURL.h; sourceTree = "<group>"; };
		B36C6D772193A16F00D17575 /* STPIntentActionTest.m */ = {isa = PBXFileReference; lastKnownFileType = sourcecode.c.objc; path = STPIntentActionTest.m; sourceTree = "<group>"; };
		B3A241371FFEB57400A2F00D /* STPConnectAccountParams.h */ = {isa = PBXFileReference; lastKnownFileType = sourcecode.c.h; name = STPConnectAccountParams.h; path = PublicHeaders/STPConnectAccountParams.h; sourceTree = "<group>"; };
		B3A241381FFEB57400A2F00D /* STPConnectAccountParams.m */ = {isa = PBXFileReference; lastKnownFileType = sourcecode.c.objc; path = STPConnectAccountParams.m; sourceTree = "<group>"; };
		B3A99BC11FEAF2CA003F6ED3 /* STPLegalEntityParams.h */ = {isa = PBXFileReference; lastKnownFileType = sourcecode.c.h; name = STPLegalEntityParams.h; path = PublicHeaders/STPLegalEntityParams.h; sourceTree = "<group>"; };
		B3A99BC21FEAF2CA003F6ED3 /* STPLegalEntityParams.m */ = {isa = PBXFileReference; lastKnownFileType = sourcecode.c.objc; path = STPLegalEntityParams.m; sourceTree = "<group>"; };
		B3BDCAC020EEF2150034F7F5 /* STPPaymentIntent.m */ = {isa = PBXFileReference; fileEncoding = 4; lastKnownFileType = sourcecode.c.objc; path = STPPaymentIntent.m; sourceTree = "<group>"; };
		B3BDCAC120EEF2150034F7F5 /* STPPaymentIntent+Private.h */ = {isa = PBXFileReference; fileEncoding = 4; lastKnownFileType = sourcecode.c.h; path = "STPPaymentIntent+Private.h"; sourceTree = "<group>"; };
		B3BDCAC620EEF22D0034F7F5 /* STPPaymentIntent.h */ = {isa = PBXFileReference; fileEncoding = 4; lastKnownFileType = sourcecode.c.h; name = STPPaymentIntent.h; path = PublicHeaders/STPPaymentIntent.h; sourceTree = "<group>"; };
		B3BDCAC720EEF22D0034F7F5 /* STPPaymentIntentEnums.h */ = {isa = PBXFileReference; fileEncoding = 4; lastKnownFileType = sourcecode.c.h; name = STPPaymentIntentEnums.h; path = PublicHeaders/STPPaymentIntentEnums.h; sourceTree = "<group>"; };
		B3BDCACC20EEF4540034F7F5 /* STPPaymentIntentTest.m */ = {isa = PBXFileReference; fileEncoding = 4; lastKnownFileType = sourcecode.c.objc; path = STPPaymentIntentTest.m; sourceTree = "<group>"; };
		B3BDCACE20EEF4640034F7F5 /* STPPaymentIntentFunctionalTest.m */ = {isa = PBXFileReference; fileEncoding = 4; lastKnownFileType = sourcecode.c.objc; path = STPPaymentIntentFunctionalTest.m; sourceTree = "<group>"; };
		B3BDCAD020EEF5B90034F7F5 /* STPPaymentIntentParamsTest.m */ = {isa = PBXFileReference; fileEncoding = 4; lastKnownFileType = sourcecode.c.objc; path = STPPaymentIntentParamsTest.m; sourceTree = "<group>"; };
		B3BDCAD220EEF5E00034F7F5 /* STPPaymentIntentParams.m */ = {isa = PBXFileReference; fileEncoding = 4; lastKnownFileType = sourcecode.c.objc; path = STPPaymentIntentParams.m; sourceTree = "<group>"; };
		B3BDCAD520EEF5EC0034F7F5 /* STPPaymentIntentParams.h */ = {isa = PBXFileReference; fileEncoding = 4; lastKnownFileType = sourcecode.c.h; name = STPPaymentIntentParams.h; path = PublicHeaders/STPPaymentIntentParams.h; sourceTree = "<group>"; };
		B3BDCADE20F0142C0034F7F5 /* PaymentIntent.json */ = {isa = PBXFileReference; fileEncoding = 4; lastKnownFileType = text.json; path = PaymentIntent.json; sourceTree = "<group>"; };
		B3C9CF2C2004595A005502ED /* STPConnectAccountFunctionalTest.m */ = {isa = PBXFileReference; lastKnownFileType = sourcecode.c.objc; path = STPConnectAccountFunctionalTest.m; sourceTree = "<group>"; };
		B600F3C2223088F900264403 /* STPPaymentMethodFunctionalTest.m */ = {isa = PBXFileReference; fileEncoding = 4; lastKnownFileType = sourcecode.c.objc; path = STPPaymentMethodFunctionalTest.m; sourceTree = "<group>"; };
		B6027BC02230ABAE0025DB29 /* STPPaymentMethodCardParams.h */ = {isa = PBXFileReference; lastKnownFileType = sourcecode.c.h; name = STPPaymentMethodCardParams.h; path = PublicHeaders/STPPaymentMethodCardParams.h; sourceTree = "<group>"; };
		B6027BC12230ABAE0025DB29 /* STPPaymentMethodCardParams.m */ = {isa = PBXFileReference; lastKnownFileType = sourcecode.c.objc; path = STPPaymentMethodCardParams.m; sourceTree = "<group>"; };
		B604CF1F22C56E9B00A23CC4 /* STPIntentActionRedirectToURL.h */ = {isa = PBXFileReference; lastKnownFileType = sourcecode.c.h; name = STPIntentActionRedirectToURL.h; path = PublicHeaders/STPIntentActionRedirectToURL.h; sourceTree = "<group>"; };
		B604CF2022C56E9B00A23CC4 /* STPIntentActionRedirectToURL.m */ = {isa = PBXFileReference; lastKnownFileType = sourcecode.c.objc; path = STPIntentActionRedirectToURL.m; sourceTree = "<group>"; };
		B613DD3022C536C900C7603F /* STPSetupIntent.h */ = {isa = PBXFileReference; lastKnownFileType = sourcecode.c.h; name = STPSetupIntent.h; path = PublicHeaders/STPSetupIntent.h; sourceTree = "<group>"; };
		B613DD3122C536C900C7603F /* STPSetupIntent.m */ = {isa = PBXFileReference; lastKnownFileType = sourcecode.c.objc; path = STPSetupIntent.m; sourceTree = "<group>"; };
		B613DD3522C5452500C7603F /* STPSetupIntentEnums.h */ = {isa = PBXFileReference; lastKnownFileType = sourcecode.c.h; name = STPSetupIntentEnums.h; path = PublicHeaders/STPSetupIntentEnums.h; sourceTree = "<group>"; };
		B613DD3B22C54AA800C7603F /* STPSetupIntentTest.m */ = {isa = PBXFileReference; lastKnownFileType = sourcecode.c.objc; path = STPSetupIntentTest.m; sourceTree = "<group>"; };
		B613DD3D22C54BA700C7603F /* SetupIntent.json */ = {isa = PBXFileReference; fileEncoding = 4; lastKnownFileType = text.json; path = SetupIntent.json; sourceTree = "<group>"; };
		B613DD3F22C55F9500C7603F /* STPIntentAction.h */ = {isa = PBXFileReference; lastKnownFileType = sourcecode.c.h; name = STPIntentAction.h; path = PublicHeaders/STPIntentAction.h; sourceTree = "<group>"; };
		B613DD4022C55F9500C7603F /* STPIntentAction.m */ = {isa = PBXFileReference; lastKnownFileType = sourcecode.c.objc; path = STPIntentAction.m; sourceTree = "<group>"; };
		B61C996322BBFA12004980FD /* STPAppInfo.h */ = {isa = PBXFileReference; lastKnownFileType = sourcecode.c.h; name = STPAppInfo.h; path = PublicHeaders/STPAppInfo.h; sourceTree = "<group>"; };
		B61C996422BBFA12004980FD /* STPAppInfo.m */ = {isa = PBXFileReference; lastKnownFileType = sourcecode.c.objc; path = STPAppInfo.m; sourceTree = "<group>"; };
		B621F051223454E9002141B7 /* STPPaymentMethodCardWallet.h */ = {isa = PBXFileReference; lastKnownFileType = sourcecode.c.h; name = STPPaymentMethodCardWallet.h; path = PublicHeaders/STPPaymentMethodCardWallet.h; sourceTree = "<group>"; };
		B621F052223454E9002141B7 /* STPPaymentMethodCardWallet.m */ = {isa = PBXFileReference; lastKnownFileType = sourcecode.c.objc; path = STPPaymentMethodCardWallet.m; sourceTree = "<group>"; };
		B621F05722346243002141B7 /* STPPaymentMethodCardWalletMasterpass.h */ = {isa = PBXFileReference; lastKnownFileType = sourcecode.c.h; name = STPPaymentMethodCardWalletMasterpass.h; path = PublicHeaders/STPPaymentMethodCardWalletMasterpass.h; sourceTree = "<group>"; };
		B621F05822346243002141B7 /* STPPaymentMethodCardWalletMasterpass.m */ = {isa = PBXFileReference; lastKnownFileType = sourcecode.c.objc; path = STPPaymentMethodCardWalletMasterpass.m; sourceTree = "<group>"; };
		B621F05D223465EE002141B7 /* STPPaymentMethodCardWalletVisaCheckout.h */ = {isa = PBXFileReference; lastKnownFileType = sourcecode.c.h; name = STPPaymentMethodCardWalletVisaCheckout.h; path = PublicHeaders/STPPaymentMethodCardWalletVisaCheckout.h; sourceTree = "<group>"; };
		B621F05E223465EE002141B7 /* STPPaymentMethodCardWalletVisaCheckout.m */ = {isa = PBXFileReference; lastKnownFileType = sourcecode.c.objc; path = STPPaymentMethodCardWalletVisaCheckout.m; sourceTree = "<group>"; };
		B628476122307A4100957149 /* STPPaymentMethodCardTest.m */ = {isa = PBXFileReference; lastKnownFileType = sourcecode.c.objc; path = STPPaymentMethodCardTest.m; sourceTree = "<group>"; };
		B632989E2295BDD80007D287 /* ApplePayPaymentMethod.json */ = {isa = PBXFileReference; fileEncoding = 4; lastKnownFileType = text.json; path = ApplePayPaymentMethod.json; sourceTree = "<group>"; };
		B634497722A5BC91003881DC /* STPCardBrandTest.m */ = {isa = PBXFileReference; lastKnownFileType = sourcecode.c.objc; path = STPCardBrandTest.m; sourceTree = "<group>"; };
		B63E42782231F8FE007B5B95 /* STPPaymentMethodParamsTest.m */ = {isa = PBXFileReference; lastKnownFileType = sourcecode.c.objc; path = STPPaymentMethodParamsTest.m; sourceTree = "<group>"; };
		B640DB1022C58E82003C8810 /* STPSetupIntentConfirmParams.h */ = {isa = PBXFileReference; lastKnownFileType = sourcecode.c.h; name = STPSetupIntentConfirmParams.h; path = PublicHeaders/STPSetupIntentConfirmParams.h; sourceTree = "<group>"; };
		B640DB1122C58E82003C8810 /* STPSetupIntentConfirmParams.m */ = {isa = PBXFileReference; lastKnownFileType = sourcecode.c.objc; path = STPSetupIntentConfirmParams.m; sourceTree = "<group>"; };
		B640DB1622C69A8E003C8810 /* STPSetupIntent+Private.h */ = {isa = PBXFileReference; lastKnownFileType = sourcecode.c.h; path = "STPSetupIntent+Private.h"; sourceTree = "<group>"; };
		B640DB1922C69C01003C8810 /* STPSetupIntentFunctionalTest.m */ = {isa = PBXFileReference; lastKnownFileType = sourcecode.c.objc; path = STPSetupIntentFunctionalTest.m; sourceTree = "<group>"; };
		B664D64722B800AF00E6354B /* STPThreeDSButtonCustomization.m */ = {isa = PBXFileReference; lastKnownFileType = sourcecode.c.objc; path = STPThreeDSButtonCustomization.m; sourceTree = "<group>"; };
		B664D64A22B8034D00E6354B /* STPThreeDSCustomization+Private.h */ = {isa = PBXFileReference; lastKnownFileType = sourcecode.c.h; path = "STPThreeDSCustomization+Private.h"; sourceTree = "<group>"; };
		B664D64D22B8085900E6354B /* STPThreeDSUICustomization.m */ = {isa = PBXFileReference; lastKnownFileType = sourcecode.c.objc; path = STPThreeDSUICustomization.m; sourceTree = "<group>"; };
		B664D65022B810D500E6354B /* STPThreeDSUICustomizationTest.m */ = {isa = PBXFileReference; lastKnownFileType = sourcecode.c.objc; path = STPThreeDSUICustomizationTest.m; sourceTree = "<group>"; };
		B664D65222B813EC00E6354B /* STPThreeDSButtonCustomizationTest.m */ = {isa = PBXFileReference; lastKnownFileType = sourcecode.c.objc; path = STPThreeDSButtonCustomizationTest.m; sourceTree = "<group>"; };
		B664D65522B817C800E6354B /* STPThreeDSFooterCustomization.m */ = {isa = PBXFileReference; lastKnownFileType = sourcecode.c.objc; path = STPThreeDSFooterCustomization.m; sourceTree = "<group>"; };
		B664D65822B81C1700E6354B /* STPThreeDSFooterCustomizationTest.m */ = {isa = PBXFileReference; lastKnownFileType = sourcecode.c.objc; path = STPThreeDSFooterCustomizationTest.m; sourceTree = "<group>"; };
		B664D65B22B839DD00E6354B /* STPThreeDSLabelCustomization.m */ = {isa = PBXFileReference; lastKnownFileType = sourcecode.c.objc; path = STPThreeDSLabelCustomization.m; sourceTree = "<group>"; };
		B664D66122B83BAF00E6354B /* STPThreeDSLabelCustomizationTest.m */ = {isa = PBXFileReference; lastKnownFileType = sourcecode.c.objc; path = STPThreeDSLabelCustomizationTest.m; sourceTree = "<group>"; };
		B664D66422B83CF800E6354B /* STPThreeDSNavigationBarCustomization.m */ = {isa = PBXFileReference; lastKnownFileType = sourcecode.c.objc; path = STPThreeDSNavigationBarCustomization.m; sourceTree = "<group>"; };
		B664D66722B8409200E6354B /* STPThreeDSNavigationBarCustomizationTest.m */ = {isa = PBXFileReference; lastKnownFileType = sourcecode.c.objc; path = STPThreeDSNavigationBarCustomizationTest.m; sourceTree = "<group>"; };
		B664D66A22B9661200E6354B /* STPThreeDSSelectionCustomization.m */ = {isa = PBXFileReference; lastKnownFileType = sourcecode.c.objc; path = STPThreeDSSelectionCustomization.m; sourceTree = "<group>"; };
		B664D66D22B9684700E6354B /* STPThreeDSSelectionCustomizationTest.m */ = {isa = PBXFileReference; lastKnownFileType = sourcecode.c.objc; path = STPThreeDSSelectionCustomizationTest.m; sourceTree = "<group>"; };
		B664D67022B96A1300E6354B /* STPThreeDSTextFieldCustomization.m */ = {isa = PBXFileReference; lastKnownFileType = sourcecode.c.objc; path = STPThreeDSTextFieldCustomization.m; sourceTree = "<group>"; };
		B664D67322B96C9B00E6354B /* STPThreeDSTextFieldCustomizationTest.m */ = {isa = PBXFileReference; lastKnownFileType = sourcecode.c.objc; path = STPThreeDSTextFieldCustomizationTest.m; sourceTree = "<group>"; };
		B665CE45228DE4C4008B546F /* STPPaymentMethodListDeserializer.h */ = {isa = PBXFileReference; lastKnownFileType = sourcecode.c.h; path = STPPaymentMethodListDeserializer.h; sourceTree = "<group>"; };
		B665CE46228DE4C4008B546F /* STPPaymentMethodListDeserializer.m */ = {isa = PBXFileReference; lastKnownFileType = sourcecode.c.objc; path = STPPaymentMethodListDeserializer.m; sourceTree = "<group>"; };
		B66AC61222C6E6590064C551 /* STPPaymentHandlerActionParams.h */ = {isa = PBXFileReference; lastKnownFileType = sourcecode.c.h; path = STPPaymentHandlerActionParams.h; sourceTree = "<group>"; };
		B66AC61322C6E6590064C551 /* STPPaymentHandlerActionParams.m */ = {isa = PBXFileReference; lastKnownFileType = sourcecode.c.objc; path = STPPaymentHandlerActionParams.m; sourceTree = "<group>"; };
		B66B39B3223044A2006D1CAD /* STPPaymentMethodTest.m */ = {isa = PBXFileReference; lastKnownFileType = sourcecode.c.objc; path = STPPaymentMethodTest.m; sourceTree = "<group>"; };
		B66B39B5223045EF006D1CAD /* PaymentMethod.json */ = {isa = PBXFileReference; fileEncoding = 4; lastKnownFileType = text.json; path = PaymentMethod.json; sourceTree = "<group>"; };
		B66D5020222F5611004A9210 /* STPPaymentMethodCardChecks.m */ = {isa = PBXFileReference; fileEncoding = 4; lastKnownFileType = sourcecode.c.objc; path = STPPaymentMethodCardChecks.m; sourceTree = "<group>"; };
		B66D5023222F5A27004A9210 /* STPPaymentMethodThreeDSecureUsageTest.m */ = {isa = PBXFileReference; lastKnownFileType = sourcecode.c.objc; path = STPPaymentMethodThreeDSecureUsageTest.m; sourceTree = "<group>"; };
		B66D5026222F8605004A9210 /* STPPaymentMethodCardChecksTest.m */ = {isa = PBXFileReference; lastKnownFileType = sourcecode.c.objc; path = STPPaymentMethodCardChecksTest.m; sourceTree = "<group>"; };
		B68F1C782234740B0030B438 /* STPPaymentMethodCardWalletTest.m */ = {isa = PBXFileReference; lastKnownFileType = sourcecode.c.objc; path = STPPaymentMethodCardWalletTest.m; sourceTree = "<group>"; };
		B690DDEA222F01BF000B902D /* STPPaymentMethodBillingDetails.h */ = {isa = PBXFileReference; lastKnownFileType = sourcecode.c.h; name = STPPaymentMethodBillingDetails.h; path = PublicHeaders/STPPaymentMethodBillingDetails.h; sourceTree = "<group>"; };
		B690DDEB222F01BF000B902D /* STPPaymentMethodBillingDetails.m */ = {isa = PBXFileReference; lastKnownFileType = sourcecode.c.objc; path = STPPaymentMethodBillingDetails.m; sourceTree = "<group>"; };
		B690DDF0222F0211000B902D /* STPPaymentMethodAddress.h */ = {isa = PBXFileReference; lastKnownFileType = sourcecode.c.h; name = STPPaymentMethodAddress.h; path = PublicHeaders/STPPaymentMethodAddress.h; sourceTree = "<group>"; };
		B690DDF1222F0211000B902D /* STPPaymentMethodAddress.m */ = {isa = PBXFileReference; lastKnownFileType = sourcecode.c.objc; path = STPPaymentMethodAddress.m; sourceTree = "<group>"; };
		B690DDF6222F0564000B902D /* STPPaymentMethodCard.h */ = {isa = PBXFileReference; lastKnownFileType = sourcecode.c.h; name = STPPaymentMethodCard.h; path = PublicHeaders/STPPaymentMethodCard.h; sourceTree = "<group>"; };
		B690DDF7222F0564000B902D /* STPPaymentMethodCard.m */ = {isa = PBXFileReference; lastKnownFileType = sourcecode.c.objc; path = STPPaymentMethodCard.m; sourceTree = "<group>"; };
		B69CFB432236F8E3001E9885 /* STPPaymentMethodCardPresent.h */ = {isa = PBXFileReference; lastKnownFileType = sourcecode.c.h; name = STPPaymentMethodCardPresent.h; path = PublicHeaders/STPPaymentMethodCardPresent.h; sourceTree = "<group>"; };
		B69CFB442236F8E3001E9885 /* STPPaymentMethodCardPresent.m */ = {isa = PBXFileReference; lastKnownFileType = sourcecode.c.objc; path = STPPaymentMethodCardPresent.m; sourceTree = "<group>"; };
		B69CFB4922370547001E9885 /* STPPaymentMethodCardChecks+Private.h */ = {isa = PBXFileReference; lastKnownFileType = sourcecode.c.h; path = "STPPaymentMethodCardChecks+Private.h"; sourceTree = "<group>"; };
		B69FEC3C222EE8FE00273A16 /* STPPaymentMethod.m */ = {isa = PBXFileReference; lastKnownFileType = sourcecode.c.objc; path = STPPaymentMethod.m; sourceTree = "<group>"; };
		B69FEC41222EE9E000273A16 /* STPPaymentMethod.h */ = {isa = PBXFileReference; fileEncoding = 4; lastKnownFileType = sourcecode.c.h; name = STPPaymentMethod.h; path = PublicHeaders/STPPaymentMethod.h; sourceTree = "<group>"; };
		B6B41F70223476AE0020BA7F /* STPPaymentMethodCardWalletMasterpassTest.m */ = {isa = PBXFileReference; lastKnownFileType = sourcecode.c.objc; path = STPPaymentMethodCardWalletMasterpassTest.m; sourceTree = "<group>"; };
		B6B41F72223476B90020BA7F /* STPPaymentMethodCardWalletVisaCheckoutTest.m */ = {isa = PBXFileReference; lastKnownFileType = sourcecode.c.objc; path = STPPaymentMethodCardWalletVisaCheckoutTest.m; sourceTree = "<group>"; };
		B6B41F74223481BA0020BA7F /* STPPaymentMethodCardWallet+Private.h */ = {isa = PBXFileReference; lastKnownFileType = sourcecode.c.h; path = "STPPaymentMethodCardWallet+Private.h"; sourceTree = "<group>"; };
		B6B41F77223484280020BA7F /* STPPaymentMethodiDEAL.h */ = {isa = PBXFileReference; lastKnownFileType = sourcecode.c.h; name = STPPaymentMethodiDEAL.h; path = PublicHeaders/STPPaymentMethodiDEAL.h; sourceTree = "<group>"; };
		B6B41F78223484280020BA7F /* STPPaymentMethodiDEAL.m */ = {isa = PBXFileReference; lastKnownFileType = sourcecode.c.objc; path = STPPaymentMethodiDEAL.m; sourceTree = "<group>"; };
		B6B41F7D22348A1E0020BA7F /* STPPaymentMethodiDEALParams.h */ = {isa = PBXFileReference; lastKnownFileType = sourcecode.c.h; name = STPPaymentMethodiDEALParams.h; path = PublicHeaders/STPPaymentMethodiDEALParams.h; sourceTree = "<group>"; };
		B6B41F7E22348A1E0020BA7F /* STPPaymentMethodiDEALParams.m */ = {isa = PBXFileReference; lastKnownFileType = sourcecode.c.objc; path = STPPaymentMethodiDEALParams.m; sourceTree = "<group>"; };
		B6B5FC3F222F4C0200440249 /* STPPaymentMethodThreeDSecureUsage.h */ = {isa = PBXFileReference; lastKnownFileType = sourcecode.c.h; name = STPPaymentMethodThreeDSecureUsage.h; path = PublicHeaders/STPPaymentMethodThreeDSecureUsage.h; sourceTree = "<group>"; };
		B6B5FC40222F4C0200440249 /* STPPaymentMethodThreeDSecureUsage.m */ = {isa = PBXFileReference; lastKnownFileType = sourcecode.c.objc; path = STPPaymentMethodThreeDSecureUsage.m; sourceTree = "<group>"; };
		B6C42816229897EF0044E419 /* NSURLComponents_StripeTest.m */ = {isa = PBXFileReference; lastKnownFileType = sourcecode.c.objc; path = NSURLComponents_StripeTest.m; sourceTree = "<group>"; };
		B6CF3134229D8C3500BA8AC2 /* STPCardBrand.m */ = {isa = PBXFileReference; lastKnownFileType = sourcecode.c.objc; path = STPCardBrand.m; sourceTree = "<group>"; };
		B6D6C932223076600092AFC8 /* STPPaymentMethodAddressTest.m */ = {isa = PBXFileReference; lastKnownFileType = sourcecode.c.objc; path = STPPaymentMethodAddressTest.m; sourceTree = "<group>"; };
		B6D6C934223078840092AFC8 /* STPPaymentMethodBillingDetailsTest.m */ = {isa = PBXFileReference; lastKnownFileType = sourcecode.c.objc; path = STPPaymentMethodBillingDetailsTest.m; sourceTree = "<group>"; };
		B6DB0CA5223817A300AEF640 /* STPPaymentMethodEnums.h */ = {isa = PBXFileReference; lastKnownFileType = sourcecode.c.h; name = STPPaymentMethodEnums.h; path = PublicHeaders/STPPaymentMethodEnums.h; sourceTree = "<group>"; };
		B6DB0CA822381B4900AEF640 /* STPPaymentMethod+Private.h */ = {isa = PBXFileReference; lastKnownFileType = sourcecode.c.h; path = "STPPaymentMethod+Private.h"; sourceTree = "<group>"; };
		B6DE52D92230981200B70A66 /* STPPaymentMethodParams.h */ = {isa = PBXFileReference; lastKnownFileType = sourcecode.c.h; name = STPPaymentMethodParams.h; path = PublicHeaders/STPPaymentMethodParams.h; sourceTree = "<group>"; };
		B6DE52DA2230981200B70A66 /* STPPaymentMethodParams.m */ = {isa = PBXFileReference; lastKnownFileType = sourcecode.c.objc; path = STPPaymentMethodParams.m; sourceTree = "<group>"; };
		B6E2F306222F442E0001FED4 /* STPPaymentMethodCardChecks.h */ = {isa = PBXFileReference; lastKnownFileType = sourcecode.c.h; name = STPPaymentMethodCardChecks.h; path = PublicHeaders/STPPaymentMethodCardChecks.h; sourceTree = "<group>"; };
		B6EC63C922348D4600E4C0FB /* STPPaymentMethodiDEALTest.m */ = {isa = PBXFileReference; lastKnownFileType = sourcecode.c.objc; path = STPPaymentMethodiDEALTest.m; sourceTree = "<group>"; };
		B6F1608E223350640088C970 /* STPPaymentIntentAction.h */ = {isa = PBXFileReference; lastKnownFileType = sourcecode.c.h; name = STPPaymentIntentAction.h; path = PublicHeaders/STPPaymentIntentAction.h; sourceTree = "<group>"; };
		B6F16094223351C20088C970 /* STPPaymentIntentActionRedirectToURL.h */ = {isa = PBXFileReference; lastKnownFileType = sourcecode.c.h; name = STPPaymentIntentActionRedirectToURL.h; path = PublicHeaders/STPPaymentIntentActionRedirectToURL.h; sourceTree = "<group>"; };
		C1054F901FE197AE0033C87E /* STPPaymentContextSnapshotTests.m */ = {isa = PBXFileReference; lastKnownFileType = sourcecode.c.objc; path = STPPaymentContextSnapshotTests.m; sourceTree = "<group>"; };
		C1080F471CBECF7B007B2D89 /* STPAddress.h */ = {isa = PBXFileReference; fileEncoding = 4; lastKnownFileType = sourcecode.c.h; name = STPAddress.h; path = PublicHeaders/STPAddress.h; sourceTree = "<group>"; };
		C1080F481CBECF7B007B2D89 /* STPAddress.m */ = {isa = PBXFileReference; fileEncoding = 4; lastKnownFileType = sourcecode.c.objc; path = STPAddress.m; sourceTree = "<group>"; };
		C1080F4B1CBED48A007B2D89 /* STPAddressTests.m */ = {isa = PBXFileReference; fileEncoding = 4; lastKnownFileType = sourcecode.c.objc; path = STPAddressTests.m; sourceTree = "<group>"; };
		C113D2171EBB9A36006FACC2 /* STPEphemeralKey.h */ = {isa = PBXFileReference; fileEncoding = 4; lastKnownFileType = sourcecode.c.h; path = STPEphemeralKey.h; sourceTree = "<group>"; };
		C113D2181EBB9A36006FACC2 /* STPEphemeralKey.m */ = {isa = PBXFileReference; fileEncoding = 4; lastKnownFileType = sourcecode.c.objc; path = STPEphemeralKey.m; sourceTree = "<group>"; };
		C11810851CC6AF4C0022FB55 /* STPPaymentOption.h */ = {isa = PBXFileReference; fileEncoding = 4; lastKnownFileType = sourcecode.c.h; name = STPPaymentOption.h; path = PublicHeaders/STPPaymentOption.h; sourceTree = "<group>"; };
		C11810871CC6B00D0022FB55 /* STPApplePayPaymentOption.h */ = {isa = PBXFileReference; fileEncoding = 4; lastKnownFileType = sourcecode.c.h; name = STPApplePayPaymentOption.h; path = PublicHeaders/STPApplePayPaymentOption.h; sourceTree = "<group>"; };
		C11810881CC6B00D0022FB55 /* STPApplePayPaymentOption.m */ = {isa = PBXFileReference; fileEncoding = 4; lastKnownFileType = sourcecode.c.objc; path = STPApplePayPaymentOption.m; sourceTree = "<group>"; };
		C11810931CC6C4700022FB55 /* PKPaymentAuthorizationViewController+Stripe_Blocks.h */ = {isa = PBXFileReference; fileEncoding = 4; lastKnownFileType = sourcecode.c.h; path = "PKPaymentAuthorizationViewController+Stripe_Blocks.h"; sourceTree = "<group>"; };
		C11810941CC6C4700022FB55 /* PKPaymentAuthorizationViewController+Stripe_Blocks.m */ = {isa = PBXFileReference; fileEncoding = 4; lastKnownFileType = sourcecode.c.objc; path = "PKPaymentAuthorizationViewController+Stripe_Blocks.m"; sourceTree = "<group>"; };
		C11810981CC6D46D0022FB55 /* NSDecimalNumber+StripeTest.m */ = {isa = PBXFileReference; fileEncoding = 4; lastKnownFileType = sourcecode.c.objc; path = "NSDecimalNumber+StripeTest.m"; sourceTree = "<group>"; };
		C11810A61CC6E2160022FB55 /* STPBackendAPIAdapter.h */ = {isa = PBXFileReference; lastKnownFileType = sourcecode.c.h; name = STPBackendAPIAdapter.h; path = PublicHeaders/STPBackendAPIAdapter.h; sourceTree = "<group>"; };
		C11810B81CC7DA290022FB55 /* stp_card_form_back.png */ = {isa = PBXFileReference; lastKnownFileType = image.png; path = stp_card_form_back.png; sourceTree = "<group>"; };
		C11810B91CC7DA290022FB55 /* stp_card_form_back@2x.png */ = {isa = PBXFileReference; lastKnownFileType = image.png; path = "stp_card_form_back@2x.png"; sourceTree = "<group>"; };
		C11810BA1CC7DA290022FB55 /* stp_card_form_back@3x.png */ = {isa = PBXFileReference; lastKnownFileType = image.png; path = "stp_card_form_back@3x.png"; sourceTree = "<group>"; };
		C11810BB1CC7DA290022FB55 /* stp_card_form_front.png */ = {isa = PBXFileReference; lastKnownFileType = image.png; path = stp_card_form_front.png; sourceTree = "<group>"; };
		C11810BC1CC7DA290022FB55 /* stp_card_form_front@2x.png */ = {isa = PBXFileReference; lastKnownFileType = image.png; path = "stp_card_form_front@2x.png"; sourceTree = "<group>"; };
		C11810BD1CC7DA290022FB55 /* stp_card_form_front@3x.png */ = {isa = PBXFileReference; lastKnownFileType = image.png; path = "stp_card_form_front@3x.png"; sourceTree = "<group>"; };
		C11B14961E8AE316000F760C /* OCMock.framework */ = {isa = PBXFileReference; lastKnownFileType = wrapper.framework; name = OCMock.framework; path = Carthage/Build/iOS/OCMock.framework; sourceTree = "<group>"; };
		C124A16E1CCA968B007D42EE /* STPAnalyticsClient.h */ = {isa = PBXFileReference; fileEncoding = 4; lastKnownFileType = sourcecode.c.h; path = STPAnalyticsClient.h; sourceTree = "<group>"; };
		C124A16F1CCA968B007D42EE /* STPAnalyticsClient.m */ = {isa = PBXFileReference; fileEncoding = 4; lastKnownFileType = sourcecode.c.objc; path = STPAnalyticsClient.m; sourceTree = "<group>"; };
		C124A17A1CCAA0C2007D42EE /* NSMutableURLRequest+Stripe.h */ = {isa = PBXFileReference; fileEncoding = 4; lastKnownFileType = sourcecode.c.h; path = "NSMutableURLRequest+Stripe.h"; sourceTree = "<group>"; };
		C124A17B1CCAA0C2007D42EE /* NSMutableURLRequest+Stripe.m */ = {isa = PBXFileReference; fileEncoding = 4; lastKnownFileType = sourcecode.c.objc; path = "NSMutableURLRequest+Stripe.m"; sourceTree = "<group>"; };
		C124A1801CCAA1BF007D42EE /* NSMutableURLRequest+StripeTest.m */ = {isa = PBXFileReference; fileEncoding = 4; lastKnownFileType = sourcecode.c.objc; path = "NSMutableURLRequest+StripeTest.m"; sourceTree = "<group>"; };
		C124A1841CCAB750007D42EE /* STPAnalyticsClientTest.m */ = {isa = PBXFileReference; fileEncoding = 4; lastKnownFileType = sourcecode.c.objc; path = STPAnalyticsClientTest.m; sourceTree = "<group>"; };
		C12711091DBA7E490087840D /* STPAddressViewModelTest.m */ = {isa = PBXFileReference; fileEncoding = 4; lastKnownFileType = sourcecode.c.objc; path = STPAddressViewModelTest.m; sourceTree = "<group>"; };
		C1300D1D1EB8D38A0080AF7B /* stp_card_unknown.png */ = {isa = PBXFileReference; lastKnownFileType = image.png; path = stp_card_unknown.png; sourceTree = "<group>"; };
		C1300D1E1EB8D38A0080AF7B /* stp_card_unknown@2x.png */ = {isa = PBXFileReference; lastKnownFileType = image.png; path = "stp_card_unknown@2x.png"; sourceTree = "<group>"; };
		C1300D1F1EB8D38A0080AF7B /* stp_card_unknown@3x.png */ = {isa = PBXFileReference; lastKnownFileType = image.png; path = "stp_card_unknown@3x.png"; sourceTree = "<group>"; };
		C1300D231EB8D3AB0080AF7B /* stp_card_error_amex.png */ = {isa = PBXFileReference; lastKnownFileType = image.png; path = stp_card_error_amex.png; sourceTree = "<group>"; };
		C1300D241EB8D3AB0080AF7B /* stp_card_error_amex@2x.png */ = {isa = PBXFileReference; lastKnownFileType = image.png; path = "stp_card_error_amex@2x.png"; sourceTree = "<group>"; };
		C1300D251EB8D3AB0080AF7B /* stp_card_error_amex@3x.png */ = {isa = PBXFileReference; lastKnownFileType = image.png; path = "stp_card_error_amex@3x.png"; sourceTree = "<group>"; };
		C1300D261EB8D3AB0080AF7B /* stp_card_error.png */ = {isa = PBXFileReference; lastKnownFileType = image.png; path = stp_card_error.png; sourceTree = "<group>"; };
		C1300D271EB8D3AB0080AF7B /* stp_card_error@2x.png */ = {isa = PBXFileReference; lastKnownFileType = image.png; path = "stp_card_error@2x.png"; sourceTree = "<group>"; };
		C1300D281EB8D3AB0080AF7B /* stp_card_error@3x.png */ = {isa = PBXFileReference; lastKnownFileType = image.png; path = "stp_card_error@3x.png"; sourceTree = "<group>"; };
		C13538071D2C2186003F6157 /* STPAddCardViewControllerTest.m */ = {isa = PBXFileReference; fileEncoding = 4; lastKnownFileType = sourcecode.c.objc; path = STPAddCardViewControllerTest.m; sourceTree = "<group>"; };
		C1363BAC1D76337400EB82B4 /* stp_icon_checkmark.png */ = {isa = PBXFileReference; lastKnownFileType = image.png; path = stp_icon_checkmark.png; sourceTree = "<group>"; };
		C1363BAD1D76337400EB82B4 /* stp_icon_checkmark@2x.png */ = {isa = PBXFileReference; lastKnownFileType = image.png; path = "stp_icon_checkmark@2x.png"; sourceTree = "<group>"; };
		C1363BAE1D76337400EB82B4 /* stp_icon_checkmark@3x.png */ = {isa = PBXFileReference; lastKnownFileType = image.png; path = "stp_icon_checkmark@3x.png"; sourceTree = "<group>"; };
		C1363BB51D7633D800EB82B4 /* STPPaymentOptionTableViewCell.h */ = {isa = PBXFileReference; fileEncoding = 4; lastKnownFileType = sourcecode.c.h; path = STPPaymentOptionTableViewCell.h; sourceTree = "<group>"; };
		C1363BB61D7633D800EB82B4 /* STPPaymentOptionTableViewCell.m */ = {isa = PBXFileReference; fileEncoding = 4; lastKnownFileType = sourcecode.c.objc; path = STPPaymentOptionTableViewCell.m; sourceTree = "<group>"; };
		C14C4DB01EC3B34500C2FDF6 /* STPAPIRequestTest.m */ = {isa = PBXFileReference; fileEncoding = 4; lastKnownFileType = sourcecode.c.objc; path = STPAPIRequestTest.m; sourceTree = "<group>"; };
		C15608DB1FE08F2E0032AE66 /* UIView+Stripe_SafeAreaBounds.h */ = {isa = PBXFileReference; lastKnownFileType = sourcecode.c.h; path = "UIView+Stripe_SafeAreaBounds.h"; sourceTree = "<group>"; };
		C15608DC1FE08F2E0032AE66 /* UIView+Stripe_SafeAreaBounds.m */ = {isa = PBXFileReference; lastKnownFileType = sourcecode.c.objc; path = "UIView+Stripe_SafeAreaBounds.m"; sourceTree = "<group>"; };
		C158AB3D1E1EE98900348D01 /* STPSectionHeaderView.h */ = {isa = PBXFileReference; fileEncoding = 4; lastKnownFileType = sourcecode.c.h; path = STPSectionHeaderView.h; sourceTree = "<group>"; };
		C158AB3E1E1EE98900348D01 /* STPSectionHeaderView.m */ = {isa = PBXFileReference; fileEncoding = 4; lastKnownFileType = sourcecode.c.objc; path = STPSectionHeaderView.m; sourceTree = "<group>"; };
		C15993201D8807930047950D /* stp_shipping_form.png */ = {isa = PBXFileReference; lastKnownFileType = image.png; path = stp_shipping_form.png; sourceTree = "<group>"; };
		C15993211D8807930047950D /* stp_shipping_form@2x.png */ = {isa = PBXFileReference; lastKnownFileType = image.png; path = "stp_shipping_form@2x.png"; sourceTree = "<group>"; };
		C15993221D8807930047950D /* stp_shipping_form@3x.png */ = {isa = PBXFileReference; lastKnownFileType = image.png; path = "stp_shipping_form@3x.png"; sourceTree = "<group>"; };
		C15993261D8808490047950D /* STPShippingAddressViewController.h */ = {isa = PBXFileReference; fileEncoding = 4; lastKnownFileType = sourcecode.c.h; name = STPShippingAddressViewController.h; path = PublicHeaders/STPShippingAddressViewController.h; sourceTree = "<group>"; };
		C159932C1D8808680047950D /* STPShippingAddressViewController.m */ = {isa = PBXFileReference; fileEncoding = 4; lastKnownFileType = sourcecode.c.objc; path = STPShippingAddressViewController.m; sourceTree = "<group>"; };
		C159932F1D8808680047950D /* STPShippingMethodsViewController.h */ = {isa = PBXFileReference; fileEncoding = 4; lastKnownFileType = sourcecode.c.h; path = STPShippingMethodsViewController.h; sourceTree = "<group>"; };
		C15993301D8808680047950D /* STPShippingMethodsViewController.m */ = {isa = PBXFileReference; fileEncoding = 4; lastKnownFileType = sourcecode.c.objc; path = STPShippingMethodsViewController.m; sourceTree = "<group>"; };
		C15993311D8808680047950D /* STPShippingMethodTableViewCell.h */ = {isa = PBXFileReference; fileEncoding = 4; lastKnownFileType = sourcecode.c.h; path = STPShippingMethodTableViewCell.h; sourceTree = "<group>"; };
		C15993321D8808680047950D /* STPShippingMethodTableViewCell.m */ = {isa = PBXFileReference; fileEncoding = 4; lastKnownFileType = sourcecode.c.objc; path = STPShippingMethodTableViewCell.m; sourceTree = "<group>"; };
		C15B02721EA176090026E606 /* StripeErrorTest.m */ = {isa = PBXFileReference; fileEncoding = 4; lastKnownFileType = sourcecode.c.objc; path = StripeErrorTest.m; sourceTree = "<group>"; };
		C16F66AA1CA21BAC006A21B5 /* STPFormTextFieldTest.m */ = {isa = PBXFileReference; fileEncoding = 4; lastKnownFileType = sourcecode.c.objc; path = STPFormTextFieldTest.m; sourceTree = "<group>"; };
		C175B7931FE834A3009F5A0E /* STPCustomer+Private.h */ = {isa = PBXFileReference; lastKnownFileType = sourcecode.c.h; path = "STPCustomer+Private.h"; sourceTree = "<group>"; };
		C1785F5A1EC60B5E00E9CFAC /* STPCardIOProxy.h */ = {isa = PBXFileReference; fileEncoding = 4; lastKnownFileType = sourcecode.c.h; path = STPCardIOProxy.h; sourceTree = "<group>"; };
		C1785F5B1EC60B5E00E9CFAC /* STPCardIOProxy.m */ = {isa = PBXFileReference; fileEncoding = 4; lastKnownFileType = sourcecode.c.objc; path = STPCardIOProxy.m; sourceTree = "<group>"; };
		C17A030B1CBEE7A2006C819F /* STPAddressFieldTableViewCell.h */ = {isa = PBXFileReference; fileEncoding = 4; lastKnownFileType = sourcecode.c.h; path = STPAddressFieldTableViewCell.h; sourceTree = "<group>"; };
		C17A030C1CBEE7A2006C819F /* STPAddressFieldTableViewCell.m */ = {isa = PBXFileReference; fileEncoding = 4; lastKnownFileType = sourcecode.c.objc; path = STPAddressFieldTableViewCell.m; sourceTree = "<group>"; };
		C17D24ED1E37DBAC005CB188 /* STPSourceTest.m */ = {isa = PBXFileReference; fileEncoding = 4; lastKnownFileType = sourcecode.c.objc; path = STPSourceTest.m; sourceTree = "<group>"; };
		C18021181E3A58710089D712 /* STPSourcePoller.h */ = {isa = PBXFileReference; fileEncoding = 4; lastKnownFileType = sourcecode.c.h; path = STPSourcePoller.h; sourceTree = "<group>"; };
		C18021191E3A58710089D712 /* STPSourcePoller.m */ = {isa = PBXFileReference; fileEncoding = 4; lastKnownFileType = sourcecode.c.objc; path = STPSourcePoller.m; sourceTree = "<group>"; };
		C18410741EC2529400178149 /* STPEphemeralKeyManager.h */ = {isa = PBXFileReference; fileEncoding = 4; lastKnownFileType = sourcecode.c.h; path = STPEphemeralKeyManager.h; sourceTree = "<group>"; };
		C18410751EC2529400178149 /* STPEphemeralKeyManager.m */ = {isa = PBXFileReference; fileEncoding = 4; lastKnownFileType = sourcecode.c.objc; path = STPEphemeralKeyManager.m; sourceTree = "<group>"; };
		C184107A1EC2539F00178149 /* STPEphemeralKeyProvider.h */ = {isa = PBXFileReference; fileEncoding = 4; lastKnownFileType = sourcecode.c.h; name = STPEphemeralKeyProvider.h; path = PublicHeaders/STPEphemeralKeyProvider.h; sourceTree = "<group>"; };
		C184107D1EC2704700178149 /* STPEphemeralKeyManagerTest.m */ = {isa = PBXFileReference; fileEncoding = 4; lastKnownFileType = sourcecode.c.objc; path = STPEphemeralKeyManagerTest.m; sourceTree = "<group>"; };
		C18867D91E8B0C4100A77634 /* STPFixtures.h */ = {isa = PBXFileReference; fileEncoding = 4; lastKnownFileType = sourcecode.c.h; lineEnding = 0; path = STPFixtures.h; sourceTree = "<group>"; xcLanguageSpecificationIdentifier = xcode.lang.objcpp; };
		C18867DA1E8B0C4100A77634 /* STPFixtures.m */ = {isa = PBXFileReference; fileEncoding = 4; lastKnownFileType = sourcecode.c.objc; lineEnding = 0; path = STPFixtures.m; sourceTree = "<group>"; xcLanguageSpecificationIdentifier = xcode.lang.objc; };
		C192269B1EBA99F900BED563 /* STPCustomerContext.h */ = {isa = PBXFileReference; fileEncoding = 4; lastKnownFileType = sourcecode.c.h; name = STPCustomerContext.h; path = PublicHeaders/STPCustomerContext.h; sourceTree = "<group>"; };
		C192269E1EBA9A0800BED563 /* STPCustomerContext.m */ = {isa = PBXFileReference; fileEncoding = 4; lastKnownFileType = sourcecode.c.objc; path = STPCustomerContext.m; sourceTree = "<group>"; };
		C19D098D1EAEAE4000A4AB3E /* STPTelemetryClient.h */ = {isa = PBXFileReference; fileEncoding = 4; lastKnownFileType = sourcecode.c.h; path = STPTelemetryClient.h; sourceTree = "<group>"; };
		C19D098E1EAEAE4000A4AB3E /* STPTelemetryClient.m */ = {isa = PBXFileReference; fileEncoding = 4; lastKnownFileType = sourcecode.c.objc; path = STPTelemetryClient.m; sourceTree = "<group>"; };
		C19D09911EAEAE5200A4AB3E /* STPTelemetryClientTest.m */ = {isa = PBXFileReference; fileEncoding = 4; lastKnownFileType = sourcecode.c.objc; path = STPTelemetryClientTest.m; sourceTree = "<group>"; };
		C1A06F0F1E1D8A6E004DCA06 /* STPCard+Private.h */ = {isa = PBXFileReference; lastKnownFileType = sourcecode.c.h; path = "STPCard+Private.h"; sourceTree = "<group>"; };
		C1AED1551EE0C8C6008BEFBF /* STPApplePayTest.m */ = {isa = PBXFileReference; fileEncoding = 4; lastKnownFileType = sourcecode.c.objc; path = STPApplePayTest.m; sourceTree = "<group>"; };
		C1B630B31D1D817900A05285 /* Stripe.bundle */ = {isa = PBXFileReference; explicitFileType = wrapper.cfbundle; includeInIndex = 0; path = Stripe.bundle; sourceTree = BUILT_PRODUCTS_DIR; };
		C1B630B51D1D817900A05285 /* Info.plist */ = {isa = PBXFileReference; lastKnownFileType = text.plist.xml; path = Info.plist; sourceTree = "<group>"; };
		C1BD9B1E1E390A2700CEE925 /* STPSourceParamsTest.m */ = {isa = PBXFileReference; fileEncoding = 4; lastKnownFileType = sourcecode.c.objc; path = STPSourceParamsTest.m; sourceTree = "<group>"; };
		C1BD9B201E393FFE00CEE925 /* STPSourceReceiver.h */ = {isa = PBXFileReference; fileEncoding = 4; lastKnownFileType = sourcecode.c.h; name = STPSourceReceiver.h; path = PublicHeaders/STPSourceReceiver.h; sourceTree = "<group>"; };
		C1BD9B211E393FFE00CEE925 /* STPSourceReceiver.m */ = {isa = PBXFileReference; fileEncoding = 4; lastKnownFileType = sourcecode.c.objc; path = STPSourceReceiver.m; sourceTree = "<group>"; };
		C1BD9B271E39406C00CEE925 /* STPSourceOwner.m */ = {isa = PBXFileReference; fileEncoding = 4; lastKnownFileType = sourcecode.c.objc; path = STPSourceOwner.m; sourceTree = "<group>"; };
		C1BD9B2C1E3940A200CEE925 /* STPSourceRedirect.h */ = {isa = PBXFileReference; fileEncoding = 4; lastKnownFileType = sourcecode.c.h; name = STPSourceRedirect.h; path = PublicHeaders/STPSourceRedirect.h; sourceTree = "<group>"; };
		C1BD9B2D1E3940A200CEE925 /* STPSourceRedirect.m */ = {isa = PBXFileReference; fileEncoding = 4; lastKnownFileType = sourcecode.c.objc; path = STPSourceRedirect.m; sourceTree = "<group>"; };
		C1BD9B321E3940C400CEE925 /* STPSourceVerification.h */ = {isa = PBXFileReference; fileEncoding = 4; lastKnownFileType = sourcecode.c.h; name = STPSourceVerification.h; path = PublicHeaders/STPSourceVerification.h; sourceTree = "<group>"; };
		C1BD9B331E3940C400CEE925 /* STPSourceVerification.m */ = {isa = PBXFileReference; fileEncoding = 4; lastKnownFileType = sourcecode.c.objc; path = STPSourceVerification.m; sourceTree = "<group>"; };
		C1BD9B381E39416700CEE925 /* STPSourceOwner.h */ = {isa = PBXFileReference; fileEncoding = 4; lastKnownFileType = sourcecode.c.h; name = STPSourceOwner.h; path = PublicHeaders/STPSourceOwner.h; sourceTree = "<group>"; };
		C1C02CCA1ECCD0E500DF5643 /* EphemeralKey.json */ = {isa = PBXFileReference; fileEncoding = 4; lastKnownFileType = text.json; path = EphemeralKey.json; sourceTree = "<group>"; };
		C1C02CCD1ECCE92900DF5643 /* STPEphemeralKeyTest.m */ = {isa = PBXFileReference; fileEncoding = 4; lastKnownFileType = sourcecode.c.objc; path = STPEphemeralKeyTest.m; sourceTree = "<group>"; };
		C1C1012C1E57A26F00C7BFAE /* STPSource+Private.h */ = {isa = PBXFileReference; fileEncoding = 4; lastKnownFileType = sourcecode.c.h; path = "STPSource+Private.h"; sourceTree = "<group>"; };
		C1CFCB661ED4E38900BE45DF /* STPInternalAPIResponseDecodable.h */ = {isa = PBXFileReference; fileEncoding = 4; lastKnownFileType = sourcecode.c.h; path = STPInternalAPIResponseDecodable.h; sourceTree = "<group>"; };
		C1CFCB691ED5E0F400BE45DF /* STPMocks.h */ = {isa = PBXFileReference; fileEncoding = 4; lastKnownFileType = sourcecode.c.h; path = STPMocks.h; sourceTree = "<group>"; };
		C1CFCB6A1ED5E0F400BE45DF /* STPMocks.m */ = {isa = PBXFileReference; fileEncoding = 4; lastKnownFileType = sourcecode.c.objc; path = STPMocks.m; sourceTree = "<group>"; };
		C1CFCB6F1ED5E11500BE45DF /* STPFileFunctionalTest.m */ = {isa = PBXFileReference; fileEncoding = 4; lastKnownFileType = sourcecode.c.objc; path = STPFileFunctionalTest.m; sourceTree = "<group>"; };
		C1CFCB701ED5E11500BE45DF /* STPFileTest.m */ = {isa = PBXFileReference; fileEncoding = 4; lastKnownFileType = sourcecode.c.objc; path = STPFileTest.m; sourceTree = "<group>"; };
		C1CFCB711ED5E11500BE45DF /* STPPIIFunctionalTest.m */ = {isa = PBXFileReference; fileEncoding = 4; lastKnownFileType = sourcecode.c.objc; path = STPPIIFunctionalTest.m; sourceTree = "<group>"; };
		C1CFCB781ED5F85A00BE45DF /* stp_test_upload_image.jpeg */ = {isa = PBXFileReference; lastKnownFileType = image.jpeg; name = stp_test_upload_image.jpeg; path = Stripe/Resources/Images/stp_test_upload_image.jpeg; sourceTree = SOURCE_ROOT; };
		C1D23FAC1D37F81F002FD83C /* STPCustomerTest.m */ = {isa = PBXFileReference; fileEncoding = 4; lastKnownFileType = sourcecode.c.objc; path = STPCustomerTest.m; sourceTree = "<group>"; };
		C1D23FAF1D37FC90002FD83C /* STPTestUtils.h */ = {isa = PBXFileReference; fileEncoding = 4; lastKnownFileType = sourcecode.c.h; path = STPTestUtils.h; sourceTree = "<group>"; };
		C1D23FB01D37FC90002FD83C /* STPTestUtils.m */ = {isa = PBXFileReference; fileEncoding = 4; lastKnownFileType = sourcecode.c.objc; path = STPTestUtils.m; sourceTree = "<group>"; };
		C1D23FB31D37FE0B002FD83C /* Card.json */ = {isa = PBXFileReference; fileEncoding = 4; lastKnownFileType = text.json; path = Card.json; sourceTree = "<group>"; };
		C1D23FB41D37FE0B002FD83C /* Customer.json */ = {isa = PBXFileReference; fileEncoding = 4; lastKnownFileType = text.json; path = Customer.json; sourceTree = "<group>"; };
		C1D7B5181E36B8B9002181F5 /* STPSourceParams.h */ = {isa = PBXFileReference; fileEncoding = 4; lastKnownFileType = sourcecode.c.h; name = STPSourceParams.h; path = PublicHeaders/STPSourceParams.h; sourceTree = "<group>"; };
		C1D7B5191E36B8B9002181F5 /* STPSourceParams.m */ = {isa = PBXFileReference; fileEncoding = 4; lastKnownFileType = sourcecode.c.objc; path = STPSourceParams.m; sourceTree = "<group>"; };
		C1D7B51E1E36C32F002181F5 /* STPSource.h */ = {isa = PBXFileReference; fileEncoding = 4; lastKnownFileType = sourcecode.c.h; name = STPSource.h; path = PublicHeaders/STPSource.h; sourceTree = "<group>"; };
		C1D7B51F1E36C32F002181F5 /* STPSource.m */ = {isa = PBXFileReference; fileEncoding = 4; lastKnownFileType = sourcecode.c.objc; path = STPSource.m; sourceTree = "<group>"; };
		C1D7B5241E36C70D002181F5 /* STPSourceFunctionalTest.m */ = {isa = PBXFileReference; fileEncoding = 4; lastKnownFileType = sourcecode.c.objc; path = STPSourceFunctionalTest.m; sourceTree = "<group>"; };
		C1E4F8051EBBEB0F00E611F5 /* STPCustomerContextTest.m */ = {isa = PBXFileReference; fileEncoding = 4; lastKnownFileType = sourcecode.c.objc; path = STPCustomerContextTest.m; sourceTree = "<group>"; };
		C1EEDCC51CA2126000A54582 /* STPDelegateProxyTest.m */ = {isa = PBXFileReference; fileEncoding = 4; lastKnownFileType = sourcecode.c.objc; path = STPDelegateProxyTest.m; sourceTree = "<group>"; };
		C1EEDCC71CA2172700A54582 /* NSString+StripeTest.m */ = {isa = PBXFileReference; fileEncoding = 4; lastKnownFileType = sourcecode.c.objc; path = "NSString+StripeTest.m"; sourceTree = "<group>"; };
		C1EEDCC91CA2186300A54582 /* STPPhoneNumberValidatorTest.m */ = {isa = PBXFileReference; fileEncoding = 4; lastKnownFileType = sourcecode.c.objc; path = STPPhoneNumberValidatorTest.m; sourceTree = "<group>"; };
		C1EF04491DD2396200FBF452 /* STPShippingAddressViewControllerLocalizationTests.m */ = {isa = PBXFileReference; fileEncoding = 4; lastKnownFileType = sourcecode.c.objc; path = STPShippingAddressViewControllerLocalizationTests.m; sourceTree = "<group>"; };
		C1EF044A1DD2396200FBF452 /* STPShippingMethodsViewControllerLocalizationTests.m */ = {isa = PBXFileReference; fileEncoding = 4; lastKnownFileType = sourcecode.c.objc; path = STPShippingMethodsViewControllerLocalizationTests.m; sourceTree = "<group>"; };
		C1FEE5941CBFF11400A7632B /* STPPostalCodeValidator.h */ = {isa = PBXFileReference; fileEncoding = 4; lastKnownFileType = sourcecode.c.h; path = STPPostalCodeValidator.h; sourceTree = "<group>"; };
		C1FEE5951CBFF11400A7632B /* STPPostalCodeValidator.m */ = {isa = PBXFileReference; fileEncoding = 4; lastKnownFileType = sourcecode.c.objc; path = STPPostalCodeValidator.m; sourceTree = "<group>"; };
		C1FEE5981CBFF24000A7632B /* STPPostalCodeValidatorTest.m */ = {isa = PBXFileReference; fileEncoding = 4; lastKnownFileType = sourcecode.c.objc; path = STPPostalCodeValidatorTest.m; sourceTree = "<group>"; };
		ED627D57207EA348007EFC56 /* nb */ = {isa = PBXFileReference; fileEncoding = 4; lastKnownFileType = text.plist.strings; name = nb; path = Localizations/nb.lproj/Localizable.strings; sourceTree = "<group>"; };
		F10239381FDF4144006273B5 /* FauxPasAnnotations.h */ = {isa = PBXFileReference; lastKnownFileType = sourcecode.c.h; name = FauxPasAnnotations.h; path = PublicHeaders/FauxPasAnnotations.h; sourceTree = "<group>"; };
		F1122A7D1DFB84E000A8B1AF /* UINavigationBar+StripeTest.m */ = {isa = PBXFileReference; fileEncoding = 4; lastKnownFileType = sourcecode.c.objc; path = "UINavigationBar+StripeTest.m"; sourceTree = "<group>"; };
		F12829D81D7747E4008B10D6 /* STPBundleLocator.h */ = {isa = PBXFileReference; fileEncoding = 4; lastKnownFileType = sourcecode.c.h; path = STPBundleLocator.h; sourceTree = "<group>"; };
		F12829D91D7747E4008B10D6 /* STPBundleLocator.m */ = {isa = PBXFileReference; fileEncoding = 4; lastKnownFileType = sourcecode.c.objc; path = STPBundleLocator.m; sourceTree = "<group>"; };
		F12C8DBE1D63DE9F00ADA0D7 /* STPPaymentContextAmountModel.h */ = {isa = PBXFileReference; fileEncoding = 4; lastKnownFileType = sourcecode.c.h; path = STPPaymentContextAmountModel.h; sourceTree = "<group>"; };
		F12C8DBF1D63DE9F00ADA0D7 /* STPPaymentContextAmountModel.m */ = {isa = PBXFileReference; fileEncoding = 4; lastKnownFileType = sourcecode.c.objc; path = STPPaymentContextAmountModel.m; sourceTree = "<group>"; };
		F132DFE21D51372A002FF5B7 /* STPWeakStrongMacros.h */ = {isa = PBXFileReference; fileEncoding = 4; lastKnownFileType = sourcecode.c.h; path = STPWeakStrongMacros.h; sourceTree = "<group>"; };
		F148ABC31D5D334B0014FD92 /* STPLocalizationUtils.m */ = {isa = PBXFileReference; fileEncoding = 4; lastKnownFileType = sourcecode.c.objc; path = STPLocalizationUtils.m; sourceTree = "<group>"; };
		F148ABE71D5E805A0014FD92 /* en */ = {isa = PBXFileReference; fileEncoding = 4; lastKnownFileType = text.plist.strings; name = en; path = Localizations/en.lproj/Localizable.strings; sourceTree = "<group>"; };
		F148ABEA1D5E80790014FD92 /* zh-Hans */ = {isa = PBXFileReference; fileEncoding = 4; lastKnownFileType = text.plist.strings; name = "zh-Hans"; path = "Localizations/zh-Hans.lproj/Localizable.strings"; sourceTree = "<group>"; };
		F148ABEC1D5E80860014FD92 /* de */ = {isa = PBXFileReference; fileEncoding = 4; lastKnownFileType = text.plist.strings; name = de; path = Localizations/de.lproj/Localizable.strings; sourceTree = "<group>"; };
		F148ABED1D5E808B0014FD92 /* es */ = {isa = PBXFileReference; fileEncoding = 4; lastKnownFileType = text.plist.strings; name = es; path = Localizations/es.lproj/Localizable.strings; sourceTree = "<group>"; };
		F148ABEE1D5E80990014FD92 /* it */ = {isa = PBXFileReference; fileEncoding = 4; lastKnownFileType = text.plist.strings; name = it; path = Localizations/it.lproj/Localizable.strings; sourceTree = "<group>"; };
		F148ABEF1D5E809D0014FD92 /* ja */ = {isa = PBXFileReference; fileEncoding = 4; lastKnownFileType = text.plist.strings; name = ja; path = Localizations/ja.lproj/Localizable.strings; sourceTree = "<group>"; };
		F148ABF01D5E80A00014FD92 /* nl */ = {isa = PBXFileReference; fileEncoding = 4; lastKnownFileType = text.plist.strings; name = nl; path = Localizations/nl.lproj/Localizable.strings; sourceTree = "<group>"; };
		F148ABF11D5E81EB0014FD92 /* fr */ = {isa = PBXFileReference; fileEncoding = 4; lastKnownFileType = text.plist.strings; name = fr; path = Localizations/fr.lproj/Localizable.strings; sourceTree = "<group>"; };
		F14C872E1D4FCDBA00C7CC6A /* STPPaymentContextApplePayTest.m */ = {isa = PBXFileReference; fileEncoding = 4; lastKnownFileType = sourcecode.c.objc; path = STPPaymentContextApplePayTest.m; sourceTree = "<group>"; };
		F1510AFC1D5A4C93000731AD /* stp_card_amex_template.png */ = {isa = PBXFileReference; lastKnownFileType = image.png; path = stp_card_amex_template.png; sourceTree = "<group>"; };
		F1510AFD1D5A4C93000731AD /* stp_card_amex_template@2x.png */ = {isa = PBXFileReference; lastKnownFileType = image.png; path = "stp_card_amex_template@2x.png"; sourceTree = "<group>"; };
		F1510AFE1D5A4C93000731AD /* stp_card_amex_template@3x.png */ = {isa = PBXFileReference; lastKnownFileType = image.png; path = "stp_card_amex_template@3x.png"; sourceTree = "<group>"; };
		F1510B021D5A4C93000731AD /* stp_card_discover_template.png */ = {isa = PBXFileReference; lastKnownFileType = image.png; path = stp_card_discover_template.png; sourceTree = "<group>"; };
		F1510B031D5A4C93000731AD /* stp_card_discover_template@2x.png */ = {isa = PBXFileReference; lastKnownFileType = image.png; path = "stp_card_discover_template@2x.png"; sourceTree = "<group>"; };
		F1510B041D5A4C93000731AD /* stp_card_discover_template@3x.png */ = {isa = PBXFileReference; lastKnownFileType = image.png; path = "stp_card_discover_template@3x.png"; sourceTree = "<group>"; };
		F1510B051D5A4C93000731AD /* stp_card_mastercard_template.png */ = {isa = PBXFileReference; lastKnownFileType = image.png; path = stp_card_mastercard_template.png; sourceTree = "<group>"; };
		F1510B061D5A4C93000731AD /* stp_card_mastercard_template@2x.png */ = {isa = PBXFileReference; lastKnownFileType = image.png; path = "stp_card_mastercard_template@2x.png"; sourceTree = "<group>"; };
		F1510B071D5A4C93000731AD /* stp_card_mastercard_template@3x.png */ = {isa = PBXFileReference; lastKnownFileType = image.png; path = "stp_card_mastercard_template@3x.png"; sourceTree = "<group>"; };
		F1510B081D5A4C93000731AD /* stp_card_visa_template.png */ = {isa = PBXFileReference; lastKnownFileType = image.png; path = stp_card_visa_template.png; sourceTree = "<group>"; };
		F1510B091D5A4C93000731AD /* stp_card_visa_template@2x.png */ = {isa = PBXFileReference; lastKnownFileType = image.png; path = "stp_card_visa_template@2x.png"; sourceTree = "<group>"; };
		F1510B0A1D5A4C93000731AD /* stp_card_visa_template@3x.png */ = {isa = PBXFileReference; lastKnownFileType = image.png; path = "stp_card_visa_template@3x.png"; sourceTree = "<group>"; };
		F1510BA41D5A77F6000731AD /* stp_card_diners_template.png */ = {isa = PBXFileReference; lastKnownFileType = image.png; path = stp_card_diners_template.png; sourceTree = "<group>"; };
		F1510BA51D5A77F6000731AD /* stp_card_diners_template@2x.png */ = {isa = PBXFileReference; lastKnownFileType = image.png; path = "stp_card_diners_template@2x.png"; sourceTree = "<group>"; };
		F1510BA61D5A77F6000731AD /* stp_card_diners_template@3x.png */ = {isa = PBXFileReference; lastKnownFileType = image.png; path = "stp_card_diners_template@3x.png"; sourceTree = "<group>"; };
		F1510BBC1D5A8146000731AD /* stp_card_jcb_template.png */ = {isa = PBXFileReference; lastKnownFileType = image.png; path = stp_card_jcb_template.png; sourceTree = "<group>"; };
		F1510BBD1D5A8146000731AD /* stp_card_jcb_template@2x.png */ = {isa = PBXFileReference; lastKnownFileType = image.png; path = "stp_card_jcb_template@2x.png"; sourceTree = "<group>"; };
		F1510BBE1D5A8146000731AD /* stp_card_jcb_template@3x.png */ = {isa = PBXFileReference; lastKnownFileType = image.png; path = "stp_card_jcb_template@3x.png"; sourceTree = "<group>"; };
		F152321A1EA92F9D00D65C67 /* STPRedirectContextTest.m */ = {isa = PBXFileReference; fileEncoding = 4; lastKnownFileType = sourcecode.c.objc; path = STPRedirectContextTest.m; sourceTree = "<group>"; };
		F152321C1EA92FC100D65C67 /* STPRedirectContext.m */ = {isa = PBXFileReference; fileEncoding = 4; lastKnownFileType = sourcecode.c.objc; path = STPRedirectContext.m; sourceTree = "<group>"; };
		F152321F1EA92FCF00D65C67 /* STPRedirectContext.h */ = {isa = PBXFileReference; fileEncoding = 4; lastKnownFileType = sourcecode.c.h; name = STPRedirectContext.h; path = PublicHeaders/STPRedirectContext.h; sourceTree = "<group>"; };
		F15232221EA9303800D65C67 /* STPURLCallbackHandler.h */ = {isa = PBXFileReference; fileEncoding = 4; lastKnownFileType = sourcecode.c.h; path = STPURLCallbackHandler.h; sourceTree = "<group>"; };
		F15232231EA9303800D65C67 /* STPURLCallbackHandler.m */ = {isa = PBXFileReference; fileEncoding = 4; lastKnownFileType = sourcecode.c.objc; path = STPURLCallbackHandler.m; sourceTree = "<group>"; };
		F15232281EA9306100D65C67 /* NSURLComponents+Stripe.h */ = {isa = PBXFileReference; fileEncoding = 4; lastKnownFileType = sourcecode.c.h; path = "NSURLComponents+Stripe.h"; sourceTree = "<group>"; };
		F15232291EA9306100D65C67 /* NSURLComponents+Stripe.m */ = {isa = PBXFileReference; fileEncoding = 4; lastKnownFileType = sourcecode.c.objc; path = "NSURLComponents+Stripe.m"; sourceTree = "<group>"; };
		F152322E1EA9344000D65C67 /* iDEALSource.json */ = {isa = PBXFileReference; lastKnownFileType = text.json; path = iDEALSource.json; sourceTree = "<group>"; };
		F15232301EA93E6800D65C67 /* Contacts.framework */ = {isa = PBXFileReference; lastKnownFileType = wrapper.framework; name = Contacts.framework; path = System/Library/Frameworks/Contacts.framework; sourceTree = SDKROOT; };
		F156753F1DB544D3004468E3 /* STPAddCardViewControllerLocalizationTests.m */ = {isa = PBXFileReference; fileEncoding = 4; lastKnownFileType = sourcecode.c.objc; path = STPAddCardViewControllerLocalizationTests.m; sourceTree = "<group>"; };
		F15AC18D1DBA9CA90009EADE /* FBSnapshotTestCase.framework */ = {isa = PBXFileReference; lastKnownFileType = wrapper.framework; name = FBSnapshotTestCase.framework; path = Carthage/Build/iOS/FBSnapshotTestCase.framework; sourceTree = "<group>"; };
		F16AA26D1F5A05A100207FFF /* AlipaySource.json */ = {isa = PBXFileReference; fileEncoding = 4; lastKnownFileType = text.json; path = AlipaySource.json; sourceTree = "<group>"; };
		F1852F911D80B6EC00367C86 /* STPStringUtils.h */ = {isa = PBXFileReference; fileEncoding = 4; lastKnownFileType = sourcecode.c.h; path = STPStringUtils.h; sourceTree = "<group>"; };
		F1852F921D80B6EC00367C86 /* STPStringUtils.m */ = {isa = PBXFileReference; fileEncoding = 4; lastKnownFileType = sourcecode.c.objc; path = STPStringUtils.m; sourceTree = "<group>"; };
		F19491D81E5F606F001E1FC2 /* STPSourceCardDetails.m */ = {isa = PBXFileReference; fileEncoding = 4; lastKnownFileType = sourcecode.c.objc; path = STPSourceCardDetails.m; sourceTree = "<group>"; };
		F19491DD1E5F6B8C001E1FC2 /* STPSourceCardDetails.h */ = {isa = PBXFileReference; fileEncoding = 4; lastKnownFileType = sourcecode.c.h; name = STPSourceCardDetails.h; path = PublicHeaders/STPSourceCardDetails.h; sourceTree = "<group>"; };
		F19491E11E60DD72001E1FC2 /* STPSourceSEPADebitDetails.m */ = {isa = PBXFileReference; fileEncoding = 4; lastKnownFileType = sourcecode.c.objc; path = STPSourceSEPADebitDetails.m; sourceTree = "<group>"; };
		F19491E61E60DD9C001E1FC2 /* STPSourceSEPADebitDetails.h */ = {isa = PBXFileReference; fileEncoding = 4; lastKnownFileType = sourcecode.c.h; name = STPSourceSEPADebitDetails.h; path = PublicHeaders/STPSourceSEPADebitDetails.h; sourceTree = "<group>"; };
		F1A0197A1EA5733200354301 /* STPSourceParams+Private.h */ = {isa = PBXFileReference; fileEncoding = 4; lastKnownFileType = sourcecode.c.h; path = "STPSourceParams+Private.h"; sourceTree = "<group>"; };
		F1A2F92A1EEB6A70006B0456 /* NSCharacterSet+Stripe.h */ = {isa = PBXFileReference; fileEncoding = 4; lastKnownFileType = sourcecode.c.h; path = "NSCharacterSet+Stripe.h"; sourceTree = "<group>"; };
		F1A2F92B1EEB6A70006B0456 /* NSCharacterSet+Stripe.m */ = {isa = PBXFileReference; fileEncoding = 4; lastKnownFileType = sourcecode.c.objc; path = "NSCharacterSet+Stripe.m"; sourceTree = "<group>"; };
		F1B8534D1FDF544B0065A49E /* FBSnapshotTestCase+STPViewControllerLoading.h */ = {isa = PBXFileReference; lastKnownFileType = sourcecode.c.h; path = "FBSnapshotTestCase+STPViewControllerLoading.h"; sourceTree = "<group>"; };
		F1B8534E1FDF544B0065A49E /* FBSnapshotTestCase+STPViewControllerLoading.m */ = {isa = PBXFileReference; lastKnownFileType = sourcecode.c.objc; path = "FBSnapshotTestCase+STPViewControllerLoading.m"; sourceTree = "<group>"; };
		F1B980931DB550E60075332E /* STPPaymentOptionsViewControllerLocalizationTests.m */ = {isa = PBXFileReference; fileEncoding = 4; lastKnownFileType = sourcecode.c.objc; path = STPPaymentOptionsViewControllerLocalizationTests.m; sourceTree = "<group>"; };
		F1BA241C1E57BE5700E4A1CF /* CardSource.json */ = {isa = PBXFileReference; fileEncoding = 4; lastKnownFileType = text.json; path = CardSource.json; sourceTree = "<group>"; };
		F1BA241F1E57BEC600E4A1CF /* 3DSSource.json */ = {isa = PBXFileReference; fileEncoding = 4; lastKnownFileType = text.json; path = 3DSSource.json; sourceTree = "<group>"; };
		F1BEB2F81F34F2250043F48C /* STPSourceEnums.h */ = {isa = PBXFileReference; fileEncoding = 4; lastKnownFileType = sourcecode.c.h; name = STPSourceEnums.h; path = PublicHeaders/STPSourceEnums.h; sourceTree = "<group>"; };
		F1BEB2FB1F3508BB0043F48C /* NSError+Stripe.h */ = {isa = PBXFileReference; fileEncoding = 4; lastKnownFileType = sourcecode.c.h; path = "NSError+Stripe.h"; sourceTree = "<group>"; };
		F1BEB2FC1F3508BB0043F48C /* NSError+Stripe.m */ = {isa = PBXFileReference; fileEncoding = 4; lastKnownFileType = sourcecode.c.objc; path = "NSError+Stripe.m"; sourceTree = "<group>"; };
		F1C578F01D651AB200912EAE /* stp_card_applepay.png */ = {isa = PBXFileReference; lastKnownFileType = image.png; path = stp_card_applepay.png; sourceTree = "<group>"; };
		F1C7B8D11DBECF2400D9F6F0 /* STPDispatchFunctions.m */ = {isa = PBXFileReference; fileEncoding = 4; lastKnownFileType = sourcecode.c.objc; path = STPDispatchFunctions.m; sourceTree = "<group>"; };
		F1C7B8D21DBECF2400D9F6F0 /* STPDispatchFunctions.h */ = {isa = PBXFileReference; fileEncoding = 4; lastKnownFileType = sourcecode.c.h; path = STPDispatchFunctions.h; sourceTree = "<group>"; };
		F1D3A2461EB012010095BFA9 /* STPFile.m */ = {isa = PBXFileReference; fileEncoding = 4; lastKnownFileType = sourcecode.c.objc; path = STPFile.m; sourceTree = "<group>"; };
		F1D3A2471EB012010095BFA9 /* STPMultipartFormDataEncoder.h */ = {isa = PBXFileReference; fileEncoding = 4; lastKnownFileType = sourcecode.c.h; path = STPMultipartFormDataEncoder.h; sourceTree = "<group>"; };
		F1D3A2481EB012010095BFA9 /* STPMultipartFormDataEncoder.m */ = {isa = PBXFileReference; fileEncoding = 4; lastKnownFileType = sourcecode.c.objc; path = STPMultipartFormDataEncoder.m; sourceTree = "<group>"; };
		F1D3A2491EB012010095BFA9 /* STPMultipartFormDataPart.h */ = {isa = PBXFileReference; fileEncoding = 4; lastKnownFileType = sourcecode.c.h; path = STPMultipartFormDataPart.h; sourceTree = "<group>"; };
		F1D3A24A1EB012010095BFA9 /* STPMultipartFormDataPart.m */ = {isa = PBXFileReference; fileEncoding = 4; lastKnownFileType = sourcecode.c.objc; path = STPMultipartFormDataPart.m; sourceTree = "<group>"; };
		F1D3A2501EB0120F0095BFA9 /* STPFile.h */ = {isa = PBXFileReference; fileEncoding = 4; lastKnownFileType = sourcecode.c.h; name = STPFile.h; path = PublicHeaders/STPFile.h; sourceTree = "<group>"; };
		F1D3A2581EB014BD0095BFA9 /* UIImage+Stripe.h */ = {isa = PBXFileReference; fileEncoding = 4; lastKnownFileType = sourcecode.c.h; path = "UIImage+Stripe.h"; sourceTree = "<group>"; };
		F1D3A2591EB014BD0095BFA9 /* UIImage+Stripe.m */ = {isa = PBXFileReference; fileEncoding = 4; lastKnownFileType = sourcecode.c.objc; path = "UIImage+Stripe.m"; sourceTree = "<group>"; };
		F1D3A25E1EB015B30095BFA9 /* UIImage+StripeTests.m */ = {isa = PBXFileReference; fileEncoding = 4; lastKnownFileType = sourcecode.c.objc; path = "UIImage+StripeTests.m"; sourceTree = "<group>"; };
		F1D3A2631EBA5BAE0095BFA9 /* STPPaymentCardTextField+Private.h */ = {isa = PBXFileReference; fileEncoding = 4; lastKnownFileType = sourcecode.c.h; path = "STPPaymentCardTextField+Private.h"; sourceTree = "<group>"; };
		F1D64B2D1D87686E001CDB7C /* WebKit.framework */ = {isa = PBXFileReference; lastKnownFileType = wrapper.framework; name = WebKit.framework; path = System/Library/Frameworks/WebKit.framework; sourceTree = SDKROOT; };
		F1D765CD1EDE331500F37005 /* CoreLocation.framework */ = {isa = PBXFileReference; lastKnownFileType = wrapper.framework; name = CoreLocation.framework; path = System/Library/Frameworks/CoreLocation.framework; sourceTree = SDKROOT; };
		F1D777BF1D81DD520076FA19 /* STPStringUtilsTest.m */ = {isa = PBXFileReference; fileEncoding = 4; lastKnownFileType = sourcecode.c.objc; path = STPStringUtilsTest.m; sourceTree = "<group>"; };
		F1D96F951DC7D82400477E64 /* STPLocalizationUtils.h */ = {isa = PBXFileReference; fileEncoding = 4; lastKnownFileType = sourcecode.c.h; path = STPLocalizationUtils.h; sourceTree = "<group>"; };
		F1D96F981DC7DCDE00477E64 /* STPLocalizationUtils+STPTestAdditions.h */ = {isa = PBXFileReference; fileEncoding = 4; lastKnownFileType = sourcecode.c.h; path = "STPLocalizationUtils+STPTestAdditions.h"; sourceTree = "<group>"; };
		F1D96F991DC7DCDE00477E64 /* STPLocalizationUtils+STPTestAdditions.m */ = {isa = PBXFileReference; fileEncoding = 4; lastKnownFileType = sourcecode.c.objc; path = "STPLocalizationUtils+STPTestAdditions.m"; sourceTree = "<group>"; };
		F1DE87FF1F8D410D00602F4C /* STPPaymentOptionsViewControllerTest.m */ = {isa = PBXFileReference; fileEncoding = 4; lastKnownFileType = sourcecode.c.objc; path = STPPaymentOptionsViewControllerTest.m; sourceTree = "<group>"; };
		F1DEB8881E2047CA0066B8E8 /* STPCoreTableViewController.h */ = {isa = PBXFileReference; fileEncoding = 4; lastKnownFileType = sourcecode.c.h; name = STPCoreTableViewController.h; path = PublicHeaders/STPCoreTableViewController.h; sourceTree = "<group>"; };
		F1DEB8891E2047CA0066B8E8 /* STPCoreTableViewController.m */ = {isa = PBXFileReference; fileEncoding = 4; lastKnownFileType = sourcecode.c.objc; path = STPCoreTableViewController.m; sourceTree = "<group>"; };
		F1DEB88E1E2052150066B8E8 /* STPCoreScrollViewController.h */ = {isa = PBXFileReference; fileEncoding = 4; lastKnownFileType = sourcecode.c.h; name = STPCoreScrollViewController.h; path = PublicHeaders/STPCoreScrollViewController.h; sourceTree = "<group>"; };
		F1DEB88F1E2052150066B8E8 /* STPCoreScrollViewController.m */ = {isa = PBXFileReference; fileEncoding = 4; lastKnownFileType = sourcecode.c.objc; path = STPCoreScrollViewController.m; sourceTree = "<group>"; };
		F1DEB8971E2074480066B8E8 /* STPCoreViewController.h */ = {isa = PBXFileReference; fileEncoding = 4; lastKnownFileType = sourcecode.c.h; name = STPCoreViewController.h; path = PublicHeaders/STPCoreViewController.h; sourceTree = "<group>"; };
		F1DEB8981E2074480066B8E8 /* STPCoreViewController.m */ = {isa = PBXFileReference; fileEncoding = 4; lastKnownFileType = sourcecode.c.objc; path = STPCoreViewController.m; sourceTree = "<group>"; };
		F1FA6F911E258F6800EB444D /* STPCoreViewController+Private.h */ = {isa = PBXFileReference; fileEncoding = 4; lastKnownFileType = sourcecode.c.h; path = "STPCoreViewController+Private.h"; sourceTree = "<group>"; };
		F1FA6F941E25960500EB444D /* STPCoreScrollViewController+Private.h */ = {isa = PBXFileReference; fileEncoding = 4; lastKnownFileType = sourcecode.c.h; path = "STPCoreScrollViewController+Private.h"; sourceTree = "<group>"; };
		F1FA6F971E25970F00EB444D /* STPCoreTableViewController+Private.h */ = {isa = PBXFileReference; fileEncoding = 4; lastKnownFileType = sourcecode.c.h; path = "STPCoreTableViewController+Private.h"; sourceTree = "<group>"; };
		FAFC12C516E5767F0066297F /* UIKit.framework */ = {isa = PBXFileReference; lastKnownFileType = wrapper.framework; name = UIKit.framework; path = System/Library/Frameworks/UIKit.framework; sourceTree = SDKROOT; };
/* End PBXFileReference section */

/* Begin PBXFrameworksBuildPhase section */
		045E7C001A5F41DE004751EF /* Frameworks */ = {
			isa = PBXFrameworksBuildPhase;
			buildActionMask = 2147483647;
			files = (
				315CB86222E7D13600E612A3 /* libStripe3DS2.a in Frameworks */,
				04E01F7B21A8C37D0061402F /* OHHTTPStubs.framework in Frameworks */,
				04E01F7C21A8C37D0061402F /* SWHttpTrafficRecorder.framework in Frameworks */,
				045E7C091A5F41DE004751EF /* Stripe.framework in Frameworks */,
				C11B14971E8AE316000F760C /* OCMock.framework in Frameworks */,
				F15AC18E1DBA9CA90009EADE /* FBSnapshotTestCase.framework in Frameworks */,
			);
			runOnlyForDeploymentPostprocessing = 0;
		};
		049E84A81A605D93000B66CD /* Frameworks */ = {
			isa = PBXFrameworksBuildPhase;
			buildActionMask = 2147483647;
			files = (
				319A60CC22EA2A1D00AACF66 /* libStripe3DS2.a in Frameworks */,
				049E84D71A605E99000B66CD /* AddressBook.framework in Frameworks */,
				049E84D61A605E8F000B66CD /* PassKit.framework in Frameworks */,
				049E84D51A605E82000B66CD /* Security.framework in Frameworks */,
				049E84D41A605E7C000B66CD /* Foundation.framework in Frameworks */,
				049E84D31A605E6A000B66CD /* UIKit.framework in Frameworks */,
			);
			runOnlyForDeploymentPostprocessing = 0;
		};
		04CDB43E1A5F2E1800B854EE /* Frameworks */ = {
			isa = PBXFrameworksBuildPhase;
			buildActionMask = 2147483647;
			files = (
				315CB85322E7BD0E00E612A3 /* libStripe3DS2.a in Frameworks */,
				F15232311EA93E6800D65C67 /* Contacts.framework in Frameworks */,
				F1D765CE1EDE331500F37005 /* CoreLocation.framework in Frameworks */,
				F116E94C1D83405E0026A52A /* Foundation.framework in Frameworks */,
				04533E7D1A6877F400C7E52E /* PassKit.framework in Frameworks */,
				F116E94D1D8340640026A52A /* Security.framework in Frameworks */,
				F1D64B2E1D87686E001CDB7C /* WebKit.framework in Frameworks */,
			);
			runOnlyForDeploymentPostprocessing = 0;
		};
		3650AA3B21C07E3C002B0893 /* Frameworks */ = {
			isa = PBXFrameworksBuildPhase;
			buildActionMask = 2147483647;
			files = (
				365FC5A921C18F1A0092ADB0 /* Stripe.framework in Frameworks */,
			);
			runOnlyForDeploymentPostprocessing = 0;
		};
		3650AA5221C07E3D002B0893 /* Frameworks */ = {
			isa = PBXFrameworksBuildPhase;
			buildActionMask = 2147483647;
			files = (
			);
			runOnlyForDeploymentPostprocessing = 0;
		};
		C1B630B01D1D817900A05285 /* Frameworks */ = {
			isa = PBXFrameworksBuildPhase;
			buildActionMask = 2147483647;
			files = (
			);
			runOnlyForDeploymentPostprocessing = 0;
		};
/* End PBXFrameworksBuildPhase section */

/* Begin PBXGroup section */
		0438EF871B741C2800D506CC /* Resources */ = {
			isa = PBXGroup;
			children = (
				0438EF881B741C2800D506CC /* Images */,
				F148ABE21D5E80420014FD92 /* Localizations */,
			);
			path = Resources;
			sourceTree = "<group>";
		};
		0438EF881B741C2800D506CC /* Images */ = {
			isa = PBXGroup;
			children = (
				F1510AFC1D5A4C93000731AD /* stp_card_amex_template.png */,
				F1510AFD1D5A4C93000731AD /* stp_card_amex_template@2x.png */,
				F1510AFE1D5A4C93000731AD /* stp_card_amex_template@3x.png */,
				0438EF891B741C2800D506CC /* stp_card_amex.png */,
				0438EF8A1B741C2800D506CC /* stp_card_amex@2x.png */,
				0438EF8B1B741C2800D506CC /* stp_card_amex@3x.png */,
				F1C578F01D651AB200912EAE /* stp_card_applepay.png */,
				049A3FA31CC8071100F57DE7 /* stp_card_applepay@2x.png */,
				049A3FA41CC8071100F57DE7 /* stp_card_applepay@3x.png */,
				0438EF8F1B741C2800D506CC /* stp_card_cvc_amex.png */,
				0438EF901B741C2800D506CC /* stp_card_cvc_amex@2x.png */,
				0438EF911B741C2800D506CC /* stp_card_cvc_amex@3x.png */,
				0438EF8C1B741C2800D506CC /* stp_card_cvc.png */,
				0438EF8D1B741C2800D506CC /* stp_card_cvc@2x.png */,
				0438EF8E1B741C2800D506CC /* stp_card_cvc@3x.png */,
				F1510BA41D5A77F6000731AD /* stp_card_diners_template.png */,
				F1510BA51D5A77F6000731AD /* stp_card_diners_template@2x.png */,
				F1510BA61D5A77F6000731AD /* stp_card_diners_template@3x.png */,
				0438EF921B741C2800D506CC /* stp_card_diners.png */,
				0438EF931B741C2800D506CC /* stp_card_diners@2x.png */,
				0438EF941B741C2800D506CC /* stp_card_diners@3x.png */,
				F1510B021D5A4C93000731AD /* stp_card_discover_template.png */,
				F1510B031D5A4C93000731AD /* stp_card_discover_template@2x.png */,
				F1510B041D5A4C93000731AD /* stp_card_discover_template@3x.png */,
				0438EF951B741C2800D506CC /* stp_card_discover.png */,
				0438EF961B741C2800D506CC /* stp_card_discover@2x.png */,
				0438EF971B741C2800D506CC /* stp_card_discover@3x.png */,
				C1300D231EB8D3AB0080AF7B /* stp_card_error_amex.png */,
				C1300D241EB8D3AB0080AF7B /* stp_card_error_amex@2x.png */,
				C1300D251EB8D3AB0080AF7B /* stp_card_error_amex@3x.png */,
				C1300D261EB8D3AB0080AF7B /* stp_card_error.png */,
				C1300D271EB8D3AB0080AF7B /* stp_card_error@2x.png */,
				C1300D281EB8D3AB0080AF7B /* stp_card_error@3x.png */,
				B3213F8F21A3903C00FB4FC7 /* stp_card_form_amex_cvc.png */,
				B3213F9121A3903C00FB4FC7 /* stp_card_form_amex_cvc@2x.png */,
				B3213F9021A3903C00FB4FC7 /* stp_card_form_amex_cvc@3x.png */,
				C11810B81CC7DA290022FB55 /* stp_card_form_back.png */,
				C11810B91CC7DA290022FB55 /* stp_card_form_back@2x.png */,
				C11810BA1CC7DA290022FB55 /* stp_card_form_back@3x.png */,
				C11810BB1CC7DA290022FB55 /* stp_card_form_front.png */,
				C11810BC1CC7DA290022FB55 /* stp_card_form_front@2x.png */,
				C11810BD1CC7DA290022FB55 /* stp_card_form_front@3x.png */,
				F1510BBC1D5A8146000731AD /* stp_card_jcb_template.png */,
				F1510BBD1D5A8146000731AD /* stp_card_jcb_template@2x.png */,
				F1510BBE1D5A8146000731AD /* stp_card_jcb_template@3x.png */,
				0438EF981B741C2800D506CC /* stp_card_jcb.png */,
				0438EF991B741C2800D506CC /* stp_card_jcb@2x.png */,
				0438EF9A1B741C2800D506CC /* stp_card_jcb@3x.png */,
				F1510B051D5A4C93000731AD /* stp_card_mastercard_template.png */,
				F1510B061D5A4C93000731AD /* stp_card_mastercard_template@2x.png */,
				F1510B071D5A4C93000731AD /* stp_card_mastercard_template@3x.png */,
				0438EF9B1B741C2800D506CC /* stp_card_mastercard.png */,
				0438EF9C1B741C2800D506CC /* stp_card_mastercard@2x.png */,
				0438EF9D1B741C2800D506CC /* stp_card_mastercard@3x.png */,
				8BCB6E4F2053389700629978 /* stp_card_unionpay_en.png */,
				8BCB6E502053389700629978 /* stp_card_unionpay_en@2x.png */,
				8BCB6E552053389800629978 /* stp_card_unionpay_en@3x.png */,
				8BCB6E4A2053389600629978 /* stp_card_unionpay_template_en.png */,
				8BCB6E4E2053389700629978 /* stp_card_unionpay_template_en@2x.png */,
				8BCB6E4D2053389600629978 /* stp_card_unionpay_template_en@3x.png */,
				8BCB6E4B2053389600629978 /* stp_card_unionpay_template_zh.png */,
				8BCB6E532053389700629978 /* stp_card_unionpay_template_zh@2x.png */,
				8BCB6E4C2053389600629978 /* stp_card_unionpay_template_zh@3x.png */,
				8BCB6E512053389700629978 /* stp_card_unionpay_zh.png */,
				8BCB6E542053389700629978 /* stp_card_unionpay_zh@2x.png */,
				8BCB6E522053389700629978 /* stp_card_unionpay_zh@3x.png */,
				C1300D1D1EB8D38A0080AF7B /* stp_card_unknown.png */,
				C1300D1E1EB8D38A0080AF7B /* stp_card_unknown@2x.png */,
				C1300D1F1EB8D38A0080AF7B /* stp_card_unknown@3x.png */,
				F1510B081D5A4C93000731AD /* stp_card_visa_template.png */,
				F1510B091D5A4C93000731AD /* stp_card_visa_template@2x.png */,
				F1510B0A1D5A4C93000731AD /* stp_card_visa_template@3x.png */,
				0438EFA11B741C2800D506CC /* stp_card_visa.png */,
				0438EFA21B741C2800D506CC /* stp_card_visa@2x.png */,
				0438EFA31B741C2800D506CC /* stp_card_visa@3x.png */,
				049A3F9C1CC8006800F57DE7 /* stp_icon_add.png */,
				049A3F9D1CC8006800F57DE7 /* stp_icon_add@2x.png */,
				049A3F9E1CC8006800F57DE7 /* stp_icon_add@3x.png */,
				C1363BAC1D76337400EB82B4 /* stp_icon_checkmark.png */,
				C1363BAD1D76337400EB82B4 /* stp_icon_checkmark@2x.png */,
				C1363BAE1D76337400EB82B4 /* stp_icon_checkmark@3x.png */,
				C15993201D8807930047950D /* stp_shipping_form.png */,
				C15993211D8807930047950D /* stp_shipping_form@2x.png */,
				C15993221D8807930047950D /* stp_shipping_form@3x.png */,
			);
			path = Images;
			sourceTree = "<group>";
		};
		045D710B1CEEDC2100F6CD65 /* Vendor */ = {
			isa = PBXGroup;
			children = (
				045D710C1CEEE30500F6CD65 /* STPAspects.h */,
				045D710D1CEEE30500F6CD65 /* STPAspects.m */,
			);
			name = Vendor;
			sourceTree = "<group>";
		};
		04A58A451BC603BB004E7BC2 /* Fabric */ = {
			isa = PBXGroup;
			children = (
				04A58A461BC603BB004E7BC2 /* FABKitProtocol.h */,
				04A58A471BC603BB004E7BC2 /* Fabric+FABKits.h */,
				04A58A481BC603BB004E7BC2 /* Fabric.h */,
			);
			name = Fabric;
			path = Stripe/Fabric;
			sourceTree = "<group>";
		};
		04B33F2F1BC7414C00DD8120 /* Supporting Files */ = {
			isa = PBXGroup;
			children = (
				04633B191CD7BF29009D4FB5 /* integrate-dynamic-framework.sh */,
				04B33F301BC7417B00DD8120 /* Info.plist */,
			);
			name = "Supporting Files";
			sourceTree = "<group>";
		};
		04CDB4D21A5F30A700B854EE /* Stripe */ = {
			isa = PBXGroup;
			children = (
				04F39F091AEF2AFE005B926E /* BuildConfigurations */,
				0438EF871B741C2800D506CC /* Resources */,
				04B33F2F1BC7414C00DD8120 /* Supporting Files */,
				045D710B1CEEDC2100F6CD65 /* Vendor */,
				F1DEB8941E2066FB0066B8E8 /* Source */,
			);
			name = Stripe;
			path = Tests/../Stripe;
			sourceTree = "<group>";
		};
		04CDB5281A5F3A9300B854EE /* StripeTests */ = {
			isa = PBXGroup;
			children = (
				F1B8534D1FDF544B0065A49E /* FBSnapshotTestCase+STPViewControllerLoading.h */,
				F1B8534E1FDF544B0065A49E /* FBSnapshotTestCase+STPViewControllerLoading.m */,
				C18867D71E8B07F600A77634 /* Functional */,
				C1D23FB71D37FE0F002FD83C /* JSON */,
				3617A51220FE5BBB001A9E6A /* NSLocale+STPSwizzling.h */,
				3617A51320FE5BBB001A9E6A /* NSLocale+STPSwizzling.m */,
				04E01F8921AA55E30061402F /* recorded_network_traffic */,
				C18867D61E8B069E00A77634 /* Snapshot */,
				C1CFCB781ED5F85A00BE45DF /* stp_test_upload_image.jpeg */,
				C18867D91E8B0C4100A77634 /* STPFixtures.h */,
				C18867DA1E8B0C4100A77634 /* STPFixtures.m */,
				F1D96F981DC7DCDE00477E64 /* STPLocalizationUtils+STPTestAdditions.h */,
				F1D96F991DC7DCDE00477E64 /* STPLocalizationUtils+STPTestAdditions.m */,
				C1CFCB691ED5E0F400BE45DF /* STPMocks.h */,
				C1CFCB6A1ED5E0F400BE45DF /* STPMocks.m */,
				04E01F8321AA36320061402F /* STPNetworkStubbingTestCase.h */,
				04E01F8421AA36320061402F /* STPNetworkStubbingTestCase.m */,
				C1D23FAF1D37FC90002FD83C /* STPTestUtils.h */,
				C1D23FB01D37FC90002FD83C /* STPTestUtils.m */,
				C18867D81E8B093300A77634 /* Unit */,
			);
			name = StripeTests;
			path = Tests/Tests;
			sourceTree = "<group>";
		};
		04F39F091AEF2AFE005B926E /* BuildConfigurations */ = {
			isa = PBXGroup;
			children = (
				36FA86272241710700D5B4D4 /* LocalizationTester-Debug.xcconfig */,
				36FA86292241718F00D5B4D4 /* LocalizationTester-Release.xcconfig */,
				3634DB292241845F00E4AA7E /* LocalizationTester-Shared.xcconfig */,
				3634DB2A2241879400E4AA7E /* LocalizationTesterUITests.xcconfig */,
				04F39F0A1AEF2AFE005B926E /* Project-Debug.xcconfig */,
				04F39F0B1AEF2AFE005B926E /* Project-Release.xcconfig */,
				04F39F0C1AEF2AFE005B926E /* Project-Shared.xcconfig */,
				04F39F0D1AEF2AFE005B926E /* StripeiOS Tests-Debug.xcconfig */,
				04F39F0E1AEF2AFE005B926E /* StripeiOS Tests-Release.xcconfig */,
				04F39F0F1AEF2AFE005B926E /* StripeiOS Tests-Shared.xcconfig */,
				04F39F101AEF2AFE005B926E /* StripeiOS-Debug.xcconfig */,
				04F39F111AEF2AFE005B926E /* StripeiOS-Release.xcconfig */,
				04F39F121AEF2AFE005B926E /* StripeiOS-Shared.xcconfig */,
				04F94D6F1D21CB20004FC826 /* StripeiOSResources.xcconfig */,
				04F39F151AEF2AFE005B926E /* StripeiOSStatic.xcconfig */,
				04F39F181AEF2AFE005B926E /* StripeiOSStaticFramework.xcconfig */,
			);
			path = BuildConfigurations;
			sourceTree = "<group>";
		};
		11C74B8D164043050071C2CA = {
			isa = PBXGroup;
			children = (
				04CDB4D21A5F30A700B854EE /* Stripe */,
				04CDB5281A5F3A9300B854EE /* StripeTests */,
				C1B630B41D1D817900A05285 /* StripeiOSResources */,
				3650AA3F21C07E3C002B0893 /* LocalizationTester */,
				3650AA5821C07E3D002B0893 /* LocalizationTesterUITests */,
				11C74B9A164043050071C2CA /* Frameworks */,
				11C74B99164043050071C2CA /* Products */,
			);
			sourceTree = "<group>";
		};
		11C74B99164043050071C2CA /* Products */ = {
			isa = PBXGroup;
			children = (
				04CDB4421A5F2E1800B854EE /* Stripe.framework */,
				045E7C031A5F41DE004751EF /* StripeiOS Tests.xctest */,
				049E84AB1A605D93000B66CD /* libStripe.a */,
				C1B630B31D1D817900A05285 /* Stripe.bundle */,
				3650AA3E21C07E3C002B0893 /* LocalizationTester.app */,
				3650AA5521C07E3D002B0893 /* LocalizationTesterUITests.xctest */,
			);
			name = Products;
			sourceTree = "<group>";
		};
		11C74B9A164043050071C2CA /* Frameworks */ = {
			isa = PBXGroup;
			children = (
				315CB85222E7BD0D00E612A3 /* libStripe3DS2.a */,
				04E01F7921A8C37C0061402F /* OHHTTPStubs.framework */,
				04E01F7A21A8C37D0061402F /* SWHttpTrafficRecorder.framework */,
				F1D765CD1EDE331500F37005 /* CoreLocation.framework */,
				F15232301EA93E6800D65C67 /* Contacts.framework */,
				C11B14961E8AE316000F760C /* OCMock.framework */,
				F15AC18D1DBA9CA90009EADE /* FBSnapshotTestCase.framework */,
				F1D64B2D1D87686E001CDB7C /* WebKit.framework */,
				04A58A451BC603BB004E7BC2 /* Fabric */,
				04365D2C1A4CF86C00A3E1D4 /* CoreGraphics.framework */,
				04B94BC71A47B78A00092C46 /* AddressBook.framework */,
				04D5BF9019BF958F009521A5 /* PassKit.framework */,
				4A0D74F918F6106100966D7B /* Security.framework */,
				11C74B9B164043050071C2CA /* Foundation.framework */,
				FAFC12C516E5767F0066297F /* UIKit.framework */,
			);
			name = Frameworks;
			sourceTree = "<group>";
		};
		319A606222E914C000AACF66 /* 3DS2 */ = {
			isa = PBXGroup;
			children = (
				315CB8B722E7D96000E612A3 /* STDSAlreadyInitializedException.h */,
				315CB8AF22E7D95F00E612A3 /* STDSAuthenticationRequestParameters.h */,
				315CB8B422E7D95F00E612A3 /* STDSAuthenticationResponse.h */,
				315CB8A522E7D95E00E612A3 /* STDSButtonCustomization.h */,
				315CB8B922E7D96000E612A3 /* STDSChallengeParameters.h */,
				315CB8A322E7D95E00E612A3 /* STDSChallengeStatusReceiver.h */,
				315CB8B222E7D95F00E612A3 /* STDSCompletionEvent.h */,
				315CB8C022E7D96000E612A3 /* STDSConfigParameters.h */,
				315CB8AE22E7D95F00E612A3 /* STDSCustomization.h */,
				315CB8B122E7D95F00E612A3 /* STDSErrorMessage.h */,
				315CB8A822E7D95F00E612A3 /* STDSException.h */,
				315CB8B622E7D96000E612A3 /* STDSFooterCustomization.h */,
				315CB8BC22E7D96000E612A3 /* STDSInvalidInputException.h */,
				315CB8BA22E7D96000E612A3 /* STDSJSONDecodable.h */,
				315CB8BB22E7D96000E612A3 /* STDSJSONEncodable.h */,
				315CB8B822E7D96000E612A3 /* STDSJSONEncoder.h */,
				315CB8AD22E7D95F00E612A3 /* STDSLabelCustomization.h */,
				315CB8AB22E7D95F00E612A3 /* STDSNavigationBarCustomization.h */,
				315CB8BF22E7D96000E612A3 /* STDSNotInitializedException.h */,
				315CB8BD22E7D96000E612A3 /* STDSProtocolErrorEvent.h */,
				315CB8B022E7D95F00E612A3 /* STDSRuntimeErrorEvent.h */,
				315CB8A422E7D95E00E612A3 /* STDSRuntimeException.h */,
				315CB8A722E7D95E00E612A3 /* STDSSelectionCustomization.h */,
				315CB8C122E7D96000E612A3 /* STDSStripe3DS2Error.h */,
				315CB8A922E7D95F00E612A3 /* STDSTextFieldCustomization.h */,
				315CB8B522E7D95F00E612A3 /* STDSThreeDS2Service.h */,
				315CB8B322E7D95F00E612A3 /* STDSThreeDSProtocolVersion.h */,
				315CB8AC22E7D95F00E612A3 /* STDSTransaction.h */,
				315CB8AA22E7D95F00E612A3 /* STDSUICustomization.h */,
				315CB8A622E7D95E00E612A3 /* STDSWarning.h */,
				315CB8BE22E7D96000E612A3 /* Stripe3DS2.h */,
			);
			name = 3DS2;
			path = PublicHeaders;
			sourceTree = "<group>";
		};
		3650AA3F21C07E3C002B0893 /* LocalizationTester */ = {
			isa = PBXGroup;
			children = (
				3650AA4021C07E3C002B0893 /* AppDelegate.h */,
				3650AA4121C07E3C002B0893 /* AppDelegate.m */,
				3650AA4921C07E3D002B0893 /* Assets.xcassets */,
				3650AA4E21C07E3D002B0893 /* Info.plist */,
				3650AA4B21C07E3D002B0893 /* LaunchScreen.storyboard */,
				3650AA4F21C07E3D002B0893 /* main.m */,
				3620B62E21C41E08009FC6FB /* MockCustomerContext.h */,
				3620B62F21C41E08009FC6FB /* MockCustomerContext.m */,
				3650AA4321C07E3C002B0893 /* ViewController.h */,
				3650AA4421C07E3C002B0893 /* ViewController.m */,
			);
			path = LocalizationTester;
			sourceTree = "<group>";
		};
		3650AA5821C07E3D002B0893 /* LocalizationTesterUITests */ = {
			isa = PBXGroup;
			children = (
				3650AA5921C07E3D002B0893 /* LocalizationTesterUITests.m */,
				3650AA5B21C07E3D002B0893 /* Info.plist */,
			);
			path = LocalizationTesterUITests;
			sourceTree = "<group>";
		};
		365BE89A2285F59D0068D824 /* Payments */ = {
			isa = PBXGroup;
			children = (
				3621DDC722A5E4FC00281BC4 /* STPAuthenticationContext.h */,
				3621DDC822A5E4FC00281BC4 /* STPPaymentHandler.h */,
				365BE89C2285F6080068D824 /* STPPaymentHandler.m */,
				3604006B22C18C78004CF80B /* STPThreeDSButtonCustomization.h */,
				B664D64722B800AF00E6354B /* STPThreeDSButtonCustomization.m */,
				B664D64A22B8034D00E6354B /* STPThreeDSCustomization+Private.h */,
				3621DDC922A5E4FC00281BC4 /* STPThreeDSCustomizationSettings.h */,
				367B46D522A0969000730BE0 /* STPThreeDSCustomizationSettings.m */,
				3604006722C18C77004CF80B /* STPThreeDSFooterCustomization.h */,
				B664D65522B817C800E6354B /* STPThreeDSFooterCustomization.m */,
				3604006822C18C77004CF80B /* STPThreeDSLabelCustomization.h */,
				B664D65B22B839DD00E6354B /* STPThreeDSLabelCustomization.m */,
				3604006922C18C77004CF80B /* STPThreeDSNavigationBarCustomization.h */,
				B664D66422B83CF800E6354B /* STPThreeDSNavigationBarCustomization.m */,
				3604006C22C18C78004CF80B /* STPThreeDSSelectionCustomization.h */,
				B664D66A22B9661200E6354B /* STPThreeDSSelectionCustomization.m */,
				3604006D22C18C78004CF80B /* STPThreeDSTextFieldCustomization.h */,
				B664D67022B96A1300E6354B /* STPThreeDSTextFieldCustomization.m */,
				3604006A22C18C77004CF80B /* STPThreeDSUICustomization.h */,
				B664D64D22B8085900E6354B /* STPThreeDSUICustomization.m */,
			);
			path = Payments;
			sourceTree = "<group>";
		};
		8BD2133A1F0458B7007F6FD1 /* Source */ = {
			isa = PBXGroup;
			children = (
				F1BA241F1E57BEC600E4A1CF /* 3DSSource.json */,
				F16AA26D1F5A05A100207FFF /* AlipaySource.json */,
				8B39127F20E2F6A500098401 /* BancontactSource.json */,
				F1BA241C1E57BE5700E4A1CF /* CardSource.json */,
				8B39128120E2F99600098401 /* EPSSource.json */,
				8B39128420E2F9C400098401 /* GiropaySource.json */,
				F152322E1EA9344000D65C67 /* iDEALSource.json */,
				8B39128620E2F9D300098401 /* MultibancoSource.json */,
				8B39128820E2F9E000098401 /* P24Source.json */,
				8BD2133D1F045D31007F6FD1 /* SEPADebitSource.json */,
				8B39128A20E2F9F500098401 /* SOFORTSource.json */,
			);
			name = Source;
			sourceTree = "<group>";
		};
		B66AC61822C6E6770064C551 /* Payments */ = {
			isa = PBXGroup;
			children = (
				B66AC61222C6E6590064C551 /* STPPaymentHandlerActionParams.h */,
				B66AC61322C6E6590064C551 /* STPPaymentHandlerActionParams.m */,
			);
			name = Payments;
			sourceTree = "<group>";
		};
		C18867D61E8B069E00A77634 /* Snapshot */ = {
			isa = PBXGroup;
			children = (
				F156753F1DB544D3004468E3 /* STPAddCardViewControllerLocalizationTests.m */,
				C1054F901FE197AE0033C87E /* STPPaymentContextSnapshotTests.m */,
				F1B980931DB550E60075332E /* STPPaymentOptionsViewControllerLocalizationTests.m */,
				C1EF04491DD2396200FBF452 /* STPShippingAddressViewControllerLocalizationTests.m */,
				C1EF044A1DD2396200FBF452 /* STPShippingMethodsViewControllerLocalizationTests.m */,
			);
			name = Snapshot;
			sourceTree = "<group>";
		};
		C18867D71E8B07F600A77634 /* Functional */ = {
			isa = PBXGroup;
			children = (
				B640DB1922C69C01003C8810 /* STPSetupIntentFunctionalTest.m */,
				04CDB5211A5F3A9300B854EE /* STPApplePayFunctionalTest.m */,
				04CDB5221A5F3A9300B854EE /* STPBankAccountFunctionalTest.m */,
				04CDB5241A5F3A9300B854EE /* STPCardFunctionalTest.m */,
				B3C9CF2C2004595A005502ED /* STPConnectAccountFunctionalTest.m */,
				C1CFCB6F1ED5E11500BE45DF /* STPFileFunctionalTest.m */,
				B3BDCACE20EEF4640034F7F5 /* STPPaymentIntentFunctionalTest.m */,
				B600F3C2223088F900264403 /* STPPaymentMethodFunctionalTest.m */,
				C1CFCB711ED5E11500BE45DF /* STPPIIFunctionalTest.m */,
				C1D7B5241E36C70D002181F5 /* STPSourceFunctionalTest.m */,
				0731329A2277AA200019CE3F /* STPPinManagementServiceFunctionalTest.m */,
			);
			name = Functional;
			sourceTree = "<group>";
		};
		C18867D81E8B093300A77634 /* Unit */ = {
			isa = PBXGroup;
			children = (
				04A4C3911C4F263300B3B290 /* NSArray+StripeTest.m */,
				C11810981CC6D46D0022FB55 /* NSDecimalNumber+StripeTest.m */,
				8BB97F071F26645B0095122A /* NSDictionary+StripeTest.m */,
				C124A1801CCAA1BF007D42EE /* NSMutableURLRequest+StripeTest.m */,
				C1EEDCC71CA2172700A54582 /* NSString+StripeTest.m */,
				B6C42816229897EF0044E419 /* NSURLComponents_StripeTest.m */,
				04CB86B81BA89CD400E4F61E /* PKPayment+StripeTest.m */,
				C13538071D2C2186003F6157 /* STPAddCardViewControllerTest.m */,
				C1080F4B1CBED48A007B2D89 /* STPAddressTests.m */,
				C12711091DBA7E490087840D /* STPAddressViewModelTest.m */,
				C124A1841CCAB750007D42EE /* STPAnalyticsClientTest.m */,
				04CDB51E1A5F3A9300B854EE /* STPAPIClientTest.m */,
				C14C4DB01EC3B34500C2FDF6 /* STPAPIRequestTest.m */,
				8B82C5C91F2BC78F009639F7 /* STPApplePayPaymentOptionTest.m */,
				C1AED1551EE0C8C6008BEFBF /* STPApplePayTest.m */,
				8B8DDBB21EF887A4004B141F /* STPBankAccountParamsTest.m */,
				04CDB5231A5F3A9300B854EE /* STPBankAccountTest.m */,
				045D71301CF514BB00F6CD65 /* STPBinRangeTest.m */,
				B634497722A5BC91003881DC /* STPCardBrandTest.m */,
				8BE5AE8A1EF8905B0081A33C /* STPCardParamsTest.m */,
				04CDB5251A5F3A9300B854EE /* STPCardTest.m */,
				0438EF4A1B741B0100D506CC /* STPCardValidatorTest.m */,
				04CDB5261A5F3A9300B854EE /* STPCertTest.m */,
				B318518220BE011700EE8C0F /* STPColorUtilsTest.m */,
				B3302F452006FBA7005DDBE9 /* STPConnectAccountParamsTest.m */,
				C1E4F8051EBBEB0F00E611F5 /* STPCustomerContextTest.m */,
				C1D23FAC1D37F81F002FD83C /* STPCustomerTest.m */,
				C1EEDCC51CA2126000A54582 /* STPDelegateProxyTest.m */,
				04A488351CA34DC600506E53 /* STPEmailAddressValidatorTest.m */,
				C184107D1EC2704700178149 /* STPEphemeralKeyManagerTest.m */,
				C1C02CCD1ECCE92900DF5643 /* STPEphemeralKeyTest.m */,
				C1CFCB701ED5E11500BE45DF /* STPFileTest.m */,
				04CDB51F1A5F3A9300B854EE /* STPFormEncoderTest.m */,
				C16F66AA1CA21BAC006A21B5 /* STPFormTextFieldTest.m */,
				B32B176220F6D722000D6EF8 /* STPGenericStripeObjectTest.m */,
				04827D171D257A6C002DB3E8 /* STPImageLibraryTest.m */,
				B36C6D772193A16F00D17575 /* STPIntentActionTest.m */,
				B3302F4B200700AB005DDBE9 /* STPLegalEntityParamsTest.m */,
				045A62AA1B8E7259000165CE /* STPPaymentCardTextFieldTest.m */,
				0438EF4B1B741B0100D506CC /* STPPaymentCardTextFieldViewModelTest.m */,
				8B013C881F1E784A00DD831B /* STPPaymentConfigurationTest.m */,
				F14C872E1D4FCDBA00C7CC6A /* STPPaymentContextApplePayTest.m */,
				B3BDCAD020EEF5B90034F7F5 /* STPPaymentIntentParamsTest.m */,
				B3BDCACC20EEF4540034F7F5 /* STPPaymentIntentTest.m */,
				B6D6C932223076600092AFC8 /* STPPaymentMethodAddressTest.m */,
				B6D6C934223078840092AFC8 /* STPPaymentMethodBillingDetailsTest.m */,
				B66D5026222F8605004A9210 /* STPPaymentMethodCardChecksTest.m */,
				B628476122307A4100957149 /* STPPaymentMethodCardTest.m */,
				B6B41F70223476AE0020BA7F /* STPPaymentMethodCardWalletMasterpassTest.m */,
				B68F1C782234740B0030B438 /* STPPaymentMethodCardWalletTest.m */,
				B6B41F72223476B90020BA7F /* STPPaymentMethodCardWalletVisaCheckoutTest.m */,
				B6EC63C922348D4600E4C0FB /* STPPaymentMethodiDEALTest.m */,
				B63E42782231F8FE007B5B95 /* STPPaymentMethodParamsTest.m */,
				B66B39B3223044A2006D1CAD /* STPPaymentMethodTest.m */,
				B66D5023222F5A27004A9210 /* STPPaymentMethodThreeDSecureUsageTest.m */,
				F1DE87FF1F8D410D00602F4C /* STPPaymentOptionsViewControllerTest.m */,
				C1EEDCC91CA2186300A54582 /* STPPhoneNumberValidatorTest.m */,
				C1FEE5981CBFF24000A7632B /* STPPostalCodeValidatorTest.m */,
				F152321A1EA92F9D00D65C67 /* STPRedirectContextTest.m */,
				36D4EA6022DD33DF00619BA8 /* STPSetupIntentConfirmParamsTest.m */,
				B613DD3B22C54AA800C7603F /* STPSetupIntentTest.m */,
				3691EB73211A4F31008C49E1 /* STPShippingAddressViewControllerTest.m */,
				8BD87B8A1EFB136F00269C2B /* STPSourceCardDetailsTest.m */,
				8B5B4B431EFDD925005CF475 /* STPSourceOwnerTest.m */,
				C1BD9B1E1E390A2700CEE925 /* STPSourceParamsTest.m */,
				8B6DC9741F0171D20025E811 /* STPSourceReceiverTest.m */,
				8BD87B8F1EFB17AA00269C2B /* STPSourceRedirectTest.m */,
				8B6DC9761F0172640025E811 /* STPSourceSEPADebitDetailsTest.m */,
				C17D24ED1E37DBAC005CB188 /* STPSourceTest.m */,
				8BD87B941EFB1CB100269C2B /* STPSourceVerificationTest.m */,
				F1D777BF1D81DD520076FA19 /* STPStringUtilsTest.m */,
				C19D09911EAEAE5200A4AB3E /* STPTelemetryClientTest.m */,
				B664D65222B813EC00E6354B /* STPThreeDSButtonCustomizationTest.m */,
				B664D65822B81C1700E6354B /* STPThreeDSFooterCustomizationTest.m */,
				B664D66122B83BAF00E6354B /* STPThreeDSLabelCustomizationTest.m */,
				B664D66722B8409200E6354B /* STPThreeDSNavigationBarCustomizationTest.m */,
				B664D66D22B9684700E6354B /* STPThreeDSSelectionCustomizationTest.m */,
				B664D67322B96C9B00E6354B /* STPThreeDSTextFieldCustomizationTest.m */,
				B664D65022B810D500E6354B /* STPThreeDSUICustomizationTest.m */,
				04CDB5271A5F3A9300B854EE /* STPTokenTest.m */,
				04A4C3931C4F276100B3B290 /* STPUIVCStripeParentViewControllerTests.m */,
				C15B02721EA176090026E606 /* StripeErrorTest.m */,
				F1D3A25E1EB015B30095BFA9 /* UIImage+StripeTests.m */,
				F1122A7D1DFB84E000A8B1AF /* UINavigationBar+StripeTest.m */,
			);
			name = Unit;
			sourceTree = "<group>";
		};
		C1B630B41D1D817900A05285 /* StripeiOSResources */ = {
			isa = PBXGroup;
			children = (
				315CB85422E7BD1400E612A3 /* Stripe3DS2.bundle */,
				C1B630B51D1D817900A05285 /* Info.plist */,
			);
			path = StripeiOSResources;
			sourceTree = "<group>";
		};
		C1D23FB71D37FE0F002FD83C /* JSON */ = {
			isa = PBXGroup;
			children = (
				B632989E2295BDD80007D287 /* ApplePayPaymentMethod.json */,
				8BD213361F044B57007F6FD1 /* BankAccount.json */,
				C1D23FB31D37FE0B002FD83C /* Card.json */,
				C1D23FB41D37FE0B002FD83C /* Customer.json */,
				C1C02CCA1ECCD0E500DF5643 /* EphemeralKey.json */,
				8BD213381F0457A1007F6FD1 /* FileUpload.json */,
				B3BDCADE20F0142C0034F7F5 /* PaymentIntent.json */,
				B66B39B5223045EF006D1CAD /* PaymentMethod.json */,
				B613DD3D22C54BA700C7603F /* SetupIntent.json */,
				8BD2133A1F0458B7007F6FD1 /* Source */,
			);
			name = JSON;
			sourceTree = "<group>";
		};
		F148ABE21D5E80420014FD92 /* Localizations */ = {
			isa = PBXGroup;
			children = (
				F148ABE61D5E805A0014FD92 /* Localizable.strings */,
			);
			name = Localizations;
			sourceTree = "<group>";
		};
		F1728CE81EAAA243002E0C29 /* Public */ = {
			isa = PBXGroup;
			children = (
				04CDB4A91A5F30A700B854EE /* Stripe.h */,
				F10239381FDF4144006273B5 /* FauxPasAnnotations.h */,
				319A606222E914C000AACF66 /* 3DS2 */,
				F1728CED1EAAA2D9002E0C29 /* API Bindings */,
				F1728CEB1EAAA267002E0C29 /* Categories */,
				F1728CEE1EAAA2EA002E0C29 /* Helpers */,
				F1728CF31EAAA43B002E0C29 /* PaymentContext */,
				365BE89A2285F59D0068D824 /* Payments */,
				F1728CEC1EAAA2C3002E0C29 /* UI Components */,
			);
			name = Public;
			sourceTree = "<group>";
		};
		F1728CE91EAAA24B002E0C29 /* Project */ = {
			isa = PBXGroup;
			children = (
				F1728CF01EAAA30B002E0C29 /* Analytics */,
				F1728CF11EAAA310002E0C29 /* API Bindings */,
				F1728CEA1EAAA262002E0C29 /* Categories */,
				F1728CEF1EAAA306002E0C29 /* Helpers */,
				F1728CF41EAAA457002E0C29 /* PaymentContext */,
				B66AC61822C6E6770064C551 /* Payments */,
				F1728CF21EAAA316002E0C29 /* UI */,
			);
			name = Project;
			sourceTree = "<group>";
		};
		F1728CEA1EAAA262002E0C29 /* Categories */ = {
			isa = PBXGroup;
			children = (
				04A4C3851C4F25F900B3B290 /* NSArray+Stripe.h */,
				04A4C3861C4F25F900B3B290 /* NSArray+Stripe.m */,
				049A3F971CC76A2400F57DE7 /* NSBundle+Stripe_AppName.h */,
				049A3F981CC76A2400F57DE7 /* NSBundle+Stripe_AppName.m */,
				F1A2F92A1EEB6A70006B0456 /* NSCharacterSet+Stripe.h */,
				F1A2F92B1EEB6A70006B0456 /* NSCharacterSet+Stripe.m */,
				049A3F8F1CC740FF00F57DE7 /* NSDecimalNumber+Stripe_Currency.h */,
				049A3F901CC740FF00F57DE7 /* NSDecimalNumber+Stripe_Currency.m */,
				0433EB471BD06313003912B4 /* NSDictionary+Stripe.h */,
				0433EB481BD06313003912B4 /* NSDictionary+Stripe.m */,
				F1BEB2FB1F3508BB0043F48C /* NSError+Stripe.h */,
				F1BEB2FC1F3508BB0043F48C /* NSError+Stripe.m */,
				C124A17A1CCAA0C2007D42EE /* NSMutableURLRequest+Stripe.h */,
				C124A17B1CCAA0C2007D42EE /* NSMutableURLRequest+Stripe.m */,
				04695AD11C77F9DB00E08063 /* NSString+Stripe.h */,
				04695AD21C77F9DB00E08063 /* NSString+Stripe.m */,
				F15232281EA9306100D65C67 /* NSURLComponents+Stripe.h */,
				F15232291EA9306100D65C67 /* NSURLComponents+Stripe.m */,
				04633B081CD44F6C009D4FB5 /* PKPayment+Stripe.h */,
				04633B091CD44F6C009D4FB5 /* PKPayment+Stripe.m */,
				C11810931CC6C4700022FB55 /* PKPaymentAuthorizationViewController+Stripe_Blocks.h */,
				C11810941CC6C4700022FB55 /* PKPaymentAuthorizationViewController+Stripe_Blocks.m */,
				04E39F681CED48D500AF3B96 /* UIBarButtonItem+Stripe.h */,
				04E39F691CED48D500AF3B96 /* UIBarButtonItem+Stripe.m */,
				F1D3A2581EB014BD0095BFA9 /* UIImage+Stripe.h */,
				F1D3A2591EB014BD0095BFA9 /* UIImage+Stripe.m */,
				04A488401CA3580700506E53 /* UINavigationController+Stripe_Completion.h */,
				04A488411CA3580700506E53 /* UINavigationController+Stripe_Completion.m */,
				0426B9701CEAE3EB006AC8DD /* UITableViewCell+Stripe_Borders.h */,
				0426B9711CEAE3EB006AC8DD /* UITableViewCell+Stripe_Borders.m */,
				049A3FB01CC9FEFC00F57DE7 /* UIToolbar+Stripe_InputAccessory.h */,
				049A3FB11CC9FEFC00F57DE7 /* UIToolbar+Stripe_InputAccessory.m */,
				049A3F781CC18D5300F57DE7 /* UIView+Stripe_FirstResponder.h */,
				049A3F791CC18D5300F57DE7 /* UIView+Stripe_FirstResponder.m */,
				C15608DB1FE08F2E0032AE66 /* UIView+Stripe_SafeAreaBounds.h */,
				C15608DC1FE08F2E0032AE66 /* UIView+Stripe_SafeAreaBounds.m */,
				049A3F7C1CC1920A00F57DE7 /* UIViewController+Stripe_KeyboardAvoiding.h */,
				049A3F7D1CC1920A00F57DE7 /* UIViewController+Stripe_KeyboardAvoiding.m */,
				04B31DF01D09F0A800EF1631 /* UIViewController+Stripe_NavigationItemProxy.h */,
				04B31DF11D09F0A800EF1631 /* UIViewController+Stripe_NavigationItemProxy.m */,
				04A4C3871C4F25F900B3B290 /* UIViewController+Stripe_ParentViewController.h */,
				04A4C3881C4F25F900B3B290 /* UIViewController+Stripe_ParentViewController.m */,
				045D711E1CEFA57000F6CD65 /* UIViewController+Stripe_Promises.h */,
				045D711F1CEFA57000F6CD65 /* UIViewController+Stripe_Promises.m */,
			);
			name = Categories;
			sourceTree = "<group>";
		};
		F1728CEB1EAAA267002E0C29 /* Categories */ = {
			isa = PBXGroup;
			children = (
				0426B9741CEBD001006AC8DD /* UINavigationBar+Stripe_Theme.h */,
				0426B9751CEBD001006AC8DD /* UINavigationBar+Stripe_Theme.m */,
			);
			name = Categories;
			sourceTree = "<group>";
		};
		F1728CEC1EAAA2C3002E0C29 /* UI Components */ = {
			isa = PBXGroup;
			children = (
				04BC29A21CD8697900318357 /* STPTheme.h */,
				04BC29A31CD8697900318357 /* STPTheme.m */,
				04B31DF71D11AC6400EF1631 /* STPUserInformation.h */,
				04B31DF81D11AC6400EF1631 /* STPUserInformation.m */,
				F1DEB8871E20445C0066B8E8 /* View Controllers */,
				F1728CF71EAAA8BA002E0C29 /* Views */,
			);
			name = "UI Components";
			sourceTree = "<group>";
		};
		F1728CED1EAAA2D9002E0C29 /* API Bindings */ = {
			isa = PBXGroup;
			children = (
				F1728CF51EAAA4A1002E0C29 /* Models */,
				04CDB4C21A5F30A700B854EE /* STPAPIClient.h */,
				04CDB4C31A5F30A700B854EE /* STPAPIClient.m */,
				04633B061CD44F47009D4FB5 /* STPAPIClient+ApplePay.h */,
				04633B041CD44F1C009D4FB5 /* STPAPIClient+ApplePay.m */,
				C184107A1EC2539F00178149 /* STPEphemeralKeyProvider.h */,
				F152321F1EA92FCF00D65C67 /* STPRedirectContext.h */,
				F152321C1EA92FC100D65C67 /* STPRedirectContext.m */,
				0731328D2277A3F60019CE3F /* STPPinManagementService.h */,
				0731328E2277A3F60019CE3F /* STPPinManagementService.m */,
			);
			name = "API Bindings";
			sourceTree = "<group>";
		};
		F1728CEE1EAAA2EA002E0C29 /* Helpers */ = {
			isa = PBXGroup;
			children = (
				04A4883B1CA3568800506E53 /* STPBlocks.h */,
				04EBC7521B7533C300A0E6AE /* STPCardValidator.h */,
				0438EF3F1B74170D00D506CC /* STPCardValidator.m */,
				04827D0E1D2575C6002DB3E8 /* STPImageLibrary.h */,
				04827D0F1D2575C6002DB3E8 /* STPImageLibrary.m */,
				04CDB4CE1A5F30A700B854EE /* StripeError.h */,
				04CDB4CF1A5F30A700B854EE /* StripeError.m */,
			);
			name = Helpers;
			sourceTree = "<group>";
		};
		F1728CEF1EAAA306002E0C29 /* Helpers */ = {
			isa = PBXGroup;
			children = (
				045D712A1CF4ED7600F6CD65 /* STPBINRange.h */,
				045D712B1CF4ED7600F6CD65 /* STPBINRange.m */,
				F12829D81D7747E4008B10D6 /* STPBundleLocator.h */,
				F12829D91D7747E4008B10D6 /* STPBundleLocator.m */,
				C1785F5A1EC60B5E00E9CFAC /* STPCardIOProxy.h */,
				C1785F5B1EC60B5E00E9CFAC /* STPCardIOProxy.m */,
				3691EB6F2119111A008C49E1 /* STPCardValidator+Private.h */,
				3691EB702119111A008C49E1 /* STPCardValidator+Private.m */,
				04FCFA171BD59A8C00297732 /* STPCategoryLoader.h */,
				04633B0A1CD44F6C009D4FB5 /* STPCategoryLoader.m */,
				0426B96C1CEADC98006AC8DD /* STPColorUtils.h */,
				0426B96D1CEADC98006AC8DD /* STPColorUtils.m */,
				04695AD51C77F9EF00E08063 /* STPDelegateProxy.h */,
				04695AD61C77F9EF00E08063 /* STPDelegateProxy.m */,
				F1C7B8D21DBECF2400D9F6F0 /* STPDispatchFunctions.h */,
				F1C7B8D11DBECF2400D9F6F0 /* STPDispatchFunctions.m */,
				04A488311CA34D3000506E53 /* STPEmailAddressValidator.h */,
				04A488321CA34D3000506E53 /* STPEmailAddressValidator.m */,
				04827D141D257764002DB3E8 /* STPImageLibrary+Private.h */,
				F1D96F951DC7D82400477E64 /* STPLocalizationUtils.h */,
				F148ABC31D5D334B0014FD92 /* STPLocalizationUtils.m */,
				04695AD71C77F9EF00E08063 /* STPPhoneNumberValidator.h */,
				04695AD81C77F9EF00E08063 /* STPPhoneNumberValidator.m */,
				C1FEE5941CBFF11400A7632B /* STPPostalCodeValidator.h */,
				C1FEE5951CBFF11400A7632B /* STPPostalCodeValidator.m */,
				049A3F931CC75B2E00F57DE7 /* STPPromise.h */,
				049A3F941CC75B2E00F57DE7 /* STPPromise.m */,
				F1852F911D80B6EC00367C86 /* STPStringUtils.h */,
				F1852F921D80B6EC00367C86 /* STPStringUtils.m */,
				F15232221EA9303800D65C67 /* STPURLCallbackHandler.h */,
				F15232231EA9303800D65C67 /* STPURLCallbackHandler.m */,
				F132DFE21D51372A002FF5B7 /* STPWeakStrongMacros.h */,
			);
			name = Helpers;
			sourceTree = "<group>";
		};
		F1728CF01EAAA30B002E0C29 /* Analytics */ = {
			isa = PBXGroup;
			children = (
				C124A16E1CCA968B007D42EE /* STPAnalyticsClient.h */,
				C124A16F1CCA968B007D42EE /* STPAnalyticsClient.m */,
				C19D098D1EAEAE4000A4AB3E /* STPTelemetryClient.h */,
				C19D098E1EAEAE4000A4AB3E /* STPTelemetryClient.m */,
			);
			name = Analytics;
			sourceTree = "<group>";
		};
		F1728CF11EAAA310002E0C29 /* API Bindings */ = {
			isa = PBXGroup;
			children = (
				36239BAC2295EA23004FB1A5 /* STP3DS2AuthenticateResponse.h */,
				36239BAD2295EA23004FB1A5 /* STP3DS2AuthenticateResponse.m */,
				049952D11BCF13DD0088C703 /* STPAPIClient+Private.h */,
				049952CD1BCF13510088C703 /* STPAPIRequest.h */,
				049952CE1BCF13510088C703 /* STPAPIRequest.m */,
				8B429AD71EF9D4A300F95F34 /* STPBankAccountParams+Private.h */,
				C1A06F0F1E1D8A6E004DCA06 /* STPCard+Private.h */,
				C175B7931FE834A3009F5A0E /* STPCustomer+Private.h */,
				3635C33122B03E00004298B8 /* STPEmptyStripeResponse.h */,
				3635C33222B03E00004298B8 /* STPEmptyStripeResponse.m */,
				C113D2171EBB9A36006FACC2 /* STPEphemeralKey.h */,
				C113D2181EBB9A36006FACC2 /* STPEphemeralKey.m */,
				C18410741EC2529400178149 /* STPEphemeralKeyManager.h */,
				C18410751EC2529400178149 /* STPEphemeralKeyManager.m */,
				8B429ADD1EF9EFF600F95F34 /* STPFile+Private.h */,
				04CDB4C41A5F30A700B854EE /* STPFormEncoder.h */,
				04CDB4C51A5F30A700B854EE /* STPFormEncoder.m */,
				B32B175C20F6D2C4000D6EF8 /* STPGenericStripeObject.h */,
				B32B175D20F6D2C4000D6EF8 /* STPGenericStripeObject.m */,
				36239BB022960D52004FB1A5 /* STPIntentAction+Private.h */,
				365BE8A0228CAB6A0068D824 /* STPIntentActionUseStripeSDK.h */,
				365BE8A1228CAB6A0068D824 /* STPIntentActionUseStripeSDK.m */,
				C1CFCB661ED4E38900BE45DF /* STPInternalAPIResponseDecodable.h */,
				F1D3A2471EB012010095BFA9 /* STPMultipartFormDataEncoder.h */,
				F1D3A2481EB012010095BFA9 /* STPMultipartFormDataEncoder.m */,
				F1D3A2491EB012010095BFA9 /* STPMultipartFormDataPart.h */,
				F1D3A24A1EB012010095BFA9 /* STPMultipartFormDataPart.m */,
				B3BDCAC120EEF2150034F7F5 /* STPPaymentIntent+Private.h */,
				B6DB0CA822381B4900AEF640 /* STPPaymentMethod+Private.h */,
				B69CFB4922370547001E9885 /* STPPaymentMethodCardChecks+Private.h */,
				B6B41F74223481BA0020BA7F /* STPPaymentMethodCardWallet+Private.h */,
				B665CE45228DE4C4008B546F /* STPPaymentMethodListDeserializer.h */,
				B665CE46228DE4C4008B546F /* STPPaymentMethodListDeserializer.m */,
				B32B176420F80442000D6EF8 /* STPRedirectContext+Private.h */,
				B640DB1622C69A8E003C8810 /* STPSetupIntent+Private.h */,
				C1C1012C1E57A26F00C7BFAE /* STPSource+Private.h */,
				8BD87B871EFB131400269C2B /* STPSourceCardDetails+Private.h */,
				F1A0197A1EA5733200354301 /* STPSourceParams+Private.h */,
				C18021181E3A58710089D712 /* STPSourcePoller.h */,
				C18021191E3A58710089D712 /* STPSourcePoller.m */,
				8BD87B8C1EFB152800269C2B /* STPSourceRedirect+Private.h */,
				8BD87B911EFB1C1E00269C2B /* STPSourceVerification+Private.h */,
			);
			name = "API Bindings";
			sourceTree = "<group>";
		};
		F1728CF21EAAA316002E0C29 /* UI */ = {
			isa = PBXGroup;
			children = (
				F1DEB8961E2067550066B8E8 /* Cells */,
				049A3FAC1CC9AA9900F57DE7 /* STPAddressViewModel.h */,
				049A3FAD1CC9AA9900F57DE7 /* STPAddressViewModel.m */,
				F1D3A2631EBA5BAE0095BFA9 /* STPPaymentCardTextField+Private.h */,
				04B31DD81D09A4DC00EF1631 /* STPPaymentConfiguration+Private.h */,
				F12C8DBE1D63DE9F00ADA0D7 /* STPPaymentContextAmountModel.h */,
				F12C8DBF1D63DE9F00ADA0D7 /* STPPaymentContextAmountModel.m */,
				04E39F501CECF7A100AF3B96 /* STPPaymentOptionTuple.h */,
				04E39F511CECF7A100AF3B96 /* STPPaymentOptionTuple.m */,
				F1728CF61EAAA8B2002E0C29 /* View Controllers */,
				F1728CF81EAAA945002E0C29 /* Views */,
			);
			name = UI;
			sourceTree = "<group>";
		};
		F1728CF31EAAA43B002E0C29 /* PaymentContext */ = {
			isa = PBXGroup;
			children = (
				C11810871CC6B00D0022FB55 /* STPApplePayPaymentOption.h */,
				C11810881CC6B00D0022FB55 /* STPApplePayPaymentOption.m */,
				C11810A61CC6E2160022FB55 /* STPBackendAPIAdapter.h */,
				C192269B1EBA99F900BED563 /* STPCustomerContext.h */,
				C192269E1EBA9A0800BED563 /* STPCustomerContext.m */,
				049880FA1CED5A2300EA4FFD /* STPPaymentConfiguration.h */,
				049880FB1CED5A2300EA4FFD /* STPPaymentConfiguration.m */,
				049A3F871CC73C7100F57DE7 /* STPPaymentContext.h */,
				049A3F881CC73C7100F57DE7 /* STPPaymentContext.m */,
				C11810851CC6AF4C0022FB55 /* STPPaymentOption.h */,
				0451CC421C49AE1C003B2CA6 /* STPPaymentResult.h */,
				0451CC431C49AE1C003B2CA6 /* STPPaymentResult.m */,
			);
			name = PaymentContext;
			sourceTree = "<group>";
		};
		F1728CF41EAAA457002E0C29 /* PaymentContext */ = {
			isa = PBXGroup;
			children = (
				04E39F5A1CECFAFD00AF3B96 /* STPPaymentContext+Private.h */,
			);
			name = PaymentContext;
			sourceTree = "<group>";
		};
		F1728CF51EAAA4A1002E0C29 /* Models */ = {
			isa = PBXGroup;
			children = (
				C1080F471CBECF7B007B2D89 /* STPAddress.h */,
				C1080F481CBECF7B007B2D89 /* STPAddress.m */,
				04F213341BCECB1C001D6F22 /* STPAPIResponseDecodable.h */,
				B61C996322BBFA12004980FD /* STPAppInfo.h */,
				B61C996422BBFA12004980FD /* STPAppInfo.m */,
				04CDB4C81A5F30A700B854EE /* STPBankAccount.h */,
				04CDB4C91A5F30A700B854EE /* STPBankAccount.m */,
				04CDE5C81BC20B1D00548833 /* STPBankAccountParams.h */,
				04CDE5C11BC20AF800548833 /* STPBankAccountParams.m */,
				04CDB4CA1A5F30A700B854EE /* STPCard.h */,
				04CDB4CB1A5F30A700B854EE /* STPCard.m */,
				0438EF461B74183100D506CC /* STPCardBrand.h */,
				B6CF3134229D8C3500BA8AC2 /* STPCardBrand.m */,
				04CDE5BB1BC1F21500548833 /* STPCardParams.h */,
				04CDE5B41BC1F1F100548833 /* STPCardParams.m */,
				04EBC7511B7533C300A0E6AE /* STPCardValidationState.h */,
				B3A241371FFEB57400A2F00D /* STPConnectAccountParams.h */,
				B3A241381FFEB57400A2F00D /* STPConnectAccountParams.m */,
				04B31DD21D08E6E200EF1631 /* STPCustomer.h */,
				04B31DD31D08E6E200EF1631 /* STPCustomer.m */,
				F1D3A2501EB0120F0095BFA9 /* STPFile.h */,
				F1D3A2461EB012010095BFA9 /* STPFile.m */,
				04F213301BCEAB61001D6F22 /* STPFormEncodable.h */,
				B613DD3F22C55F9500C7603F /* STPIntentAction.h */,
				B613DD4022C55F9500C7603F /* STPIntentAction.m */,
				B604CF1F22C56E9B00A23CC4 /* STPIntentActionRedirectToURL.h */,
				B604CF2022C56E9B00A23CC4 /* STPIntentActionRedirectToURL.m */,
				073132932277A72D0019CE3F /* STPIssuingCardPin.h */,
				073132942277A72D0019CE3F /* STPIssuingCardPin.m */,
				B3A99BC11FEAF2CA003F6ED3 /* STPLegalEntityParams.h */,
				B3A99BC21FEAF2CA003F6ED3 /* STPLegalEntityParams.m */,
				B3BDCAC620EEF22D0034F7F5 /* STPPaymentIntent.h */,
				B3BDCAC020EEF2150034F7F5 /* STPPaymentIntent.m */,
				B6F1608E223350640088C970 /* STPPaymentIntentAction.h */,
				B6F16094223351C20088C970 /* STPPaymentIntentActionRedirectToURL.h */,
				B3BDCAC720EEF22D0034F7F5 /* STPPaymentIntentEnums.h */,
				B3BDCAD520EEF5EC0034F7F5 /* STPPaymentIntentParams.h */,
				B3BDCAD220EEF5E00034F7F5 /* STPPaymentIntentParams.m */,
				B36C6D6B2193671400D17575 /* STPPaymentIntentSourceAction.h */,
				B36C6D712193676600D17575 /* STPPaymentIntentSourceActionAuthorizeWithURL.h */,
				B69FEC41222EE9E000273A16 /* STPPaymentMethod.h */,
				B69FEC3C222EE8FE00273A16 /* STPPaymentMethod.m */,
				B690DDF0222F0211000B902D /* STPPaymentMethodAddress.h */,
				B690DDF1222F0211000B902D /* STPPaymentMethodAddress.m */,
				B690DDEA222F01BF000B902D /* STPPaymentMethodBillingDetails.h */,
				B690DDEB222F01BF000B902D /* STPPaymentMethodBillingDetails.m */,
				B690DDF6222F0564000B902D /* STPPaymentMethodCard.h */,
				B690DDF7222F0564000B902D /* STPPaymentMethodCard.m */,
				B6E2F306222F442E0001FED4 /* STPPaymentMethodCardChecks.h */,
				B66D5020222F5611004A9210 /* STPPaymentMethodCardChecks.m */,
				B6027BC02230ABAE0025DB29 /* STPPaymentMethodCardParams.h */,
				B6027BC12230ABAE0025DB29 /* STPPaymentMethodCardParams.m */,
				B69CFB432236F8E3001E9885 /* STPPaymentMethodCardPresent.h */,
				B69CFB442236F8E3001E9885 /* STPPaymentMethodCardPresent.m */,
				B621F051223454E9002141B7 /* STPPaymentMethodCardWallet.h */,
				B621F052223454E9002141B7 /* STPPaymentMethodCardWallet.m */,
				B621F05722346243002141B7 /* STPPaymentMethodCardWalletMasterpass.h */,
				B621F05822346243002141B7 /* STPPaymentMethodCardWalletMasterpass.m */,
				B621F05D223465EE002141B7 /* STPPaymentMethodCardWalletVisaCheckout.h */,
				B621F05E223465EE002141B7 /* STPPaymentMethodCardWalletVisaCheckout.m */,
				B6DB0CA5223817A300AEF640 /* STPPaymentMethodEnums.h */,
				B6B41F77223484280020BA7F /* STPPaymentMethodiDEAL.h */,
				B6B41F78223484280020BA7F /* STPPaymentMethodiDEAL.m */,
				B6B41F7D22348A1E0020BA7F /* STPPaymentMethodiDEALParams.h */,
				B6B41F7E22348A1E0020BA7F /* STPPaymentMethodiDEALParams.m */,
				B6DE52D92230981200B70A66 /* STPPaymentMethodParams.h */,
				B6DE52DA2230981200B70A66 /* STPPaymentMethodParams.m */,
				B6B5FC3F222F4C0200440249 /* STPPaymentMethodThreeDSecureUsage.h */,
				B6B5FC40222F4C0200440249 /* STPPaymentMethodThreeDSecureUsage.m */,
				B613DD3022C536C900C7603F /* STPSetupIntent.h */,
				B613DD3122C536C900C7603F /* STPSetupIntent.m */,
				B613DD3522C5452500C7603F /* STPSetupIntentEnums.h */,
				B640DB1022C58E82003C8810 /* STPSetupIntentConfirmParams.h */,
				B640DB1122C58E82003C8810 /* STPSetupIntentConfirmParams.m */,
				C1D7B51E1E36C32F002181F5 /* STPSource.h */,
				C1D7B51F1E36C32F002181F5 /* STPSource.m */,
				F19491DD1E5F6B8C001E1FC2 /* STPSourceCardDetails.h */,
				F19491D81E5F606F001E1FC2 /* STPSourceCardDetails.m */,
				F1BEB2F81F34F2250043F48C /* STPSourceEnums.h */,
				C1BD9B381E39416700CEE925 /* STPSourceOwner.h */,
				C1BD9B271E39406C00CEE925 /* STPSourceOwner.m */,
				C1D7B5181E36B8B9002181F5 /* STPSourceParams.h */,
				C1D7B5191E36B8B9002181F5 /* STPSourceParams.m */,
				04793F551D1D8DDD00B3C551 /* STPSourceProtocol.h */,
				C1BD9B201E393FFE00CEE925 /* STPSourceReceiver.h */,
				C1BD9B211E393FFE00CEE925 /* STPSourceReceiver.m */,
				C1BD9B2C1E3940A200CEE925 /* STPSourceRedirect.h */,
				C1BD9B2D1E3940A200CEE925 /* STPSourceRedirect.m */,
				F19491E61E60DD9C001E1FC2 /* STPSourceSEPADebitDetails.h */,
				F19491E11E60DD72001E1FC2 /* STPSourceSEPADebitDetails.m */,
				C1BD9B321E3940C400CEE925 /* STPSourceVerification.h */,
				C1BD9B331E3940C400CEE925 /* STPSourceVerification.m */,
				04CDB4CC1A5F30A700B854EE /* STPToken.h */,
				04CDB4CD1A5F30A700B854EE /* STPToken.m */,
			);
			name = Models;
			sourceTree = "<group>";
		};
		F1728CF61EAAA8B2002E0C29 /* View Controllers */ = {
			isa = PBXGroup;
			children = (
				04BFFFD81D240B13005F2340 /* STPAddCardViewController+Private.h */,
				F1FA6F941E25960500EB444D /* STPCoreScrollViewController+Private.h */,
				F1FA6F971E25970F00EB444D /* STPCoreTableViewController+Private.h */,
				F1FA6F911E258F6800EB444D /* STPCoreViewController+Private.h */,
				04B31DE41D09D25F00EF1631 /* STPPaymentOptionsInternalViewController.h */,
				04B31DE51D09D25F00EF1631 /* STPPaymentOptionsInternalViewController.m */,
				04E39F561CECF9A800AF3B96 /* STPPaymentOptionsViewController+Private.h */,
				C159932F1D8808680047950D /* STPShippingMethodsViewController.h */,
				C15993301D8808680047950D /* STPShippingMethodsViewController.m */,
			);
			name = "View Controllers";
			sourceTree = "<group>";
		};
		F1728CF71EAAA8BA002E0C29 /* Views */ = {
			isa = PBXGroup;
			children = (
				046FE99F1CE55D1D00DA6A7B /* STPPaymentActivityIndicatorView.h */,
				046FE9A01CE55D1D00DA6A7B /* STPPaymentActivityIndicatorView.m */,
				04E32A9C1B7A9490009C9E35 /* STPPaymentCardTextField.h */,
				0438EF291B7416BB00D506CC /* STPPaymentCardTextField.m */,
			);
			name = Views;
			sourceTree = "<group>";
		};
		F1728CF81EAAA945002E0C29 /* Views */ = {
			isa = PBXGroup;
			children = (
				0438EF261B7416BB00D506CC /* STPFormTextField.h */,
				0438EF271B7416BB00D506CC /* STPFormTextField.m */,
				0438EF2A1B7416BB00D506CC /* STPPaymentCardTextFieldViewModel.h */,
				0438EF2B1B7416BB00D506CC /* STPPaymentCardTextFieldViewModel.m */,
				C158AB3D1E1EE98900348D01 /* STPSectionHeaderView.h */,
				C158AB3E1E1EE98900348D01 /* STPSectionHeaderView.m */,
				B347DD461FE35423006B3BAC /* STPValidatedTextField.h */,
				B347DD471FE35423006B3BAC /* STPValidatedTextField.m */,
			);
			name = Views;
			sourceTree = "<group>";
		};
		F1DEB8871E20445C0066B8E8 /* View Controllers */ = {
			isa = PBXGroup;
			children = (
				04F416241CA3639500486FB5 /* STPAddCardViewController.h */,
				04F416251CA3639500486FB5 /* STPAddCardViewController.m */,
				F1DEB88E1E2052150066B8E8 /* STPCoreScrollViewController.h */,
				F1DEB88F1E2052150066B8E8 /* STPCoreScrollViewController.m */,
				F1DEB8881E2047CA0066B8E8 /* STPCoreTableViewController.h */,
				F1DEB8891E2047CA0066B8E8 /* STPCoreTableViewController.m */,
				F1DEB8971E2074480066B8E8 /* STPCoreViewController.h */,
				F1DEB8981E2074480066B8E8 /* STPCoreViewController.m */,
				0439B9851C454F97005A1ED5 /* STPPaymentOptionsViewController.h */,
				0439B9861C454F97005A1ED5 /* STPPaymentOptionsViewController.m */,
				C15993261D8808490047950D /* STPShippingAddressViewController.h */,
				C159932C1D8808680047950D /* STPShippingAddressViewController.m */,
			);
			name = "View Controllers";
			sourceTree = "<group>";
		};
		F1DEB8941E2066FB0066B8E8 /* Source */ = {
			isa = PBXGroup;
			children = (
				F1728CE81EAAA243002E0C29 /* Public */,
				F1728CE91EAAA24B002E0C29 /* Project */,
			);
			name = Source;
			sourceTree = "<group>";
		};
		F1DEB8961E2067550066B8E8 /* Cells */ = {
			isa = PBXGroup;
			children = (
				C17A030B1CBEE7A2006C819F /* STPAddressFieldTableViewCell.h */,
				C17A030C1CBEE7A2006C819F /* STPAddressFieldTableViewCell.m */,
				C1363BB51D7633D800EB82B4 /* STPPaymentOptionTableViewCell.h */,
				C1363BB61D7633D800EB82B4 /* STPPaymentOptionTableViewCell.m */,
				04B31DFD1D131D9000EF1631 /* STPPaymentCardTextFieldCell.h */,
				04B31DFE1D131D9000EF1631 /* STPPaymentCardTextFieldCell.m */,
				C15993311D8808680047950D /* STPShippingMethodTableViewCell.h */,
				C15993321D8808680047950D /* STPShippingMethodTableViewCell.m */,
				04BC29BB1CDD535700318357 /* STPSwitchTableViewCell.h */,
				04BC29BC1CDD535700318357 /* STPSwitchTableViewCell.m */,
			);
			name = Cells;
			sourceTree = "<group>";
		};
/* End PBXGroup section */

/* Begin PBXHeadersBuildPhase section */
		04415C711A6605BD001225ED /* Headers */ = {
			isa = PBXHeadersBuildPhase;
			buildActionMask = 2147483647;
			files = (
				F1B8534F1FDF544B0065A49E /* FBSnapshotTestCase+STPViewControllerLoading.h in Headers */,
				F1D96F9A1DC7DCDE00477E64 /* STPLocalizationUtils+STPTestAdditions.h in Headers */,
				04E01F8521AA36320061402F /* STPNetworkStubbingTestCase.h in Headers */,
				F148ABFA1D5E88C40014FD92 /* STPTestUtils.h in Headers */,
				C1CFCB6D1ED5E0F800BE45DF /* STPMocks.h in Headers */,
				C18867DB1E8B0C4100A77634 /* STPFixtures.h in Headers */,
				3617A51420FE5BBB001A9E6A /* NSLocale+STPSwizzling.h in Headers */,
			);
			runOnlyForDeploymentPostprocessing = 0;
		};
		049E84D81A605EAA000B66CD /* Headers */ = {
			isa = PBXHeadersBuildPhase;
			buildActionMask = 2147483647;
			files = (
				04EBC7561B7533C300A0E6AE /* STPCardValidationState.h in Headers */,
				319A609822E9186B00AACF66 /* STDSSelectionCustomization.h in Headers */,
				04F94DA11D229F12004FC826 /* STPAddressFieldTableViewCell.h in Headers */,
				B613DD3822C5452600C7603F /* STPSetupIntentEnums.h in Headers */,
				B6027BC32230ABAE0025DB29 /* STPPaymentMethodCardParams.h in Headers */,
				B69CFB462236F8E3001E9885 /* STPPaymentMethodCardPresent.h in Headers */,
				319A609C22E9186B00AACF66 /* STDSThreeDSProtocolVersion.h in Headers */,
				04EBC75A1B7533C300A0E6AE /* STPCardValidator.h in Headers */,
				C159933D1D8808970047950D /* STPShippingMethodsViewController.h in Headers */,
				F15232251EA9303800D65C67 /* STPURLCallbackHandler.h in Headers */,
				B3A2413A1FFEB57400A2F00D /* STPConnectAccountParams.h in Headers */,
				B6F16097223351C20088C970 /* STPPaymentIntentActionRedirectToURL.h in Headers */,
				B32B176620F80442000D6EF8 /* STPRedirectContext+Private.h in Headers */,
				319A608722E9186B00AACF66 /* STDSChallengeStatusReceiver.h in Headers */,
				F1D3A2561EB012350095BFA9 /* STPMultipartFormDataPart.h in Headers */,
				B604CF2222C56E9B00A23CC4 /* STPIntentActionRedirectToURL.h in Headers */,
				B6DB0CA7223817A300AEF640 /* STPPaymentMethodEnums.h in Headers */,
				04F94DCD1D22A22F004FC826 /* UIViewController+Stripe_KeyboardAvoiding.h in Headers */,
				C1BD9B3A1E39416700CEE925 /* STPSourceOwner.h in Headers */,
				F1D3A2541EB012350095BFA9 /* STPMultipartFormDataEncoder.h in Headers */,
				C1C1012E1E57A26F00C7BFAE /* STPSource+Private.h in Headers */,
				B67D7D4B2294A081000FBA12 /* STPPaymentMethodListDeserializer.h in Headers */,
				319A608922E9186B00AACF66 /* STDSConfigParameters.h in Headers */,
				04A488431CA3580700506E53 /* UINavigationController+Stripe_Completion.h in Headers */,
				B6B5FC42222F4C0200440249 /* STPPaymentMethodThreeDSecureUsage.h in Headers */,
				C124A1711CCA968B007D42EE /* STPAnalyticsClient.h in Headers */,
				049A3FA81CC963EB00F57DE7 /* STPPaymentOption.h in Headers */,
				F1D3A2661EBA5BAE0095BFA9 /* STPPaymentCardTextField+Private.h in Headers */,
				F1DEB8911E2052150066B8E8 /* STPCoreScrollViewController.h in Headers */,
				C1785F5D1EC60B5E00E9CFAC /* STPCardIOProxy.h in Headers */,
				B6E2F309222F442E0001FED4 /* STPPaymentMethodCardChecks.h in Headers */,
				319A608D22E9186B00AACF66 /* STDSFooterCustomization.h in Headers */,
				C1363BB81D7633D800EB82B4 /* STPPaymentOptionTableViewCell.h in Headers */,
				B69CFB4B22370547001E9885 /* STPPaymentMethodCardChecks+Private.h in Headers */,
				C1271A3F1E3FA4EB00F25DFE /* STPSectionHeaderView.h in Headers */,
				B613DD3422C5370400C7603F /* STPSetupIntent.h in Headers */,
				319A609522E9186B00AACF66 /* STDSProtocolErrorEvent.h in Headers */,
				049E84D91A605EF0000B66CD /* Stripe.h in Headers */,
				0439B9881C454F97005A1ED5 /* STPPaymentOptionsViewController.h in Headers */,
				319A609D22E9186B00AACF66 /* STDSTransaction.h in Headers */,
				3604007B22C18DAE004CF80B /* STPThreeDSTextFieldCustomization.h in Headers */,
				B6F16091223350640088C970 /* STPPaymentIntentAction.h in Headers */,
				F1A2F92D1EEB6A70006B0456 /* NSCharacterSet+Stripe.h in Headers */,
				36E582FF22B4567F0044F82C /* STPThreeDSCustomizationSettings.h in Headers */,
				04F94DAB1D229F3F004FC826 /* UIBarButtonItem+Stripe.h in Headers */,
				04F94DC91D22A20A004FC826 /* STPSwitchTableViewCell.h in Headers */,
				0433EB4B1BD06313003912B4 /* NSDictionary+Stripe.h in Headers */,
				B613DD4222C55F9500C7603F /* STPIntentAction.h in Headers */,
				B36C6D6E2193671400D17575 /* STPPaymentIntentSourceAction.h in Headers */,
				36E582FE22B4567B0044F82C /* STPPaymentHandler.h in Headers */,
				04F94DCB1D22A229004FC826 /* UIView+Stripe_FirstResponder.h in Headers */,
				319A609122E9186B00AACF66 /* STDSJSONEncoder.h in Headers */,
				319A608222E9186B00AACF66 /* STDSAlreadyInitializedException.h in Headers */,
				04F94DD11D22A239004FC826 /* STPPromise.h in Headers */,
				C1BD9B351E3940C400CEE925 /* STPSourceVerification.h in Headers */,
				36E582FD22B456760044F82C /* STPAuthenticationContext.h in Headers */,
				F1A0197D1EA5733200354301 /* STPSourceParams+Private.h in Headers */,
				04633B161CD45222009D4FB5 /* STPAPIClient+ApplePay.h in Headers */,
				0438EF2E1B7416BB00D506CC /* STPFormTextField.h in Headers */,
				B66AC61522C6E6590064C551 /* STPPaymentHandlerActionParams.h in Headers */,
				04A4C38A1C4F25F900B3B290 /* NSArray+Stripe.h in Headers */,
				04F94D9D1D229EFF004FC826 /* STPEmailAddressValidator.h in Headers */,
				0731329D2277ABF40019CE3F /* STPPinManagementService.h in Headers */,
				049E84E61A605EF0000B66CD /* STPAPIClient.h in Headers */,
				319A608322E9186B00AACF66 /* STDSAuthenticationRequestParameters.h in Headers */,
				F15232211EA92FCF00D65C67 /* STPRedirectContext.h in Headers */,
				F1BEB2FA1F34F2250043F48C /* STPSourceEnums.h in Headers */,
				F1DEB89A1E2074480066B8E8 /* STPCoreViewController.h in Headers */,
				04F94DBD1D229F95004FC826 /* UITableViewCell+Stripe_Borders.h in Headers */,
				049E84E91A605EF0000B66CD /* STPBankAccount.h in Headers */,
				C15993401D88089E0047950D /* STPShippingMethodTableViewCell.h in Headers */,
				04B31DD51D08E6E200EF1631 /* STPCustomer.h in Headers */,
				B6DE52DC2230981200B70A66 /* STPPaymentMethodParams.h in Headers */,
				04633AFB1CD1299B009D4FB5 /* NSString+Stripe.h in Headers */,
				04B31E001D131D9000EF1631 /* STPPaymentCardTextFieldCell.h in Headers */,
				04BFFFDA1D240B13005F2340 /* STPAddCardViewController+Private.h in Headers */,
				C1717DB11CC00ED60009CF4A /* STPAddress.h in Headers */,
				04B31DE71D09D25F00EF1631 /* STPPaymentOptionsInternalViewController.h in Headers */,
				3604007A22C18DA9004CF80B /* STPThreeDSSelectionCustomization.h in Headers */,
				3604007D22C18DBA004CF80B /* STPThreeDSButtonCustomization.h in Headers */,
				3604007622C18D93004CF80B /* STPThreeDSCustomization+Private.h in Headers */,
				F152322B1EA9306100D65C67 /* NSURLComponents+Stripe.h in Headers */,
				C1A06F111E1D8A7F004DCA06 /* STPCard+Private.h in Headers */,
				319A609F22E9186B00AACF66 /* STDSWarning.h in Headers */,
				04F94DBA1D229F8A004FC826 /* PKPaymentAuthorizationViewController+Stripe_Blocks.h in Headers */,
				04F94DD31D22A23F004FC826 /* NSBundle+Stripe_AppName.h in Headers */,
				3604007C22C18DB3004CF80B /* STPThreeDSUICustomization.h in Headers */,
				F1D3A25B1EB014BD0095BFA9 /* UIImage+Stripe.h in Headers */,
				B6B41F8022348A1E0020BA7F /* STPPaymentMethodiDEALParams.h in Headers */,
				319A609A22E9186B00AACF66 /* STDSTextFieldCustomization.h in Headers */,
				36E5831422B45F000044F82C /* STP3DS2AuthenticateResponse.h in Headers */,
				319A608622E9186B00AACF66 /* STDSChallengeParameters.h in Headers */,
				F1852F941D80B6EC00367C86 /* STPStringUtils.h in Headers */,
				049E84EA1A605EF0000B66CD /* STPCard.h in Headers */,
				319A609622E9186B00AACF66 /* STDSRuntimeErrorEvent.h in Headers */,
				B690DDED222F01BF000B902D /* STPPaymentMethodBillingDetails.h in Headers */,
				B6B41F76223481C90020BA7F /* STPPaymentMethodCardWallet+Private.h in Headers */,
				049E84EB1A605EF0000B66CD /* STPToken.h in Headers */,
				C124A17D1CCAA0C2007D42EE /* NSMutableURLRequest+Stripe.h in Headers */,
				F1FA6F991E25970F00EB444D /* STPCoreTableViewController+Private.h in Headers */,
				B690DDF9222F0564000B902D /* STPPaymentMethodCard.h in Headers */,
				3604007822C18DA1004CF80B /* STPThreeDSLabelCustomization.h in Headers */,
				C1BD9B2F1E3940A200CEE925 /* STPSourceRedirect.h in Headers */,
				B690DDF3222F0211000B902D /* STPPaymentMethodAddress.h in Headers */,
				B36C6D742193676600D17575 /* STPPaymentIntentSourceActionAuthorizeWithURL.h in Headers */,
				8B429AD91EF9D4B500F95F34 /* STPBankAccountParams+Private.h in Headers */,
				F1BEB2FE1F3508BB0043F48C /* NSError+Stripe.h in Headers */,
				319A60A022E9186B00AACF66 /* Stripe3DS2.h in Headers */,
				04E32AA01B7A9490009C9E35 /* STPPaymentCardTextField.h in Headers */,
				04F94DA81D229F2F004FC826 /* STPPaymentOptionTuple.h in Headers */,
				0438EF491B74183100D506CC /* STPCardBrand.h in Headers */,
				F12C8DC21D63DE9F00ADA0D7 /* STPPaymentContextAmountModel.h in Headers */,
				319A608C22E9186B00AACF66 /* STDSException.h in Headers */,
				F1D96F971DC7D82400477E64 /* STPLocalizationUtils.h in Headers */,
				319A609222E9186B00AACF66 /* STDSLabelCustomization.h in Headers */,
				B32B175F20F6D2C4000D6EF8 /* STPGenericStripeObject.h in Headers */,
				B613DD2F22BC0B6800C7603F /* STPAppInfo.h in Headers */,
				049A3FA91CC96B3B00F57DE7 /* STPBackendAPIAdapter.h in Headers */,
				049952D61BCF14930088C703 /* STPAPIRequest.h in Headers */,
				04827D111D2575C6002DB3E8 /* STPImageLibrary.h in Headers */,
				B69FEC43222EE9E000273A16 /* STPPaymentMethod.h in Headers */,
				C192269D1EBA99FD00BED563 /* STPCustomerContext.h in Headers */,
				0451CC451C49AE1C003B2CA6 /* STPPaymentResult.h in Headers */,
				F19491DF1E5F6B8C001E1FC2 /* STPSourceCardDetails.h in Headers */,
				C12655391CAA238E006F7265 /* STPAddCardViewController.h in Headers */,
				04F94DAD1D229F4E004FC826 /* STPColorUtils.h in Headers */,
				C192268B1EBA228C00BED563 /* STPTelemetryClient.h in Headers */,
				04F94D9B1D229E76004FC826 /* STPTheme.h in Headers */,
				04F213331BCEAB61001D6F22 /* STPFormEncodable.h in Headers */,
				04F94D9C1D229EAA004FC826 /* PKPayment+Stripe.h in Headers */,
				04F94DCF1D22A234004FC826 /* NSDecimalNumber+Stripe_Currency.h in Headers */,
				319A609722E9186B00AACF66 /* STDSRuntimeException.h in Headers */,
				8BD87B931EFB1C1E00269C2B /* STPSourceVerification+Private.h in Headers */,
				C1BD9B231E393FFE00CEE925 /* STPSourceReceiver.h in Headers */,
				049A3FAA1CC96B7C00F57DE7 /* STPApplePayPaymentOption.h in Headers */,
				B621F060223465EE002141B7 /* STPPaymentMethodCardWalletVisaCheckout.h in Headers */,
				04F94DA51D229F21004FC826 /* STPPaymentContext+Private.h in Headers */,
				F12829DB1D7747E4008B10D6 /* STPBundleLocator.h in Headers */,
				8BD87B891EFB131800269C2B /* STPSourceCardDetails+Private.h in Headers */,
				04827D161D257764002DB3E8 /* STPImageLibrary+Private.h in Headers */,
				C15608DE1FE08F2E0032AE66 /* UIView+Stripe_SafeAreaBounds.h in Headers */,
				049E84EC1A605EF0000B66CD /* StripeError.h in Headers */,
				046FE9A31CE5608000DA6A7B /* STPPaymentActivityIndicatorView.h in Headers */,
				B3A99BC41FEAF2CA003F6ED3 /* STPLegalEntityParams.h in Headers */,
				F1DEB88B1E2047CA0066B8E8 /* STPCoreTableViewController.h in Headers */,
				F1FA6F931E258F6800EB444D /* STPCoreViewController+Private.h in Headers */,
				04793F571D1D9C0200B3C551 /* STPSourceProtocol.h in Headers */,
				04A4883E1CA3568800506E53 /* STPBlocks.h in Headers */,
				045D71211CEFA57000F6CD65 /* UIViewController+Stripe_Promises.h in Headers */,
				C159932A1D88084D0047950D /* STPShippingAddressViewController.h in Headers */,
				B621F054223454E9002141B7 /* STPPaymentMethodCardWallet.h in Headers */,
				049880FD1CED5A2300EA4FFD /* STPPaymentConfiguration.h in Headers */,
				3604007922C18DA5004CF80B /* STPThreeDSNavigationBarCustomization.h in Headers */,
				049A3F9B1CC7DBCC00F57DE7 /* STPPaymentContext.h in Headers */,
				319A609422E9186B00AACF66 /* STDSNotInitializedException.h in Headers */,
				B3BDCAD720EEF5EC0034F7F5 /* STPPaymentIntentParams.h in Headers */,
				F19491E81E60DD9C001E1FC2 /* STPSourceSEPADebitDetails.h in Headers */,
				8BD87B8E1EFB152B00269C2B /* STPSourceRedirect+Private.h in Headers */,
				319A608F22E9186B00AACF66 /* STDSJSONDecodable.h in Headers */,
				C184107C1EC2539F00178149 /* STPEphemeralKeyProvider.h in Headers */,
				04B31DDB1D09A4DC00EF1631 /* STPPaymentConfiguration+Private.h in Headers */,
				045D710F1CEEE30500F6CD65 /* STPAspects.h in Headers */,
				04F94DAF1D229F59004FC826 /* STPPaymentOptionsViewController+Private.h in Headers */,
				319A609E22E9186B00AACF66 /* STDSUICustomization.h in Headers */,
				B6DB0CAA22381B4900AEF640 /* STPPaymentMethod+Private.h in Headers */,
				36E5831122B45EEC0044F82C /* STPEmptyStripeResponse.h in Headers */,
				B3BDCAC520EEF2150034F7F5 /* STPPaymentIntent+Private.h in Headers */,
				319A609022E9186B00AACF66 /* STDSJSONEncodable.h in Headers */,
				319A608822E9186B00AACF66 /* STDSCompletionEvent.h in Headers */,
				04633AFD1CD129AF009D4FB5 /* STPPhoneNumberValidator.h in Headers */,
				04633AFE1CD129B4009D4FB5 /* STPDelegateProxy.h in Headers */,
				F1FA6F961E25960500EB444D /* STPCoreScrollViewController+Private.h in Headers */,
				319A609922E9186B00AACF66 /* STDSStripe3DS2Error.h in Headers */,
				04FCFA191BD59A8C00297732 /* STPCategoryLoader.h in Headers */,
				C1D7B5211E36C32F002181F5 /* STPSource.h in Headers */,
				049A3FB41CC9FF0500F57DE7 /* UIToolbar+Stripe_InputAccessory.h in Headers */,
				04CDE5CB1BC20B1D00548833 /* STPBankAccountParams.h in Headers */,
				C175B7951FE834A3009F5A0E /* STPCustomer+Private.h in Headers */,
				F1D3A2521EB012220095BFA9 /* STPFile.h in Headers */,
				049952D41BCF13DD0088C703 /* STPAPIClient+Private.h in Headers */,
				04F94DA31D229F18004FC826 /* STPAddressViewModel.h in Headers */,
				319A608E22E9186B00AACF66 /* STDSInvalidInputException.h in Headers */,
				3604007722C18D9D004CF80B /* STPThreeDSFooterCustomization.h in Headers */,
				0438EF3A1B7416BB00D506CC /* STPPaymentCardTextFieldViewModel.h in Headers */,
				319A609322E9186B00AACF66 /* STDSNavigationBarCustomization.h in Headers */,
				04B31DF31D09F0A800EF1631 /* UIViewController+Stripe_NavigationItemProxy.h in Headers */,
				B640DB1822C69A9D003C8810 /* STPSetupIntent+Private.h in Headers */,
				0731329F227CFE410019CE3F /* STPIssuingCardPin.h in Headers */,
				F1A7A0541FE053D900B47D4A /* FauxPasAnnotations.h in Headers */,
				319A608A22E9186B00AACF66 /* STDSCustomization.h in Headers */,
				8B429ADF1EF9EFFA00F95F34 /* STPFile+Private.h in Headers */,
				319A608522E9186B00AACF66 /* STDSButtonCustomization.h in Headers */,
				36E5830F22B45EC20044F82C /* STPIntentActionUseStripeSDK.h in Headers */,
				319A608B22E9186B00AACF66 /* STDSErrorMessage.h in Headers */,
				319A609B22E9186B00AACF66 /* STDSThreeDS2Service.h in Headers */,
				0426B9771CEBD001006AC8DD /* UINavigationBar+Stripe_Theme.h in Headers */,
				04CDE5BE1BC1F21500548833 /* STPCardParams.h in Headers */,
				04F94D9F1D229F09004FC826 /* STPPostalCodeValidator.h in Headers */,
				B6B41F7A223484280020BA7F /* STPPaymentMethodiDEAL.h in Headers */,
				F1C7B8D61DBECF2400D9F6F0 /* STPDispatchFunctions.h in Headers */,
				C180211B1E3A58710089D712 /* STPSourcePoller.h in Headers */,
				04F213371BCECB1C001D6F22 /* STPAPIResponseDecodable.h in Headers */,
				045D712D1CF4ED7600F6CD65 /* STPBINRange.h in Headers */,
				049E84E71A605EF0000B66CD /* STPFormEncoder.h in Headers */,
				C1D7B51B1E36B8B9002181F5 /* STPSourceParams.h in Headers */,
				B621F05A22346243002141B7 /* STPPaymentMethodCardWalletMasterpass.h in Headers */,
				04B31DFA1D11AC6400EF1631 /* STPUserInformation.h in Headers */,
				C1CFCB681ED4E38900BE45DF /* STPInternalAPIResponseDecodable.h in Headers */,
				C113D21A1EBB9A36006FACC2 /* STPEphemeralKey.h in Headers */,
				04A4C38E1C4F25F900B3B290 /* UIViewController+Stripe_ParentViewController.h in Headers */,
				B640DB1322C58E82003C8810 /* STPSetupIntentConfirmParams.h in Headers */,
				C18410771EC2529400178149 /* STPEphemeralKeyManager.h in Headers */,
				319A608422E9186B00AACF66 /* STDSAuthenticationResponse.h in Headers */,
				B3BDCAC920EEF22D0034F7F5 /* STPPaymentIntent.h in Headers */,
				B3BDCACB20EEF22D0034F7F5 /* STPPaymentIntentEnums.h in Headers */,
			);
			runOnlyForDeploymentPostprocessing = 0;
		};
		04CDB43F1A5F2E1800B854EE /* Headers */ = {
			isa = PBXHeadersBuildPhase;
			buildActionMask = 2147483647;
			files = (
				073132952277A72D0019CE3F /* STPIssuingCardPin.h in Headers */,
				B36C6D732193676600D17575 /* STPPaymentIntentSourceActionAuthorizeWithURL.h in Headers */,
				C15993361D8808680047950D /* STPShippingMethodsViewController.h in Headers */,
				F1A2F92C1EEB6A70006B0456 /* NSCharacterSet+Stripe.h in Headers */,
				F1D3A24E1EB012010095BFA9 /* STPMultipartFormDataPart.h in Headers */,
				C11810A71CC6EE840022FB55 /* STPBackendAPIAdapter.h in Headers */,
				F12C8DC01D63DE9F00ADA0D7 /* STPPaymentContextAmountModel.h in Headers */,
				B3A241391FFEB57400A2F00D /* STPConnectAccountParams.h in Headers */,
				B32B176520F80442000D6EF8 /* STPRedirectContext+Private.h in Headers */,
				F19491DE1E5F6B8C001E1FC2 /* STPSourceCardDetails.h in Headers */,
				0439B9871C454F97005A1ED5 /* STPPaymentOptionsViewController.h in Headers */,
				04B31DF91D11AC6400EF1631 /* STPUserInformation.h in Headers */,
				04EBC7531B7533C300A0E6AE /* STPCardValidationState.h in Headers */,
				045D710E1CEEE30500F6CD65 /* STPAspects.h in Headers */,
				36239BAE2295EA23004FB1A5 /* STP3DS2AuthenticateResponse.h in Headers */,
				C158AB3F1E1EE98900348D01 /* STPSectionHeaderView.h in Headers */,
				04EBC7571B7533C300A0E6AE /* STPCardValidator.h in Headers */,
				046FE9A11CE55D1D00DA6A7B /* STPPaymentActivityIndicatorView.h in Headers */,
				C11810861CC6AF4C0022FB55 /* STPPaymentOption.h in Headers */,
				B640DB1222C58E82003C8810 /* STPSetupIntentConfirmParams.h in Headers */,
				3635C33322B03E00004298B8 /* STPEmptyStripeResponse.h in Headers */,
				B690DDEC222F01BF000B902D /* STPPaymentMethodBillingDetails.h in Headers */,
				04695AD91C77F9EF00E08063 /* STPDelegateProxy.h in Headers */,
				B613DD3222C536C900C7603F /* STPSetupIntent.h in Headers */,
				0433EB491BD06313003912B4 /* NSDictionary+Stripe.h in Headers */,
				C124A1701CCA968B007D42EE /* STPAnalyticsClient.h in Headers */,
				C15993281D8808490047950D /* STPShippingAddressViewController.h in Headers */,
				C1D7B5201E36C32F002181F5 /* STPSource.h in Headers */,
				B621F053223454E9002141B7 /* STPPaymentMethodCardWallet.h in Headers */,
				B665CE47228DE4C4008B546F /* STPPaymentMethodListDeserializer.h in Headers */,
				B640DB1722C69A8E003C8810 /* STPSetupIntent+Private.h in Headers */,
				049A3F7A1CC18D5300F57DE7 /* UIView+Stripe_FirstResponder.h in Headers */,
				04CDB50E1A5F30A700B854EE /* STPCard.h in Headers */,
				C1BD9B391E39416700CEE925 /* STPSourceOwner.h in Headers */,
				C1080F491CBECF7B007B2D89 /* STPAddress.h in Headers */,
				B604CF2122C56E9B00A23CC4 /* STPIntentActionRedirectToURL.h in Headers */,
				0438EF2C1B7416BB00D506CC /* STPFormTextField.h in Headers */,
				B621F05922346243002141B7 /* STPPaymentMethodCardWalletMasterpass.h in Headers */,
				8B429ADE1EF9EFF900F95F34 /* STPFile+Private.h in Headers */,
				C180211A1E3A58710089D712 /* STPSourcePoller.h in Headers */,
				04E39F5C1CECFAFD00AF3B96 /* STPPaymentContext+Private.h in Headers */,
				C1FEE5961CBFF11400A7632B /* STPPostalCodeValidator.h in Headers */,
				04633B0C1CD44F6C009D4FB5 /* PKPayment+Stripe.h in Headers */,
				04B31DFF1D131D9000EF1631 /* STPPaymentCardTextFieldCell.h in Headers */,
				04CDB50A1A5F30A700B854EE /* STPBankAccount.h in Headers */,
				F1DEB88A1E2047CA0066B8E8 /* STPCoreTableViewController.h in Headers */,
				C1A06F101E1D8A7F004DCA06 /* STPCard+Private.h in Headers */,
				F1D3A24C1EB012010095BFA9 /* STPMultipartFormDataEncoder.h in Headers */,
				C113D2191EBB9A36006FACC2 /* STPEphemeralKey.h in Headers */,
				04E39F6A1CED48D500AF3B96 /* UIBarButtonItem+Stripe.h in Headers */,
				F1FA6F951E25960500EB444D /* STPCoreScrollViewController+Private.h in Headers */,
				C17A030D1CBEE7A2006C819F /* STPAddressFieldTableViewCell.h in Headers */,
				C1C1012D1E57A26F00C7BFAE /* STPSource+Private.h in Headers */,
				B6DB0CA922381B4900AEF640 /* STPPaymentMethod+Private.h in Headers */,
				04A4C3891C4F25F900B3B290 /* NSArray+Stripe.h in Headers */,
				04827D151D257764002DB3E8 /* STPImageLibrary+Private.h in Headers */,
				B66AC61422C6E6590064C551 /* STPPaymentHandlerActionParams.h in Headers */,
				049952D21BCF13DD0088C703 /* STPAPIClient+Private.h in Headers */,
				8B429AD81EF9D4B400F95F34 /* STPBankAccountParams+Private.h in Headers */,
				049A3F911CC740FF00F57DE7 /* NSDecimalNumber+Stripe_Currency.h in Headers */,
				B69CFB4A22370547001E9885 /* STPPaymentMethodCardChecks+Private.h in Headers */,
				3691EB712119111A008C49E1 /* STPCardValidator+Private.h in Headers */,
				B621F05F223465EE002141B7 /* STPPaymentMethodCardWalletVisaCheckout.h in Headers */,
				04633B071CD44F47009D4FB5 /* STPAPIClient+ApplePay.h in Headers */,
				04BC29BD1CDD535700318357 /* STPSwitchTableViewCell.h in Headers */,
				04CDB5121A5F30A700B854EE /* STPToken.h in Headers */,
				8BD87B921EFB1C1E00269C2B /* STPSourceVerification+Private.h in Headers */,
				C1785F5C1EC60B5E00E9CFAC /* STPCardIOProxy.h in Headers */,
				049952CF1BCF13510088C703 /* STPAPIRequest.h in Headers */,
				C15993381D8808680047950D /* STPShippingMethodTableViewCell.h in Headers */,
				049A3FB21CC9FEFC00F57DE7 /* UIToolbar+Stripe_InputAccessory.h in Headers */,
				F1FA6F981E25970F00EB444D /* STPCoreTableViewController+Private.h in Headers */,
				F1DEB8901E2052150066B8E8 /* STPCoreScrollViewController.h in Headers */,
				04A488331CA34D3000506E53 /* STPEmailAddressValidator.h in Headers */,
				C192269C1EBA99F900BED563 /* STPCustomerContext.h in Headers */,
				04A4C38D1C4F25F900B3B290 /* UIViewController+Stripe_ParentViewController.h in Headers */,
				B613DD4122C55F9500C7603F /* STPIntentAction.h in Headers */,
				0438EF471B74183100D506CC /* STPCardBrand.h in Headers */,
				B347DD481FE35423006B3BAC /* STPValidatedTextField.h in Headers */,
				04B31DD41D08E6E200EF1631 /* STPCustomer.h in Headers */,
				F12829DA1D7747E4008B10D6 /* STPBundleLocator.h in Headers */,
				C11810951CC6C4700022FB55 /* PKPaymentAuthorizationViewController+Stripe_Blocks.h in Headers */,
				04CDB5161A5F30A700B854EE /* StripeError.h in Headers */,
				B6F16090223350640088C970 /* STPPaymentIntentAction.h in Headers */,
				0731328F2277A3F60019CE3F /* STPPinManagementService.h in Headers */,
				3604007222C18C78004CF80B /* STPThreeDSUICustomization.h in Headers */,
				B32B175E20F6D2C4000D6EF8 /* STPGenericStripeObject.h in Headers */,
				049A3F991CC76A2400F57DE7 /* NSBundle+Stripe_AppName.h in Headers */,
				3621DDCB22A5E4FD00281BC4 /* STPPaymentHandler.h in Headers */,
				04E32A9D1B7A9490009C9E35 /* STPPaymentCardTextField.h in Headers */,
				C1BD9B221E393FFE00CEE925 /* STPSourceReceiver.h in Headers */,
				04F213311BCEAB61001D6F22 /* STPFormEncodable.h in Headers */,
				315CB8C222E7D96000E612A3 /* STDSChallengeStatusReceiver.h in Headers */,
				315CB8C322E7D96000E612A3 /* STDSRuntimeException.h in Headers */,
				315CB8C422E7D96000E612A3 /* STDSButtonCustomization.h in Headers */,
				315CB8C522E7D96000E612A3 /* STDSWarning.h in Headers */,
				315CB8C622E7D96000E612A3 /* STDSSelectionCustomization.h in Headers */,
				315CB8C722E7D96000E612A3 /* STDSException.h in Headers */,
				315CB8C822E7D96000E612A3 /* STDSTextFieldCustomization.h in Headers */,
				315CB8C922E7D96000E612A3 /* STDSUICustomization.h in Headers */,
				315CB8CA22E7D96000E612A3 /* STDSNavigationBarCustomization.h in Headers */,
				315CB8CB22E7D96000E612A3 /* STDSTransaction.h in Headers */,
				315CB8CC22E7D96000E612A3 /* STDSLabelCustomization.h in Headers */,
				315CB8CD22E7D96000E612A3 /* STDSCustomization.h in Headers */,
				315CB8CE22E7D96000E612A3 /* STDSAuthenticationRequestParameters.h in Headers */,
				315CB8CF22E7D96000E612A3 /* STDSRuntimeErrorEvent.h in Headers */,
				315CB8D022E7D96000E612A3 /* STDSErrorMessage.h in Headers */,
				315CB8D122E7D96000E612A3 /* STDSCompletionEvent.h in Headers */,
				315CB8D222E7D96000E612A3 /* STDSThreeDSProtocolVersion.h in Headers */,
				315CB8D322E7D96000E612A3 /* STDSAuthenticationResponse.h in Headers */,
				315CB8D422E7D96100E612A3 /* STDSThreeDS2Service.h in Headers */,
				315CB8D522E7D96100E612A3 /* STDSFooterCustomization.h in Headers */,
				315CB8D622E7D96100E612A3 /* STDSAlreadyInitializedException.h in Headers */,
				315CB8D722E7D96100E612A3 /* STDSJSONEncoder.h in Headers */,
				315CB8D822E7D96100E612A3 /* STDSChallengeParameters.h in Headers */,
				315CB8D922E7D96100E612A3 /* STDSJSONDecodable.h in Headers */,
				315CB8DA22E7D96100E612A3 /* STDSJSONEncodable.h in Headers */,
				315CB8DB22E7D96100E612A3 /* STDSInvalidInputException.h in Headers */,
				315CB8DC22E7D96100E612A3 /* STDSProtocolErrorEvent.h in Headers */,
				315CB8DD22E7D96100E612A3 /* Stripe3DS2.h in Headers */,
				315CB8DE22E7D96100E612A3 /* STDSNotInitializedException.h in Headers */,
				315CB8DF22E7D96100E612A3 /* STDSConfigParameters.h in Headers */,
				315CB8E022E7D96100E612A3 /* STDSStripe3DS2Error.h in Headers */,
				04CDB5021A5F30A700B854EE /* STPFormEncoder.h in Headers */,
				C1CFCB671ED4E38900BE45DF /* STPInternalAPIResponseDecodable.h in Headers */,
				04695ADB1C77F9EF00E08063 /* STPPhoneNumberValidator.h in Headers */,
				F1C7B8D51DBECF2400D9F6F0 /* STPDispatchFunctions.h in Headers */,
				0426B9761CEBD001006AC8DD /* UINavigationBar+Stripe_Theme.h in Headers */,
				04E39F581CECF9A800AF3B96 /* STPPaymentOptionsViewController+Private.h in Headers */,
				C11810891CC6B00D0022FB55 /* STPApplePayPaymentOption.h in Headers */,
				0426B9721CEAE3EB006AC8DD /* UITableViewCell+Stripe_Borders.h in Headers */,
				04CDE5C91BC20B1D00548833 /* STPBankAccountParams.h in Headers */,
				049A3F891CC73C7100F57DE7 /* STPPaymentContext.h in Headers */,
				B36C6D6D2193671400D17575 /* STPPaymentIntentSourceAction.h in Headers */,
				04E39F541CECF7A100AF3B96 /* STPPaymentOptionTuple.h in Headers */,
				3604007422C18C78004CF80B /* STPThreeDSSelectionCustomization.h in Headers */,
				3604007522C18C78004CF80B /* STPThreeDSTextFieldCustomization.h in Headers */,
				F15232241EA9303800D65C67 /* STPURLCallbackHandler.h in Headers */,
				C18410761EC2529400178149 /* STPEphemeralKeyManager.h in Headers */,
				F1A7A0531FE053CE00B47D4A /* FauxPasAnnotations.h in Headers */,
				04F416261CA3639500486FB5 /* STPAddCardViewController.h in Headers */,
				049880FC1CED5A2300EA4FFD /* STPPaymentConfiguration.h in Headers */,
				C15608DD1FE08F2E0032AE66 /* UIView+Stripe_SafeAreaBounds.h in Headers */,
				3621DDCA22A5E4FD00281BC4 /* STPAuthenticationContext.h in Headers */,
				F1852F931D80B6EC00367C86 /* STPStringUtils.h in Headers */,
				049A3FAE1CC9AA9900F57DE7 /* STPAddressViewModel.h in Headers */,
				B3A99BC31FEAF2CA003F6ED3 /* STPLegalEntityParams.h in Headers */,
				C175B7941FE834A3009F5A0E /* STPCustomer+Private.h in Headers */,
				F1D3A2651EBA5BAE0095BFA9 /* STPPaymentCardTextField+Private.h in Headers */,
				0426B96E1CEADC98006AC8DD /* STPColorUtils.h in Headers */,
				B61C996522BBFA12004980FD /* STPAppInfo.h in Headers */,
				04B31DDA1D09A4DC00EF1631 /* STPPaymentConfiguration+Private.h in Headers */,
				F1D96F961DC7D82400477E64 /* STPLocalizationUtils.h in Headers */,
				B6DB0CA6223817A300AEF640 /* STPPaymentMethodEnums.h in Headers */,
				3604006F22C18C78004CF80B /* STPThreeDSFooterCustomization.h in Headers */,
				0438EF381B7416BB00D506CC /* STPPaymentCardTextFieldViewModel.h in Headers */,
				04CDE5BC1BC1F21500548833 /* STPCardParams.h in Headers */,
				C19D098F1EAEAE4000A4AB3E /* STPTelemetryClient.h in Headers */,
				B3BDCAD620EEF5EC0034F7F5 /* STPPaymentIntentParams.h in Headers */,
				04F213351BCECB1C001D6F22 /* STPAPIResponseDecodable.h in Headers */,
				04695AD31C77F9DB00E08063 /* NSString+Stripe.h in Headers */,
				B6027BC22230ABAE0025DB29 /* STPPaymentMethodCardParams.h in Headers */,
				C1BD9B341E3940C400CEE925 /* STPSourceVerification.h in Headers */,
				C1BD9B2E1E3940A200CEE925 /* STPSourceRedirect.h in Headers */,
				04BC29A41CD8697900318357 /* STPTheme.h in Headers */,
				B6F16096223351C20088C970 /* STPPaymentIntentActionRedirectToURL.h in Headers */,
				04B31DF21D09F0A800EF1631 /* UIViewController+Stripe_NavigationItemProxy.h in Headers */,
				B3BDCAC420EEF2150034F7F5 /* STPPaymentIntent+Private.h in Headers */,
				8BD87B881EFB131700269C2B /* STPSourceCardDetails+Private.h in Headers */,
				B613DD3722C5452600C7603F /* STPSetupIntentEnums.h in Headers */,
				B69CFB452236F8E3001E9885 /* STPPaymentMethodCardPresent.h in Headers */,
				8BD87B8D1EFB152B00269C2B /* STPSourceRedirect+Private.h in Headers */,
				04CDB4D31A5F30A700B854EE /* Stripe.h in Headers */,
				F1A0197C1EA5733200354301 /* STPSourceParams+Private.h in Headers */,
				B6E2F308222F442E0001FED4 /* STPPaymentMethodCardChecks.h in Headers */,
				B6DE52DB2230981200B70A66 /* STPPaymentMethodParams.h in Headers */,
				F19491E71E60DD9C001E1FC2 /* STPSourceSEPADebitDetails.h in Headers */,
				F15232201EA92FCF00D65C67 /* STPRedirectContext.h in Headers */,
				B6B5FC41222F4C0200440249 /* STPPaymentMethodThreeDSecureUsage.h in Headers */,
				C184107B1EC2539F00178149 /* STPEphemeralKeyProvider.h in Headers */,
				3604007122C18C78004CF80B /* STPThreeDSNavigationBarCustomization.h in Headers */,
				04A488421CA3580700506E53 /* UINavigationController+Stripe_Completion.h in Headers */,
				F1DEB8991E2074480066B8E8 /* STPCoreViewController.h in Headers */,
				04A4883C1CA3568800506E53 /* STPBlocks.h in Headers */,
				F1D3A2511EB0120F0095BFA9 /* STPFile.h in Headers */,
				F1BEB2F91F34F2250043F48C /* STPSourceEnums.h in Headers */,
				F1FA6F921E258F6800EB444D /* STPCoreViewController+Private.h in Headers */,
				045D71201CEFA57000F6CD65 /* UIViewController+Stripe_Promises.h in Headers */,
				3621DDCC22A5E4FD00281BC4 /* STPThreeDSCustomizationSettings.h in Headers */,
				B6B41F7F22348A1E0020BA7F /* STPPaymentMethodiDEALParams.h in Headers */,
				B69FEC42222EE9E000273A16 /* STPPaymentMethod.h in Headers */,
				04793F561D1D8DDD00B3C551 /* STPSourceProtocol.h in Headers */,
				0451CC441C49AE1C003B2CA6 /* STPPaymentResult.h in Headers */,
				B690DDF2222F0211000B902D /* STPPaymentMethodAddress.h in Headers */,
				365BE8A2228CAB6A0068D824 /* STPIntentActionUseStripeSDK.h in Headers */,
				B664D64B22B8034D00E6354B /* STPThreeDSCustomization+Private.h in Headers */,
				049A3F951CC75B2E00F57DE7 /* STPPromise.h in Headers */,
				F1BEB2FD1F3508BB0043F48C /* NSError+Stripe.h in Headers */,
				049A3F7E1CC1920A00F57DE7 /* UIViewController+Stripe_KeyboardAvoiding.h in Headers */,
				3604007022C18C78004CF80B /* STPThreeDSLabelCustomization.h in Headers */,
				04BFFFD91D240B13005F2340 /* STPAddCardViewController+Private.h in Headers */,
				C1363BB71D7633D800EB82B4 /* STPPaymentOptionTableViewCell.h in Headers */,
				04B31DE61D09D25F00EF1631 /* STPPaymentOptionsInternalViewController.h in Headers */,
				B690DDF8222F0564000B902D /* STPPaymentMethodCard.h in Headers */,
				04CDB4FE1A5F30A700B854EE /* STPAPIClient.h in Headers */,
				B6B41F75223481BA0020BA7F /* STPPaymentMethodCardWallet+Private.h in Headers */,
				045D712C1CF4ED7600F6CD65 /* STPBINRange.h in Headers */,
				C1D7B51A1E36B8B9002181F5 /* STPSourceParams.h in Headers */,
				3604007322C18C78004CF80B /* STPThreeDSButtonCustomization.h in Headers */,
				04827D101D2575C6002DB3E8 /* STPImageLibrary.h in Headers */,
				B6B41F79223484280020BA7F /* STPPaymentMethodiDEAL.h in Headers */,
				F152322A1EA9306100D65C67 /* NSURLComponents+Stripe.h in Headers */,
				F1D3A25A1EB014BD0095BFA9 /* UIImage+Stripe.h in Headers */,
				C124A17C1CCAA0C2007D42EE /* NSMutableURLRequest+Stripe.h in Headers */,
				B3BDCAC820EEF22D0034F7F5 /* STPPaymentIntent.h in Headers */,
				B3BDCACA20EEF22D0034F7F5 /* STPPaymentIntentEnums.h in Headers */,
			);
			runOnlyForDeploymentPostprocessing = 0;
		};
/* End PBXHeadersBuildPhase section */

/* Begin PBXNativeTarget section */
		045E7C021A5F41DE004751EF /* StripeiOS Tests */ = {
			isa = PBXNativeTarget;
			buildConfigurationList = 045E7C0C1A5F41DE004751EF /* Build configuration list for PBXNativeTarget "StripeiOS Tests" */;
			buildPhases = (
				F1122A821DFF7CB900A8B1AF /* ShellScript */,
				045E7BFF1A5F41DE004751EF /* Sources */,
				045E7C001A5F41DE004751EF /* Frameworks */,
				045E7C011A5F41DE004751EF /* Resources */,
				04415C711A6605BD001225ED /* Headers */,
				F15AC18F1DBA9CC10009EADE /* CopyFiles */,
			);
			buildRules = (
			);
			dependencies = (
				045E7C0B1A5F41DE004751EF /* PBXTargetDependency */,
			);
			name = "StripeiOS Tests";
			productName = "StripeiOS Tests";
			productReference = 045E7C031A5F41DE004751EF /* StripeiOS Tests.xctest */;
			productType = "com.apple.product-type.bundle.unit-test";
		};
		049E84AA1A605D93000B66CD /* StripeiOSStatic */ = {
			isa = PBXNativeTarget;
			buildConfigurationList = 049E84BC1A605D93000B66CD /* Build configuration list for PBXNativeTarget "StripeiOSStatic" */;
			buildPhases = (
				049E84A71A605D93000B66CD /* Sources */,
				049E84A81A605D93000B66CD /* Frameworks */,
				049E84A91A605D93000B66CD /* Copy Files */,
				049E84D81A605EAA000B66CD /* Headers */,
				049E85211A607DA4000B66CD /* Build Framework */,
			);
			buildRules = (
			);
			dependencies = (
				C1B630DA1D1D86E100A05285 /* PBXTargetDependency */,
			);
			name = StripeiOSStatic;
			productName = StripeiOSStatic;
			productReference = 049E84AB1A605D93000B66CD /* libStripe.a */;
			productType = "com.apple.product-type.library.static";
		};
		04CDB4411A5F2E1800B854EE /* StripeiOS */ = {
			isa = PBXNativeTarget;
			buildConfigurationList = 04CDB4551A5F2E1800B854EE /* Build configuration list for PBXNativeTarget "StripeiOS" */;
			buildPhases = (
				04CDB43D1A5F2E1800B854EE /* Sources */,
				04CDB43E1A5F2E1800B854EE /* Frameworks */,
				04CDB43F1A5F2E1800B854EE /* Headers */,
				04CDB4401A5F2E1800B854EE /* Resources */,
				36E582F822B4539A0044F82C /* CopyFiles */,
			);
			buildRules = (
			);
			dependencies = (
			);
			name = StripeiOS;
			productName = "Stripe-iOS";
			productReference = 04CDB4421A5F2E1800B854EE /* Stripe.framework */;
			productType = "com.apple.product-type.framework";
		};
		3650AA3D21C07E3C002B0893 /* LocalizationTester */ = {
			isa = PBXNativeTarget;
			buildConfigurationList = 3650AA6021C07E3D002B0893 /* Build configuration list for PBXNativeTarget "LocalizationTester" */;
			buildPhases = (
				3650AA3A21C07E3C002B0893 /* Sources */,
				3650AA3B21C07E3C002B0893 /* Frameworks */,
				3650AA3C21C07E3C002B0893 /* Resources */,
				365FC5AC21C18F550092ADB0 /* Embed Frameworks */,
			);
			buildRules = (
			);
			dependencies = (
				3650AA6321C087C1002B0893 /* PBXTargetDependency */,
			);
			name = LocalizationTester;
			productName = LocalizationTester;
			productReference = 3650AA3E21C07E3C002B0893 /* LocalizationTester.app */;
			productType = "com.apple.product-type.application";
		};
		3650AA5421C07E3D002B0893 /* LocalizationTesterUITests */ = {
			isa = PBXNativeTarget;
			buildConfigurationList = 3650AA6121C07E3D002B0893 /* Build configuration list for PBXNativeTarget "LocalizationTesterUITests" */;
			buildPhases = (
				3650AA5121C07E3D002B0893 /* Sources */,
				3650AA5221C07E3D002B0893 /* Frameworks */,
				3650AA5321C07E3D002B0893 /* Resources */,
			);
			buildRules = (
			);
			dependencies = (
				3650AA5721C07E3D002B0893 /* PBXTargetDependency */,
			);
			name = LocalizationTesterUITests;
			productName = LocalizationTesterUITests;
			productReference = 3650AA5521C07E3D002B0893 /* LocalizationTesterUITests.xctest */;
			productType = "com.apple.product-type.bundle.ui-testing";
		};
		C1B630B21D1D817900A05285 /* StripeiOSResources */ = {
			isa = PBXNativeTarget;
			buildConfigurationList = C1B630B81D1D817900A05285 /* Build configuration list for PBXNativeTarget "StripeiOSResources" */;
			buildPhases = (
				C1B630AF1D1D817900A05285 /* Sources */,
				C1B630B01D1D817900A05285 /* Frameworks */,
				C1B630B11D1D817900A05285 /* Resources */,
			);
			buildRules = (
			);
			dependencies = (
			);
			name = StripeiOSResources;
			productName = StripeiOSResources;
			productReference = C1B630B31D1D817900A05285 /* Stripe.bundle */;
			productType = "com.apple.product-type.bundle";
		};
/* End PBXNativeTarget section */

/* Begin PBXProject section */
		11C74B8F164043050071C2CA /* Project object */ = {
			isa = PBXProject;
			attributes = {
				CLASSPREFIX = STP;
				LastSwiftUpdateCheck = 0730;
				LastTestingUpgradeCheck = 0510;
				LastUpgradeCheck = 0940;
				ORGANIZATIONNAME = "Stripe, Inc";
				TargetAttributes = {
					045E7C021A5F41DE004751EF = {
						CreatedOnToolsVersion = 6.1.1;
					};
					049E84AA1A605D93000B66CD = {
						CreatedOnToolsVersion = 6.1.1;
					};
					049E85221A607FFD000B66CD = {
						CreatedOnToolsVersion = 6.1.1;
					};
					04CDB4411A5F2E1800B854EE = {
						CreatedOnToolsVersion = 6.1.1;
					};
					3650AA3D21C07E3C002B0893 = {
						CreatedOnToolsVersion = 9.4.1;
					};
					3650AA5421C07E3D002B0893 = {
						CreatedOnToolsVersion = 9.4.1;
						TestTargetID = 3650AA3D21C07E3C002B0893;
					};
					C1B630B21D1D817900A05285 = {
						CreatedOnToolsVersion = 7.3.1;
					};
				};
			};
			buildConfigurationList = 11C74B92164043050071C2CA /* Build configuration list for PBXProject "Stripe" */;
			compatibilityVersion = "Xcode 3.2";
			developmentRegion = English;
			hasScannedForEncodings = 0;
			knownRegions = (
				English,
				en,
				"zh-Hans",
				de,
				es,
				it,
				ja,
				nl,
				fr,
				fi,
				nb,
				da,
				"es-AR",
				"fr-CA",
				"nn-NO",
				"pt-BR",
				"pt-PT",
				sv,
				Base,
			);
			mainGroup = 11C74B8D164043050071C2CA;
			productRefGroup = 11C74B99164043050071C2CA /* Products */;
			projectDirPath = "";
			projectRoot = "";
			targets = (
				04CDB4411A5F2E1800B854EE /* StripeiOS */,
				045E7C021A5F41DE004751EF /* StripeiOS Tests */,
				049E84AA1A605D93000B66CD /* StripeiOSStatic */,
				049E85221A607FFD000B66CD /* StripeiOSStaticFramework */,
				C1B630B21D1D817900A05285 /* StripeiOSResources */,
				3650AA3D21C07E3C002B0893 /* LocalizationTester */,
				3650AA5421C07E3D002B0893 /* LocalizationTesterUITests */,
			);
		};
/* End PBXProject section */

/* Begin PBXResourcesBuildPhase section */
		045E7C011A5F41DE004751EF /* Resources */ = {
			isa = PBXResourcesBuildPhase;
			buildActionMask = 2147483647;
			files = (
				F1343BEA1D652CAD00F102D8 /* Customer.json in Resources */,
				8BD2133E1F045D31007F6FD1 /* SEPADebitSource.json in Resources */,
				B3BDCADF20F0142C0034F7F5 /* PaymentIntent.json in Resources */,
				B613DD3E22C54BA800C7603F /* SetupIntent.json in Resources */,
				B632989F2295BDD90007D287 /* ApplePayPaymentMethod.json in Resources */,
				8BD213371F044B57007F6FD1 /* BankAccount.json in Resources */,
				C1C02CCC1ECCD0ED00DF5643 /* EphemeralKey.json in Resources */,
				F1BA24211E57BECA00E4A1CF /* 3DSSource.json in Resources */,
				F1BA241E1E57BE5E00E4A1CF /* CardSource.json in Resources */,
				8B39128520E2F9C400098401 /* GiropaySource.json in Resources */,
				F1343BE91D652CAB00F102D8 /* Card.json in Resources */,
				8B39128720E2F9D300098401 /* MultibancoSource.json in Resources */,
				8BD213391F0457A1007F6FD1 /* FileUpload.json in Resources */,
				C1CFCB7A1ED5F88D00BE45DF /* stp_test_upload_image.jpeg in Resources */,
				F152322F1EA9344600D65C67 /* iDEALSource.json in Resources */,
				F16AA26F1F5A0F1700207FFF /* AlipaySource.json in Resources */,
				8B39128920E2F9E000098401 /* P24Source.json in Resources */,
				04E01F8A21AA55E30061402F /* recorded_network_traffic in Resources */,
				8B39128220E2F99600098401 /* EPSSource.json in Resources */,
				B66B39B6223045EF006D1CAD /* PaymentMethod.json in Resources */,
				8B39128320E2F9A100098401 /* BancontactSource.json in Resources */,
				8B39128B20E2F9F500098401 /* SOFORTSource.json in Resources */,
			);
			runOnlyForDeploymentPostprocessing = 0;
		};
		04CDB4401A5F2E1800B854EE /* Resources */ = {
			isa = PBXResourcesBuildPhase;
			buildActionMask = 2147483647;
			files = (
				8BCB6E5C2053389800629978 /* stp_card_unionpay_en@2x.png in Resources */,
				C15993251D8807930047950D /* stp_shipping_form@3x.png in Resources */,
				0438EFA81B741C2800D506CC /* stp_card_amex@3x.png in Resources */,
				0438EFC61B741C2800D506CC /* stp_card_jcb@3x.png in Resources */,
				0438EFC21B741C2800D506CC /* stp_card_jcb.png in Resources */,
				F1C578F11D651AB200912EAE /* stp_card_applepay.png in Resources */,
				C1300D211EB8D38A0080AF7B /* stp_card_unknown@2x.png in Resources */,
				C1300D2D1EB8D3AB0080AF7B /* stp_card_error@2x.png in Resources */,
				F1510BC21D5A8146000731AD /* stp_card_jcb_template@2x.png in Resources */,
				F1510B1B1D5A4C93000731AD /* stp_card_discover_template@3x.png in Resources */,
				0438EFD61B741C2800D506CC /* stp_card_visa@2x.png in Resources */,
				F148ABFD1D5E8DF20014FD92 /* stp_card_form_back.png in Resources */,
				C11810C21CC7DA290022FB55 /* stp_card_form_front@2x.png in Resources */,
				8BCB6E592053389800629978 /* stp_card_unionpay_template_en@3x.png in Resources */,
				C11810C01CC7DA290022FB55 /* stp_card_form_back@3x.png in Resources */,
				0438EFB01B741C2800D506CC /* stp_card_cvc_amex.png in Resources */,
				F1510B231D5A4C93000731AD /* stp_card_visa_template.png in Resources */,
				8BCB6E602053389800629978 /* stp_card_unionpay_zh@2x.png in Resources */,
				F1510BC51D5A8146000731AD /* stp_card_jcb_template@3x.png in Resources */,
				049A3FA11CC8006800F57DE7 /* stp_icon_add@3x.png in Resources */,
				F1510B271D5A4C93000731AD /* stp_card_visa_template@3x.png in Resources */,
				F1510BAD1D5A77F6000731AD /* stp_card_diners_template@3x.png in Resources */,
				0438EFB21B741C2800D506CC /* stp_card_cvc_amex@2x.png in Resources */,
				F1510B1F1D5A4C93000731AD /* stp_card_mastercard_template@2x.png in Resources */,
				F1510BBF1D5A8146000731AD /* stp_card_jcb_template.png in Resources */,
				B3213F9521A3905800FB4FC7 /* stp_card_form_amex_cvc.png in Resources */,
				C1363BAF1D76337400EB82B4 /* stp_icon_checkmark.png in Resources */,
				F1510B1D1D5A4C93000731AD /* stp_card_mastercard_template.png in Resources */,
				F1510B251D5A4C93000731AD /* stp_card_visa_template@2x.png in Resources */,
				C11810BF1CC7DA290022FB55 /* stp_card_form_back@2x.png in Resources */,
				0438EFD81B741C2800D506CC /* stp_card_visa@3x.png in Resources */,
				0438EFC41B741C2800D506CC /* stp_card_jcb@2x.png in Resources */,
				0438EFA41B741C2800D506CC /* stp_card_amex.png in Resources */,
				0438EFBA1B741C2800D506CC /* stp_card_diners@3x.png in Resources */,
				F1510BA71D5A77F6000731AD /* stp_card_diners_template.png in Resources */,
				049A3FA61CC8071100F57DE7 /* stp_card_applepay@2x.png in Resources */,
				0438EFB61B741C2800D506CC /* stp_card_diners.png in Resources */,
				F1510B0F1D5A4C93000731AD /* stp_card_amex_template@3x.png in Resources */,
				8BCB6E582053389800629978 /* stp_card_unionpay_template_zh@3x.png in Resources */,
				049A3FA71CC8071100F57DE7 /* stp_card_applepay@3x.png in Resources */,
				C1300D2A1EB8D3AB0080AF7B /* stp_card_error_amex@2x.png in Resources */,
				8BCB6E572053389800629978 /* stp_card_unionpay_template_zh.png in Resources */,
				0438EFAE1B741C2800D506CC /* stp_card_cvc@3x.png in Resources */,
				F1510B171D5A4C93000731AD /* stp_card_discover_template.png in Resources */,
				F1510B0D1D5A4C93000731AD /* stp_card_amex_template@2x.png in Resources */,
				8BCB6E5D2053389800629978 /* stp_card_unionpay_zh.png in Resources */,
				8BCB6E5E2053389800629978 /* stp_card_unionpay_zh@3x.png in Resources */,
				C1300D221EB8D38A0080AF7B /* stp_card_unknown@3x.png in Resources */,
				0438EFBE1B741C2800D506CC /* stp_card_discover@2x.png in Resources */,
				315CB85522E7BD1400E612A3 /* Stripe3DS2.bundle in Resources */,
				8BCB6E562053389800629978 /* stp_card_unionpay_template_en.png in Resources */,
				C1300D2B1EB8D3AB0080AF7B /* stp_card_error_amex@3x.png in Resources */,
				8BCB6E5B2053389800629978 /* stp_card_unionpay_en.png in Resources */,
				0438EFC01B741C2800D506CC /* stp_card_discover@3x.png in Resources */,
				C1300D2E1EB8D3AB0080AF7B /* stp_card_error@3x.png in Resources */,
				F148ABE81D5E805A0014FD92 /* Localizable.strings in Resources */,
				0438EFB41B741C2800D506CC /* stp_card_cvc_amex@3x.png in Resources */,
				C1300D2C1EB8D3AB0080AF7B /* stp_card_error.png in Resources */,
				0438EFB81B741C2800D506CC /* stp_card_diners@2x.png in Resources */,
				C11810C31CC7DA290022FB55 /* stp_card_form_front@3x.png in Resources */,
				F1510B191D5A4C93000731AD /* stp_card_discover_template@2x.png in Resources */,
				F1510BAA1D5A77F6000731AD /* stp_card_diners_template@2x.png in Resources */,
				0438EFAA1B741C2800D506CC /* stp_card_cvc.png in Resources */,
				8BCB6E5F2053389800629978 /* stp_card_unionpay_template_zh@2x.png in Resources */,
				C1363BB11D76337400EB82B4 /* stp_icon_checkmark@3x.png in Resources */,
				04633B1A1CD7BF29009D4FB5 /* integrate-dynamic-framework.sh in Resources */,
				C11810C11CC7DA290022FB55 /* stp_card_form_front.png in Resources */,
				0438EFAC1B741C2800D506CC /* stp_card_cvc@2x.png in Resources */,
				0438EFCC1B741C2800D506CC /* stp_card_mastercard@3x.png in Resources */,
				C15993241D8807930047950D /* stp_shipping_form@2x.png in Resources */,
				F1510B0B1D5A4C93000731AD /* stp_card_amex_template.png in Resources */,
				0438EFCA1B741C2800D506CC /* stp_card_mastercard@2x.png in Resources */,
				8BCB6E5A2053389800629978 /* stp_card_unionpay_template_en@2x.png in Resources */,
				049A3F9F1CC8006800F57DE7 /* stp_icon_add.png in Resources */,
				C1300D291EB8D3AB0080AF7B /* stp_card_error_amex.png in Resources */,
				C1363BB01D76337400EB82B4 /* stp_icon_checkmark@2x.png in Resources */,
				C1300D201EB8D38A0080AF7B /* stp_card_unknown.png in Resources */,
				049A3FA01CC8006800F57DE7 /* stp_icon_add@2x.png in Resources */,
				8BCB6E612053389800629978 /* stp_card_unionpay_en@3x.png in Resources */,
				F1510B211D5A4C93000731AD /* stp_card_mastercard_template@3x.png in Resources */,
				B3213F9721A3905800FB4FC7 /* stp_card_form_amex_cvc@3x.png in Resources */,
				C15993231D8807930047950D /* stp_shipping_form.png in Resources */,
				B3213F9621A3905800FB4FC7 /* stp_card_form_amex_cvc@2x.png in Resources */,
				0438EFC81B741C2800D506CC /* stp_card_mastercard.png in Resources */,
				0438EFBC1B741C2800D506CC /* stp_card_discover.png in Resources */,
				0438EFA61B741C2800D506CC /* stp_card_amex@2x.png in Resources */,
				0438EFD41B741C2800D506CC /* stp_card_visa.png in Resources */,
			);
			runOnlyForDeploymentPostprocessing = 0;
		};
		3650AA3C21C07E3C002B0893 /* Resources */ = {
			isa = PBXResourcesBuildPhase;
			buildActionMask = 2147483647;
			files = (
				3650AA4D21C07E3D002B0893 /* LaunchScreen.storyboard in Resources */,
				3650AA4A21C07E3D002B0893 /* Assets.xcassets in Resources */,
			);
			runOnlyForDeploymentPostprocessing = 0;
		};
		3650AA5321C07E3D002B0893 /* Resources */ = {
			isa = PBXResourcesBuildPhase;
			buildActionMask = 2147483647;
			files = (
			);
			runOnlyForDeploymentPostprocessing = 0;
		};
		C1B630B11D1D817900A05285 /* Resources */ = {
			isa = PBXResourcesBuildPhase;
			buildActionMask = 2147483647;
			files = (
				C1B630BB1D1D860100A05285 /* stp_card_amex.png in Resources */,
				C1B630BC1D1D860100A05285 /* stp_card_amex@2x.png in Resources */,
				C15993471D8829C00047950D /* stp_shipping_form@3x.png in Resources */,
				C1363BB31D76337900EB82B4 /* stp_icon_checkmark@2x.png in Resources */,
				8BB890352056E56500EB51AB /* stp_card_unionpay_template_zh.png in Resources */,
				F148AC031D5E8DF30014FD92 /* stp_card_form_front@3x.png in Resources */,
				C1B630BD1D1D860100A05285 /* stp_card_amex@3x.png in Resources */,
				8BB890382056E57200EB51AB /* stp_card_unionpay_zh.png in Resources */,
				F1510B101D5A4C93000731AD /* stp_card_amex_template@3x.png in Resources */,
				8BB8903C2056E58400EB51AB /* stp_card_unionpay_en@2x.png in Resources */,
				C1B630BE1D1D860100A05285 /* stp_card_cvc.png in Resources */,
				C1300D341EB8F16B0080AF7B /* stp_card_error@3x.png in Resources */,
				F1510B581D5A4CC4000731AD /* stp_card_applepay@2x.png in Resources */,
				C1B630BF1D1D860100A05285 /* stp_card_cvc@2x.png in Resources */,
				8BB890362056E56700EB51AB /* stp_card_unionpay_template_zh@2x.png in Resources */,
				8BB890342056E56200EB51AB /* stp_card_unionpay_template_en@3x.png in Resources */,
				8BB8903B2056E58400EB51AB /* stp_card_unionpay_en.png in Resources */,
				C1363BB41D76337900EB82B4 /* stp_icon_checkmark@3x.png in Resources */,
				C1B630C01D1D860100A05285 /* stp_card_cvc@3x.png in Resources */,
				C1B630C11D1D860100A05285 /* stp_card_cvc_amex.png in Resources */,
				F1510B4F1D5A4CC4000731AD /* stp_card_form_back@2x.png in Resources */,
				F1510B5C1D5A4CC4000731AD /* stp_icon_add@3x.png in Resources */,
				C15993461D8829C00047950D /* stp_shipping_form@2x.png in Resources */,
				C120574C1D676DD400CFBCB8 /* stp_card_diners_template@3x.png in Resources */,
				8BB8903A2056E57200EB51AB /* stp_card_unionpay_zh@3x.png in Resources */,
				8BB8903D2056E58400EB51AB /* stp_card_unionpay_en@3x.png in Resources */,
				C1B630C21D1D860100A05285 /* stp_card_cvc_amex@2x.png in Resources */,
				C1B630C31D1D860100A05285 /* stp_card_cvc_amex@3x.png in Resources */,
				8BB890322056E55B00EB51AB /* stp_card_unionpay_template_en.png in Resources */,
				C1300D311EB8F16B0080AF7B /* stp_card_error_amex@3x.png in Resources */,
				C1B630C41D1D860100A05285 /* stp_card_diners.png in Resources */,
				C1B630C51D1D860100A05285 /* stp_card_diners@2x.png in Resources */,
				8BB890332056E55F00EB51AB /* stp_card_unionpay_template_en@2x.png in Resources */,
				C12057521D676DD400CFBCB8 /* stp_card_jcb_template@3x.png in Resources */,
				F1510B1A1D5A4C93000731AD /* stp_card_discover_template@2x.png in Resources */,
				F1510B0E1D5A4C93000731AD /* stp_card_amex_template@2x.png in Resources */,
				C1B630C61D1D860100A05285 /* stp_card_diners@3x.png in Resources */,
				F1510B1E1D5A4C93000731AD /* stp_card_mastercard_template.png in Resources */,
				F1510B501D5A4CC4000731AD /* stp_card_form_back@3x.png in Resources */,
				C1300D371EB8F1780080AF7B /* stp_card_unknown@3x.png in Resources */,
				F1510B261D5A4C93000731AD /* stp_card_visa_template@2x.png in Resources */,
				C120574A1D676DD400CFBCB8 /* stp_card_diners_template.png in Resources */,
				C1B630C71D1D860100A05285 /* stp_card_discover.png in Resources */,
				8BB890392056E57200EB51AB /* stp_card_unionpay_zh@2x.png in Resources */,
				F1510B521D5A4CC4000731AD /* stp_card_form_front@2x.png in Resources */,
				F1510B1C1D5A4C93000731AD /* stp_card_discover_template@3x.png in Resources */,
				F148ABE91D5E805A0014FD92 /* Localizable.strings in Resources */,
				C1B630C81D1D860100A05285 /* stp_card_discover@2x.png in Resources */,
				C1B630C91D1D860100A05285 /* stp_card_discover@3x.png in Resources */,
				F1510B241D5A4C93000731AD /* stp_card_visa_template.png in Resources */,
				F1510B0C1D5A4C93000731AD /* stp_card_amex_template.png in Resources */,
				C1300D2F1EB8F16B0080AF7B /* stp_card_error_amex.png in Resources */,
				C1B630CA1D1D860100A05285 /* stp_card_jcb.png in Resources */,
				C1B630CB1D1D860100A05285 /* stp_card_jcb@2x.png in Resources */,
				C1B630CC1D1D860100A05285 /* stp_card_jcb@3x.png in Resources */,
				C12057491D676DD400CFBCB8 /* stp_card_applepay.png in Resources */,
				C1B630CD1D1D860100A05285 /* stp_card_mastercard.png in Resources */,
				C1300D321EB8F16B0080AF7B /* stp_card_error.png in Resources */,
				C1B630CE1D1D860100A05285 /* stp_card_mastercard@2x.png in Resources */,
				F1343BEB1D652CE100F102D8 /* stp_card_form_back.png in Resources */,
				C1300D331EB8F16B0080AF7B /* stp_card_error@2x.png in Resources */,
				C1B630CF1D1D860100A05285 /* stp_card_mastercard@3x.png in Resources */,
				F1510B281D5A4C93000731AD /* stp_card_visa_template@3x.png in Resources */,
				F1510B221D5A4C93000731AD /* stp_card_mastercard_template@3x.png in Resources */,
				C1300D351EB8F1780080AF7B /* stp_card_unknown.png in Resources */,
				C1300D301EB8F16B0080AF7B /* stp_card_error_amex@2x.png in Resources */,
				C15993451D8829C00047950D /* stp_shipping_form.png in Resources */,
				B3213F9321A3903D00FB4FC7 /* stp_card_form_amex_cvc@3x.png in Resources */,
				C120574B1D676DD400CFBCB8 /* stp_card_diners_template@2x.png in Resources */,
				F1510B591D5A4CC4000731AD /* stp_card_applepay@3x.png in Resources */,
				F1510B5B1D5A4CC4000731AD /* stp_icon_add@2x.png in Resources */,
				8BB890372056E56A00EB51AB /* stp_card_unionpay_template_zh@3x.png in Resources */,
				F1510B181D5A4C93000731AD /* stp_card_discover_template.png in Resources */,
				C1300D361EB8F1780080AF7B /* stp_card_unknown@2x.png in Resources */,
				F1510B201D5A4C93000731AD /* stp_card_mastercard_template@2x.png in Resources */,
				C12057501D676DD400CFBCB8 /* stp_card_jcb_template.png in Resources */,
				C1B630D61D1D860100A05285 /* stp_card_visa.png in Resources */,
				B3213F9221A3903D00FB4FC7 /* stp_card_form_amex_cvc.png in Resources */,
				C12057511D676DD400CFBCB8 /* stp_card_jcb_template@2x.png in Resources */,
				C1B630D71D1D860100A05285 /* stp_card_visa@2x.png in Resources */,
				B3213F9421A3903D00FB4FC7 /* stp_card_form_amex_cvc@2x.png in Resources */,
				F148AC0A1D5E8DF30014FD92 /* stp_icon_add.png in Resources */,
				C1363BB21D76337900EB82B4 /* stp_icon_checkmark.png in Resources */,
				C1B630D81D1D860100A05285 /* stp_card_visa@3x.png in Resources */,
				F1510B511D5A4CC4000731AD /* stp_card_form_front.png in Resources */,
			);
			runOnlyForDeploymentPostprocessing = 0;
		};
/* End PBXResourcesBuildPhase section */

/* Begin PBXShellScriptBuildPhase section */
		049E85211A607DA4000B66CD /* Build Framework */ = {
			isa = PBXShellScriptBuildPhase;
			buildActionMask = 2147483647;
			files = (
			);
			inputPaths = (
			);
			name = "Build Framework";
			outputPaths = (
			);
			runOnlyForDeploymentPostprocessing = 0;
			shellPath = /bin/sh;
			shellScript = "set -e\n\nexport FRAMEWORK_DIR=\"${BUILT_PRODUCTS_DIR}/${PRODUCT_NAME}.framework\"\n\n# Create the path to the real Headers directory\nmkdir -p \"${FRAMEWORK_DIR}/Versions/A/Headers\"\nmkdir -p \"${FRAMEWORK_DIR}/Versions/A/Modules\"\n\n# Create the required symlinks\nln -sfh A \"${FRAMEWORK_DIR}/Versions/Current\"\nln -sfh Versions/Current/Headers \"${FRAMEWORK_DIR}/Headers\"\nln -sfh Versions/Current/Modules \"${FRAMEWORK_DIR}/Modules\"\nln -sfh \"Versions/Current/${PRODUCT_NAME}\" \\\n\"${FRAMEWORK_DIR}/${PRODUCT_NAME}\"\n\n# Copy the public headers into the framework\n/bin/cp -a \"${TARGET_BUILD_DIR}/${PUBLIC_HEADERS_FOLDER_PATH}/\" \\\n\"${FRAMEWORK_DIR}/Versions/A/Headers\"\n\necho \"framework module Stripe {\" \\\n\"umbrella header \\\"Stripe.h\\\"\" \\\n\"export *\" \\\n\"module * { export * }\" \\\n\"}\" \\\n\"framework module Stripe3DS2 {\" \\\n\"umbrella header \\\"Stripe3DS2.h\\\"\" \\\n\"export *\" \\\n\"module * { export * }\" \\\n\"}\" > \"${FRAMEWORK_DIR}/Versions/A/Modules/module.modulemap\"\n";
		};
		049E85281A608030000B66CD /* MultiPlatform Build */ = {
			isa = PBXShellScriptBuildPhase;
			buildActionMask = 2147483647;
			files = (
			);
			inputPaths = (
			);
			name = "MultiPlatform Build";
			outputPaths = (
			);
			runOnlyForDeploymentPostprocessing = 0;
			shellPath = /bin/sh;
			shellScript = "set -e\n\n# If we're already inside this script then die\nif [ -n \"$RW_MULTIPLATFORM_BUILD_IN_PROGRESS\" ]; then\nexit 0\nfi\nexport RW_MULTIPLATFORM_BUILD_IN_PROGRESS=1\n\nRW_FRAMEWORK_NAME=\"Stripe\"\nRW_INPUT_STATIC_LIB=\"libStripe.a\"\nRW_FRAMEWORK_LOCATION=\"${BUILT_PRODUCTS_DIR}/${RW_FRAMEWORK_NAME}.framework\"\n\nfunction build_static_library {\n    # Will rebuild the static library as specified\n    #     build_static_library sdk\n    xcrun xcodebuild -project \"${PROJECT_FILE_PATH}\" \\\n    -target \"${TARGET_NAME}\" \\\n    -configuration \"${CONFIGURATION}\" \\\n    -sdk \"${1}\" \\\n    ONLY_ACTIVE_ARCH=NO \\\n    BUILD_DIR=\"${BUILD_DIR}\" \\\n    OBJROOT=\"${OBJROOT}/DependentBuilds\" \\\n    BUILD_ROOT=\"${BUILD_ROOT}\" \\\n    SYMROOT=\"${SYMROOT}\" $ACTION\n}\n\nfunction make_fat_library {\n    # Will smash 2 static libs together\n    #     make_fat_library in1 in2 out\n    xcrun lipo -create \"${1}\" \"${2}\" -output \"${3}\"\n}\n\n# 1 - Extract the platform (iphoneos/iphonesimulator) from the SDK name\nif [[ \"$SDK_NAME\" =~ ([A-Za-z]+) ]]; then\nRW_SDK_PLATFORM=${BASH_REMATCH[1]}\nelse\necho \"Could not find platform name from SDK_NAME: $SDK_NAME\"\nexit 1\nfi\n\n# 2 - Extract the version from the SDK\nif [[ \"$SDK_NAME\" =~ ([0-9]+.*$) ]]; then\nRW_SDK_VERSION=${BASH_REMATCH[1]}\nelse\necho \"Could not find sdk version from SDK_NAME: $SDK_NAME\"\nexit 1\nfi\n\n# 3 - Determine the other platform\nif [ \"$RW_SDK_PLATFORM\" == \"iphoneos\" ]; then\nRW_OTHER_PLATFORM=iphonesimulator\nelse\nRW_OTHER_PLATFORM=iphoneos\nfi\n\n# 4 - Find the build directory\nif [[ \"$BUILT_PRODUCTS_DIR\" =~ (.*)$RW_SDK_PLATFORM$ ]]; then\nRW_OTHER_BUILT_PRODUCTS_DIR=\"${BASH_REMATCH[1]}${RW_OTHER_PLATFORM}\"\nelse\necho \"Could not find other platform build directory.\"\nexit 1\nfi\n\n# Build the other platform.\nbuild_static_library \"${RW_OTHER_PLATFORM}${RW_SDK_VERSION}\"\n\n# If we're currently building for iphonesimulator, then need to rebuild\n#   to ensure that we get both i386 and x86_64\nif [ \"$RW_SDK_PLATFORM\" == \"iphonesimulator\" ]; then\nbuild_static_library \"${SDK_NAME}\"\nfi\n\n# Join the 2 static libs into 1 and push into the .framework\nmake_fat_library \"${BUILT_PRODUCTS_DIR}/${RW_INPUT_STATIC_LIB}\" \\\n\"${RW_OTHER_BUILT_PRODUCTS_DIR}/${RW_INPUT_STATIC_LIB}\" \\\n\"${RW_FRAMEWORK_LOCATION}/Versions/A/${RW_FRAMEWORK_NAME}\"\n\n/usr/bin/strip -Sx \"${RW_FRAMEWORK_LOCATION}/Versions/A/${RW_FRAMEWORK_NAME}\"\n\n# Ensure that the framework is present in both platform's build directories\ncp -a \"${RW_FRAMEWORK_LOCATION}/Versions/A/${RW_FRAMEWORK_NAME}\" \\\n\"${RW_OTHER_BUILT_PRODUCTS_DIR}/${RW_FRAMEWORK_NAME}.framework/Versions/A/${RW_FRAMEWORK_NAME}\"\n";
		};
		F1122A821DFF7CB900A8B1AF /* ShellScript */ = {
			isa = PBXShellScriptBuildPhase;
			buildActionMask = 2147483647;
			files = (
			);
			inputPaths = (
			);
			outputPaths = (
			);
			runOnlyForDeploymentPostprocessing = 0;
			shellPath = /bin/sh;
			shellScript = "if [ ! -d \"$PROJECT_HOME/Carthage/Build/iOS/FBSnapshotTestCase.framework/\" ]; then\necho \"FBSnapshotTestCase not found. Run \\`carthage bootstrap --platform ios --configuration Release\\` and then run tests again.\"\nexit 0\nfi\n";
		};
/* End PBXShellScriptBuildPhase section */

/* Begin PBXSourcesBuildPhase section */
		045E7BFF1A5F41DE004751EF /* Sources */ = {
			isa = PBXSourcesBuildPhase;
			buildActionMask = 2147483647;
			files = (
				F1122A7E1DFB84E000A8B1AF /* UINavigationBar+StripeTest.m in Sources */,
				C1CFCB771ED5E12400BE45DF /* STPPIIFunctionalTest.m in Sources */,
				04A4C3941C4F276100B3B290 /* STPUIVCStripeParentViewControllerTests.m in Sources */,
				B6C42817229897EF0044E419 /* NSURLComponents_StripeTest.m in Sources */,
				C184107E1EC2704700178149 /* STPEphemeralKeyManagerTest.m in Sources */,
				B68F1C792234740B0030B438 /* STPPaymentMethodCardWalletTest.m in Sources */,
				B3BDCAD120EEF5BA0034F7F5 /* STPPaymentIntentParamsTest.m in Sources */,
				04A488361CA34DC600506E53 /* STPEmailAddressValidatorTest.m in Sources */,
				C1EEDCCA1CA2186300A54582 /* STPPhoneNumberValidatorTest.m in Sources */,
				04CB86BA1BA89CE100E4F61E /* PKPayment+StripeTest.m in Sources */,
				F1B980941DB550E60075332E /* STPPaymentOptionsViewControllerLocalizationTests.m in Sources */,
				04E01F8621AA36320061402F /* STPNetworkStubbingTestCase.m in Sources */,
				C124A1851CCAB750007D42EE /* STPAnalyticsClientTest.m in Sources */,
				C18867DC1E8B0C4100A77634 /* STPFixtures.m in Sources */,
				B66D5024222F5A27004A9210 /* STPPaymentMethodThreeDSecureUsageTest.m in Sources */,
				C1CFCB761ED5E12400BE45DF /* STPFileFunctionalTest.m in Sources */,
				C16F66AB1CA21BAC006A21B5 /* STPFormTextFieldTest.m in Sources */,
				C1D23FAD1D37F81F002FD83C /* STPCustomerTest.m in Sources */,
				C1CFCB6E1ED5E0F800BE45DF /* STPMocks.m in Sources */,
				B628476222307A4100957149 /* STPPaymentMethodCardTest.m in Sources */,
				B318518320BE011700EE8C0F /* STPColorUtilsTest.m in Sources */,
				B634497822A5BC91003881DC /* STPCardBrandTest.m in Sources */,
				B664D66E22B9684700E6354B /* STPThreeDSSelectionCustomizationTest.m in Sources */,
				B640DB1A22C69C01003C8810 /* STPSetupIntentFunctionalTest.m in Sources */,
				B6EC63CA22348D4600E4C0FB /* STPPaymentMethodiDEALTest.m in Sources */,
				04827D181D257A6C002DB3E8 /* STPImageLibraryTest.m in Sources */,
				0438EF4C1B741B0100D506CC /* STPCardValidatorTest.m in Sources */,
				04A4C3921C4F263300B3B290 /* NSArray+StripeTest.m in Sources */,
				F148ABFB1D5E88C70014FD92 /* STPTestUtils.m in Sources */,
				8BB97F081F26645B0095122A /* NSDictionary+StripeTest.m in Sources */,
				045A62AB1B8E7259000165CE /* STPPaymentCardTextFieldTest.m in Sources */,
				B6D6C933223076600092AFC8 /* STPPaymentMethodAddressTest.m in Sources */,
				3617A51520FE5BBB001A9E6A /* NSLocale+STPSwizzling.m in Sources */,
				C1054F911FE197AE0033C87E /* STPPaymentContextSnapshotTests.m in Sources */,
				C127110A1DBA7E490087840D /* STPAddressViewModelTest.m in Sources */,
				C17D24EE1E37DBAC005CB188 /* STPSourceTest.m in Sources */,
				3691EB74211A4F31008C49E1 /* STPShippingAddressViewControllerTest.m in Sources */,
				C1E4F8061EBBEB0F00E611F5 /* STPCustomerContextTest.m in Sources */,
				B6B41F71223476AE0020BA7F /* STPPaymentMethodCardWalletMasterpassTest.m in Sources */,
				B3302F4C200700AB005DDBE9 /* STPLegalEntityParamsTest.m in Sources */,
				F14C872F1D4FCDBA00C7CC6A /* STPPaymentContextApplePayTest.m in Sources */,
				C1BD9B1F1E390A2700CEE925 /* STPSourceParamsTest.m in Sources */,
				B664D65922B81C1700E6354B /* STPThreeDSFooterCustomizationTest.m in Sources */,
				B66D5027222F8605004A9210 /* STPPaymentMethodCardChecksTest.m in Sources */,
				B664D66222B83BAF00E6354B /* STPThreeDSLabelCustomizationTest.m in Sources */,
				C1D7B5251E36C70D002181F5 /* STPSourceFunctionalTest.m in Sources */,
				0438EF4D1B741B0100D506CC /* STPPaymentCardTextFieldViewModelTest.m in Sources */,
				B600F3C3223088F900264403 /* STPPaymentMethodFunctionalTest.m in Sources */,
				8BD87B951EFB1CB100269C2B /* STPSourceVerificationTest.m in Sources */,
				C124A1811CCAA1BF007D42EE /* NSMutableURLRequest+StripeTest.m in Sources */,
				B63E42792231F8FE007B5B95 /* STPPaymentMethodParamsTest.m in Sources */,
				B3BDCACD20EEF4540034F7F5 /* STPPaymentIntentTest.m in Sources */,
				B66B39B4223044A2006D1CAD /* STPPaymentMethodTest.m in Sources */,
				C1EEDCC61CA2126000A54582 /* STPDelegateProxyTest.m in Sources */,
				F1D777C01D81DD520076FA19 /* STPStringUtilsTest.m in Sources */,
				C1FEE5991CBFF24000A7632B /* STPPostalCodeValidatorTest.m in Sources */,
				8BD87B8B1EFB136F00269C2B /* STPSourceCardDetailsTest.m in Sources */,
				073132982277A72D0019CE3F /* STPIssuingCardPin.m in Sources */,
				C13538081D2C2186003F6157 /* STPAddCardViewControllerTest.m in Sources */,
				B3302F462006FBA7005DDBE9 /* STPConnectAccountParamsTest.m in Sources */,
				B613DD3C22C54AA800C7603F /* STPSetupIntentTest.m in Sources */,
				04415C671A6605B5001225ED /* STPAPIClientTest.m in Sources */,
				045D71311CF514BB00F6CD65 /* STPBinRangeTest.m in Sources */,
				C15B02731EA176090026E606 /* StripeErrorTest.m in Sources */,
				C1EF044E1DD2397C00FBF452 /* STPShippingMethodsViewControllerLocalizationTests.m in Sources */,
				C1AED1561EE0C8C6008BEFBF /* STPApplePayTest.m in Sources */,
				04415C681A6605B5001225ED /* STPFormEncoderTest.m in Sources */,
				B664D66822B8409200E6354B /* STPThreeDSNavigationBarCustomizationTest.m in Sources */,
				C1CFCB751ED5E12400BE45DF /* STPFileTest.m in Sources */,
				C11810991CC6D46D0022FB55 /* NSDecimalNumber+StripeTest.m in Sources */,
				8B5B4B441EFDD925005CF475 /* STPSourceOwnerTest.m in Sources */,
				8B82C5CA1F2BC78F009639F7 /* STPApplePayPaymentOptionTest.m in Sources */,
				B32B176320F6D722000D6EF8 /* STPGenericStripeObjectTest.m in Sources */,
				B3BDCACF20EEF4640034F7F5 /* STPPaymentIntentFunctionalTest.m in Sources */,
				0731329C2277AA200019CE3F /* STPPinManagementServiceFunctionalTest.m in Sources */,
				B664D67422B96C9B00E6354B /* STPThreeDSTextFieldCustomizationTest.m in Sources */,
				8B013C891F1E784A00DD831B /* STPPaymentConfigurationTest.m in Sources */,
				C1EEDCC81CA2172700A54582 /* NSString+StripeTest.m in Sources */,
				8BD87B901EFB17AA00269C2B /* STPSourceRedirectTest.m in Sources */,
				04415C6A1A6605B5001225ED /* STPApplePayFunctionalTest.m in Sources */,
				8BE5AE8B1EF8905B0081A33C /* STPCardParamsTest.m in Sources */,
				F1B853501FDF544B0065A49E /* FBSnapshotTestCase+STPViewControllerLoading.m in Sources */,
				F1D3A25F1EB015B30095BFA9 /* UIImage+StripeTests.m in Sources */,
				04415C6B1A6605B5001225ED /* STPBankAccountFunctionalTest.m in Sources */,
				8B6DC9751F0171D20025E811 /* STPSourceReceiverTest.m in Sources */,
				F1DE88011F8D410D00602F4C /* STPPaymentOptionsViewControllerTest.m in Sources */,
				8B6DC9771F0172640025E811 /* STPSourceSEPADebitDetailsTest.m in Sources */,
				04415C6C1A6605B5001225ED /* STPBankAccountTest.m in Sources */,
				B664D65322B813EC00E6354B /* STPThreeDSButtonCustomizationTest.m in Sources */,
				C19D09931EAEAE5E00A4AB3E /* STPTelemetryClientTest.m in Sources */,
				F152321B1EA92F9D00D65C67 /* STPRedirectContextTest.m in Sources */,
				B6B41F73223476B90020BA7F /* STPPaymentMethodCardWalletVisaCheckoutTest.m in Sources */,
				04415C6D1A6605B5001225ED /* STPCardFunctionalTest.m in Sources */,
				F15675401DB544D3004468E3 /* STPAddCardViewControllerLocalizationTests.m in Sources */,
				B6D6C935223078840092AFC8 /* STPPaymentMethodBillingDetailsTest.m in Sources */,
				B664D65122B810D500E6354B /* STPThreeDSUICustomizationTest.m in Sources */,
				04415C6E1A6605B5001225ED /* STPCardTest.m in Sources */,
				C1EF044D1DD2397500FBF452 /* STPShippingAddressViewControllerLocalizationTests.m in Sources */,
				C1080F4C1CBED48A007B2D89 /* STPAddressTests.m in Sources */,
				C1C02CCE1ECCE92900DF5643 /* STPEphemeralKeyTest.m in Sources */,
				36D4EA6122DD33DF00619BA8 /* STPSetupIntentConfirmParamsTest.m in Sources */,
				B36C6D782193A16F00D17575 /* STPIntentActionTest.m in Sources */,
				C14C4DB11EC3B34500C2FDF6 /* STPAPIRequestTest.m in Sources */,
				F1D96F9B1DC7DCDE00477E64 /* STPLocalizationUtils+STPTestAdditions.m in Sources */,
				04415C6F1A6605B5001225ED /* STPCertTest.m in Sources */,
				04415C701A6605B5001225ED /* STPTokenTest.m in Sources */,
				8B8DDBB31EF887A4004B141F /* STPBankAccountParamsTest.m in Sources */,
				B3C9CF2D2004595A005502ED /* STPConnectAccountFunctionalTest.m in Sources */,
			);
			runOnlyForDeploymentPostprocessing = 0;
		};
		049E84A71A605D93000B66CD /* Sources */ = {
			isa = PBXSourcesBuildPhase;
			buildActionMask = 2147483647;
			files = (
				0438EF451B74170D00D506CC /* STPCardValidator.m in Sources */,
				B66AC61722C6E6590064C551 /* STPPaymentHandlerActionParams.m in Sources */,
				04F94DBB1D229F8D004FC826 /* PKPaymentAuthorizationViewController+Stripe_Blocks.m in Sources */,
				B6B41F7C223484280020BA7F /* STPPaymentMethodiDEAL.m in Sources */,
				C1271A3E1E3FA4E800F25DFE /* STPSectionHeaderView.m in Sources */,
				F12829DD1D7747E4008B10D6 /* STPBundleLocator.m in Sources */,
				04F94DA91D229F32004FC826 /* STPPaymentOptionTuple.m in Sources */,
				C15608E01FE08F2E0032AE66 /* UIView+Stripe_SafeAreaBounds.m in Sources */,
				F1A2F92F1EEB6A70006B0456 /* NSCharacterSet+Stripe.m in Sources */,
				36A734282121F8A700784615 /* STPCardValidator+Private.m in Sources */,
				B604CF2422C56E9B00A23CC4 /* STPIntentActionRedirectToURL.m in Sources */,
				F19491E51E60DD72001E1FC2 /* STPSourceSEPADebitDetails.m in Sources */,
				C1785F5F1EC60B5E00E9CFAC /* STPCardIOProxy.m in Sources */,
				0438EF311B7416BB00D506CC /* STPFormTextField.m in Sources */,
				04B31DF51D09F0A800EF1631 /* UIViewController+Stripe_NavigationItemProxy.m in Sources */,
				F1D3A2551EB012350095BFA9 /* STPMultipartFormDataEncoder.m in Sources */,
				04633B171CD45437009D4FB5 /* STPCategoryLoader.m in Sources */,
				B6B41F8222348A1E0020BA7F /* STPPaymentMethodiDEALParams.m in Sources */,
				F1D3A2531EB012220095BFA9 /* STPFile.m in Sources */,
				B69CFB482236F8E3001E9885 /* STPPaymentMethodCardPresent.m in Sources */,
				B621F05C22346243002141B7 /* STPPaymentMethodCardWalletMasterpass.m in Sources */,
				F1DEB89C1E2074480066B8E8 /* STPCoreViewController.m in Sources */,
				04F94DAC1D229F42004FC826 /* UIBarButtonItem+Stripe.m in Sources */,
				B69FEC40222EE8FE00273A16 /* STPPaymentMethod.m in Sources */,
				F1DEB88D1E2047CA0066B8E8 /* STPCoreTableViewController.m in Sources */,
				F1C7B8D41DBECF2400D9F6F0 /* STPDispatchFunctions.m in Sources */,
				B382D6611FE8BEA0009B56AB /* STPValidatedTextField.m in Sources */,
				04633B141CD45215009D4FB5 /* PKPayment+Stripe.m in Sources */,
				04633AFF1CD129C0009D4FB5 /* NSString+Stripe.m in Sources */,
				04633B021CD129D0009D4FB5 /* STPDelegateProxy.m in Sources */,
				04B31DFC1D11AC6400EF1631 /* STPUserInformation.m in Sources */,
				F1D3A25D1EB014BD0095BFA9 /* UIImage+Stripe.m in Sources */,
				B66D5022222F5611004A9210 /* STPPaymentMethodCardChecks.m in Sources */,
				B640DB1522C58E82003C8810 /* STPSetupIntentConfirmParams.m in Sources */,
				04A4C38C1C4F25F900B3B290 /* NSArray+Stripe.m in Sources */,
				04F94DCE1D22A232004FC826 /* UIViewController+Stripe_KeyboardAvoiding.m in Sources */,
				36E582FB22B4566A0044F82C /* STPPaymentHandler.m in Sources */,
				04B31E021D131D9000EF1631 /* STPPaymentCardTextFieldCell.m in Sources */,
				C1D7B5231E36C32F002181F5 /* STPSource.m in Sources */,
				04A4C3901C4F25F900B3B290 /* UIViewController+Stripe_ParentViewController.m in Sources */,
				04F94DA01D229F0B004FC826 /* STPPostalCodeValidator.m in Sources */,
				C124A17F1CCAA0C2007D42EE /* NSMutableURLRequest+Stripe.m in Sources */,
				C15993411D8808A10047950D /* STPShippingMethodTableViewCell.m in Sources */,
				B690DDEF222F01BF000B902D /* STPPaymentMethodBillingDetails.m in Sources */,
				B690DDFB222F0564000B902D /* STPPaymentMethodCard.m in Sources */,
				F19491DC1E5F606F001E1FC2 /* STPSourceCardDetails.m in Sources */,
				04F94DAA1D229F36004FC826 /* STPTheme.m in Sources */,
				B6DE52DE2230981200B70A66 /* STPPaymentMethodParams.m in Sources */,
				0439B98A1C454F97005A1ED5 /* STPPaymentOptionsViewController.m in Sources */,
				C113D21C1EBB9A36006FACC2 /* STPEphemeralKey.m in Sources */,
				04F94DAE1D229F54004FC826 /* STPColorUtils.m in Sources */,
				C1D7B51D1E36B8B9002181F5 /* STPSourceParams.m in Sources */,
				C124A1731CCA968B007D42EE /* STPAnalyticsClient.m in Sources */,
				36E5831022B45EC50044F82C /* STPIntentActionUseStripeSDK.m in Sources */,
				B67D7D4D2294A0FD000FBA12 /* STPPaymentMethodListDeserializer.m in Sources */,
				04F94DCC1D22A22C004FC826 /* UIView+Stripe_FirstResponder.m in Sources */,
				F1D3A2571EB012350095BFA9 /* STPMultipartFormDataPart.m in Sources */,
				B621F062223465EE002141B7 /* STPPaymentMethodCardWalletVisaCheckout.m in Sources */,
				F1DEB8931E2052150066B8E8 /* STPCoreScrollViewController.m in Sources */,
				04F94D9E1D229F05004FC826 /* STPEmailAddressValidator.m in Sources */,
				36E582FC22B4566D0044F82C /* STPThreeDSCustomizationSettings.m in Sources */,
				04F94DD21D22A23C004FC826 /* STPPromise.m in Sources */,
				F1BEB3001F3508BB0043F48C /* NSError+Stripe.m in Sources */,
				B621F056223454E9002141B7 /* STPPaymentMethodCardWallet.m in Sources */,
				0438EF371B7416BB00D506CC /* STPPaymentCardTextField.m in Sources */,
				B613DD4422C55F9500C7603F /* STPIntentAction.m in Sources */,
				049E84CC1A605DE0000B66CD /* STPAPIClient.m in Sources */,
				049E84CD1A605DE0000B66CD /* STPFormEncoder.m in Sources */,
				C159933A1D8808880047950D /* STPShippingAddressViewController.m in Sources */,
				04F94DA41D229F1C004FC826 /* STPAddressViewModel.m in Sources */,
				049880FF1CED5A2300EA4FFD /* STPPaymentConfiguration.m in Sources */,
				B3A99BC61FEAF2CA003F6ED3 /* STPLegalEntityParams.m in Sources */,
				C180211D1E3A58710089D712 /* STPSourcePoller.m in Sources */,
				B63E42772231D78D007B5B95 /* STPPaymentMethodCardParams.m in Sources */,
				04F94DB91D229F86004FC826 /* STPApplePayPaymentOption.m in Sources */,
				B3A2413C1FFEB57400A2F00D /* STPConnectAccountParams.m in Sources */,
				C1BD9B2B1E39406C00CEE925 /* STPSourceOwner.m in Sources */,
				C1BD9B311E3940A200CEE925 /* STPSourceRedirect.m in Sources */,
				B32B176120F6D2C4000D6EF8 /* STPGenericStripeObject.m in Sources */,
				04B31DE91D09D25F00EF1631 /* STPPaymentOptionsInternalViewController.m in Sources */,
				F12C8DC51D63DE9F00ADA0D7 /* STPPaymentContextAmountModel.m in Sources */,
				04633B011CD129CB009D4FB5 /* STPPhoneNumberValidator.m in Sources */,
				F152322D1EA9306100D65C67 /* NSURLComponents+Stripe.m in Sources */,
				C159933F1D88089B0047950D /* STPShippingMethodsViewController.m in Sources */,
				04A488451CA3580700506E53 /* UINavigationController+Stripe_Completion.m in Sources */,
				049E84CF1A605DE0000B66CD /* STPBankAccount.m in Sources */,
				049E84D01A605DE0000B66CD /* STPCard.m in Sources */,
				04F94DA21D229F14004FC826 /* STPAddressFieldTableViewCell.m in Sources */,
				049A3FB71CCA6B8900F57DE7 /* STPAddress.m in Sources */,
				04F94DD41D22A242004FC826 /* NSBundle+Stripe_AppName.m in Sources */,
				F152321E1EA92FC100D65C67 /* STPRedirectContext.m in Sources */,
				36E5831322B45EFC0044F82C /* STP3DS2AuthenticateResponse.m in Sources */,
				C126553A1CAA2392006F7265 /* STPAddCardViewController.m in Sources */,
				04633B151CD4521F009D4FB5 /* STPAPIClient+ApplePay.m in Sources */,
				0433EB4E1BD06313003912B4 /* NSDictionary+Stripe.m in Sources */,
				0438EF3D1B7416BB00D506CC /* STPPaymentCardTextFieldViewModel.m in Sources */,
				04F94DD01D22A236004FC826 /* NSDecimalNumber+Stripe_Currency.m in Sources */,
				B3BDCAD420EEF5E10034F7F5 /* STPPaymentIntentParams.m in Sources */,
				F1852F961D80B6EC00367C86 /* STPStringUtils.m in Sources */,
				04F94DBC1D229F92004FC826 /* UIToolbar+Stripe_InputAccessory.m in Sources */,
				F15232271EA9303800D65C67 /* STPURLCallbackHandler.m in Sources */,
				C18410791EC2529400178149 /* STPEphemeralKeyManager.m in Sources */,
				0731329E2277ABF60019CE3F /* STPPinManagementService.m in Sources */,
				04F94DB41D229F71004FC826 /* STPPaymentActivityIndicatorView.m in Sources */,
				C1BD9B251E393FFE00CEE925 /* STPSourceReceiver.m in Sources */,
				B6B5FC44222F4C0200440249 /* STPPaymentMethodThreeDSecureUsage.m in Sources */,
				B6CF3136229D8C7000BA8AC2 /* STPCardBrand.m in Sources */,
				04827D131D2575C6002DB3E8 /* STPImageLibrary.m in Sources */,
				36E5831222B45EEF0044F82C /* STPEmptyStripeResponse.m in Sources */,
				B3BDCAC320EEF2150034F7F5 /* STPPaymentIntent.m in Sources */,
				045D712F1CF4ED7600F6CD65 /* STPBINRange.m in Sources */,
				F148ABCA1D5D334B0014FD92 /* STPLocalizationUtils.m in Sources */,
				045D71111CEEE30500F6CD65 /* STPAspects.m in Sources */,
				04F94DCA1D22A20D004FC826 /* STPSwitchTableViewCell.m in Sources */,
				04CDE5BA1BC1F1F100548833 /* STPCardParams.m in Sources */,
				0451CC471C49AE1C003B2CA6 /* STPPaymentResult.m in Sources */,
				049E84D11A605DE0000B66CD /* STPToken.m in Sources */,
				C1BD9B371E3940C400CEE925 /* STPSourceVerification.m in Sources */,
				049E84D21A605DE0000B66CD /* StripeError.m in Sources */,
				04B31DD71D08E6E200EF1631 /* STPCustomer.m in Sources */,
				C19226A01EBA9A0B00BED563 /* STPCustomerContext.m in Sources */,
				B690DDF5222F0211000B902D /* STPPaymentMethodAddress.m in Sources */,
				049952D81BCF14990088C703 /* STPAPIRequest.m in Sources */,
				04F94DBE1D229F98004FC826 /* UITableViewCell+Stripe_Borders.m in Sources */,
				0426B9791CEBD001006AC8DD /* UINavigationBar+Stripe_Theme.m in Sources */,
				C192268A1EBA228900BED563 /* STPTelemetryClient.m in Sources */,
				045D71231CEFA57000F6CD65 /* UIViewController+Stripe_Promises.m in Sources */,
				04BC29A11CD8412000318357 /* STPPaymentContext.m in Sources */,
				04CDE5C71BC20AF800548833 /* STPBankAccountParams.m in Sources */,
				C1363BBA1D7633D800EB82B4 /* STPPaymentOptionTableViewCell.m in Sources */,
			);
			runOnlyForDeploymentPostprocessing = 0;
		};
		04CDB43D1A5F2E1800B854EE /* Sources */ = {
			isa = PBXSourcesBuildPhase;
			buildActionMask = 2147483647;
			files = (
				B6B5FC43222F4C0200440249 /* STPPaymentMethodThreeDSecureUsage.m in Sources */,
				0438EF431B74170D00D506CC /* STPCardValidator.m in Sources */,
				F19491DB1E5F606F001E1FC2 /* STPSourceCardDetails.m in Sources */,
				B664D66622B83CF800E6354B /* STPThreeDSNavigationBarCustomization.m in Sources */,
				0426B9781CEBD001006AC8DD /* UINavigationBar+Stripe_Theme.m in Sources */,
				C180211C1E3A58710089D712 /* STPSourcePoller.m in Sources */,
				C17A030E1CBEE7A2006C819F /* STPAddressFieldTableViewCell.m in Sources */,
				073132912277A3F60019CE3F /* STPPinManagementService.m in Sources */,
				049A3F921CC740FF00F57DE7 /* NSDecimalNumber+Stripe_Currency.m in Sources */,
				B66D5021222F5611004A9210 /* STPPaymentMethodCardChecks.m in Sources */,
				C1080F4A1CBECF7B007B2D89 /* STPAddress.m in Sources */,
				04B31DE81D09D25F00EF1631 /* STPPaymentOptionsInternalViewController.m in Sources */,
				F1D3A25C1EB014BD0095BFA9 /* UIImage+Stripe.m in Sources */,
				B613DD3322C536C900C7603F /* STPSetupIntent.m in Sources */,
				F1DEB8921E2052150066B8E8 /* STPCoreScrollViewController.m in Sources */,
				C15608DF1FE08F2E0032AE66 /* UIView+Stripe_SafeAreaBounds.m in Sources */,
				0438EF2F1B7416BB00D506CC /* STPFormTextField.m in Sources */,
				045D71101CEEE30500F6CD65 /* STPAspects.m in Sources */,
				F152321D1EA92FC100D65C67 /* STPRedirectContext.m in Sources */,
				B32B176020F6D2C4000D6EF8 /* STPGenericStripeObject.m in Sources */,
				B621F055223454E9002141B7 /* STPPaymentMethodCardWallet.m in Sources */,
				04B31E011D131D9000EF1631 /* STPPaymentCardTextFieldCell.m in Sources */,
				04633B0D1CD44F6C009D4FB5 /* PKPayment+Stripe.m in Sources */,
				F1852F951D80B6EC00367C86 /* STPStringUtils.m in Sources */,
				F1D3A24D1EB012010095BFA9 /* STPMultipartFormDataEncoder.m in Sources */,
				04CDB5101A5F30A700B854EE /* STPCard.m in Sources */,
				04CDB5001A5F30A700B854EE /* STPAPIClient.m in Sources */,
				C18410781EC2529400178149 /* STPEphemeralKeyManager.m in Sources */,
				04CDB50C1A5F30A700B854EE /* STPBankAccount.m in Sources */,
				049A3F7F1CC1920A00F57DE7 /* UIViewController+Stripe_KeyboardAvoiding.m in Sources */,
				B664D65D22B839DD00E6354B /* STPThreeDSLabelCustomization.m in Sources */,
				36239BAF2295EA23004FB1A5 /* STP3DS2AuthenticateResponse.m in Sources */,
				04F416271CA3639500486FB5 /* STPAddCardViewController.m in Sources */,
				C1FEE5971CBFF11400A7632B /* STPPostalCodeValidator.m in Sources */,
				04B31DFB1D11AC6400EF1631 /* STPUserInformation.m in Sources */,
				F12829DC1D7747E4008B10D6 /* STPBundleLocator.m in Sources */,
				04BC29BE1CDD535700318357 /* STPSwitchTableViewCell.m in Sources */,
				F1DEB88C1E2047CA0066B8E8 /* STPCoreTableViewController.m in Sources */,
				04E39F6B1CED48D500AF3B96 /* UIBarButtonItem+Stripe.m in Sources */,
				365BE89E2285F6080068D824 /* STPPaymentHandler.m in Sources */,
				B6B41F7B223484280020BA7F /* STPPaymentMethodiDEAL.m in Sources */,
				04CDB5181A5F30A700B854EE /* StripeError.m in Sources */,
				365BE8A3228CAB6A0068D824 /* STPIntentActionUseStripeSDK.m in Sources */,
				C15993371D8808680047950D /* STPShippingMethodsViewController.m in Sources */,
				C1363BB91D7633D800EB82B4 /* STPPaymentOptionTableViewCell.m in Sources */,
				C15993331D8808680047950D /* STPShippingAddressViewController.m in Sources */,
				04633B051CD44F1C009D4FB5 /* STPAPIClient+ApplePay.m in Sources */,
				B66AC61622C6E6590064C551 /* STPPaymentHandlerActionParams.m in Sources */,
				B6B41F8122348A1E0020BA7F /* STPPaymentMethodiDEALParams.m in Sources */,
				F1C7B8D31DBECF2400D9F6F0 /* STPDispatchFunctions.m in Sources */,
				C19D09901EAEAE4000A4AB3E /* STPTelemetryClient.m in Sources */,
				04B31DF41D09F0A800EF1631 /* UIViewController+Stripe_NavigationItemProxy.m in Sources */,
				B604CF2322C56E9B00A23CC4 /* STPIntentActionRedirectToURL.m in Sources */,
				B664D64922B800AF00E6354B /* STPThreeDSButtonCustomization.m in Sources */,
				B640DB1422C58E82003C8810 /* STPSetupIntentConfirmParams.m in Sources */,
				B664D64F22B8085900E6354B /* STPThreeDSUICustomization.m in Sources */,
				04BC29A51CD8697900318357 /* STPTheme.m in Sources */,
				C15993391D8808680047950D /* STPShippingMethodTableViewCell.m in Sources */,
				C1BD9B2A1E39406C00CEE925 /* STPSourceOwner.m in Sources */,
				B665CE48228DE4C4008B546F /* STPPaymentMethodListDeserializer.m in Sources */,
				F1DEB89B1E2074480066B8E8 /* STPCoreViewController.m in Sources */,
				B6DE52DD2230981200B70A66 /* STPPaymentMethodParams.m in Sources */,
				C1D7B5221E36C32F002181F5 /* STPSource.m in Sources */,
				B3BDCAC220EEF2150034F7F5 /* STPPaymentIntent.m in Sources */,
				049A3F8A1CC73C7100F57DE7 /* STPPaymentContext.m in Sources */,
				C192269F1EBA9A0800BED563 /* STPCustomerContext.m in Sources */,
				0426B9731CEAE3EB006AC8DD /* UITableViewCell+Stripe_Borders.m in Sources */,
				B664D67222B96A1300E6354B /* STPThreeDSTextFieldCustomization.m in Sources */,
				C1BD9B241E393FFE00CEE925 /* STPSourceReceiver.m in Sources */,
				04B31DD61D08E6E200EF1631 /* STPCustomer.m in Sources */,
				367B46D722A0969000730BE0 /* STPThreeDSCustomizationSettings.m in Sources */,
				B69FEC3F222EE8FE00273A16 /* STPPaymentMethod.m in Sources */,
				0438EF351B7416BB00D506CC /* STPPaymentCardTextField.m in Sources */,
				B3A2413B1FFEB57400A2F00D /* STPConnectAccountParams.m in Sources */,
				B690DDFA222F0564000B902D /* STPPaymentMethodCard.m in Sources */,
				B61C996622BBFA12004980FD /* STPAppInfo.m in Sources */,
				F1D3A24F1EB012010095BFA9 /* STPMultipartFormDataPart.m in Sources */,
				04827D121D2575C6002DB3E8 /* STPImageLibrary.m in Sources */,
				04CDB5041A5F30A700B854EE /* STPFormEncoder.m in Sources */,
				0426B96F1CEADC98006AC8DD /* STPColorUtils.m in Sources */,
				C1D7B51C1E36B8B9002181F5 /* STPSourceParams.m in Sources */,
				049880FE1CED5A2300EA4FFD /* STPPaymentConfiguration.m in Sources */,
				B3A99BC51FEAF2CA003F6ED3 /* STPLegalEntityParams.m in Sources */,
				046FE9A21CE55D1D00DA6A7B /* STPPaymentActivityIndicatorView.m in Sources */,
				B621F061223465EE002141B7 /* STPPaymentMethodCardWalletVisaCheckout.m in Sources */,
				045D71221CEFA57000F6CD65 /* UIViewController+Stripe_Promises.m in Sources */,
				C124A1721CCA968B007D42EE /* STPAnalyticsClient.m in Sources */,
				C158AB401E1EE98900348D01 /* STPSectionHeaderView.m in Sources */,
				F148ABC81D5D334B0014FD92 /* STPLocalizationUtils.m in Sources */,
				04A4C38B1C4F25F900B3B290 /* NSArray+Stripe.m in Sources */,
				3691EB722119111A008C49E1 /* STPCardValidator+Private.m in Sources */,
				F19491E41E60DD72001E1FC2 /* STPSourceSEPADebitDetails.m in Sources */,
				04A4C38F1C4F25F900B3B290 /* UIViewController+Stripe_ParentViewController.m in Sources */,
				B63E42762231D78D007B5B95 /* STPPaymentMethodCardParams.m in Sources */,
				049A3FAF1CC9AA9900F57DE7 /* STPAddressViewModel.m in Sources */,
				073132972277A72D0019CE3F /* STPIssuingCardPin.m in Sources */,
				04695ADC1C77F9EF00E08063 /* STPPhoneNumberValidator.m in Sources */,
				C1785F5E1EC60B5E00E9CFAC /* STPCardIOProxy.m in Sources */,
				04CDB5141A5F30A700B854EE /* STPToken.m in Sources */,
				C118108A1CC6B00D0022FB55 /* STPApplePayPaymentOption.m in Sources */,
				04A488341CA34D3000506E53 /* STPEmailAddressValidator.m in Sources */,
				0433EB4C1BD06313003912B4 /* NSDictionary+Stripe.m in Sources */,
				F12C8DC31D63DE9F00ADA0D7 /* STPPaymentContextAmountModel.m in Sources */,
				C124A17E1CCAA0C2007D42EE /* NSMutableURLRequest+Stripe.m in Sources */,
				04695ADA1C77F9EF00E08063 /* STPDelegateProxy.m in Sources */,
				B664D65722B817C800E6354B /* STPThreeDSFooterCustomization.m in Sources */,
				B621F05B22346243002141B7 /* STPPaymentMethodCardWalletMasterpass.m in Sources */,
				045D712E1CF4ED7600F6CD65 /* STPBINRange.m in Sources */,
				049A3FB31CC9FEFC00F57DE7 /* UIToolbar+Stripe_InputAccessory.m in Sources */,
				C113D21B1EBB9A36006FACC2 /* STPEphemeralKey.m in Sources */,
				B613DD4322C55F9500C7603F /* STPIntentAction.m in Sources */,
				B690DDEE222F01BF000B902D /* STPPaymentMethodBillingDetails.m in Sources */,
				0438EF3B1B7416BB00D506CC /* STPPaymentCardTextFieldViewModel.m in Sources */,
				C1BD9B301E3940A200CEE925 /* STPSourceRedirect.m in Sources */,
				04CDE5B81BC1F1F100548833 /* STPCardParams.m in Sources */,
				B6CF3135229D8C3600BA8AC2 /* STPCardBrand.m in Sources */,
				F152322C1EA9306100D65C67 /* NSURLComponents+Stripe.m in Sources */,
				3635C33422B03E00004298B8 /* STPEmptyStripeResponse.m in Sources */,
				0451CC461C49AE1C003B2CA6 /* STPPaymentResult.m in Sources */,
				04E39F551CECF7A100AF3B96 /* STPPaymentOptionTuple.m in Sources */,
				C11810961CC6C4700022FB55 /* PKPaymentAuthorizationViewController+Stripe_Blocks.m in Sources */,
				0439B9891C454F97005A1ED5 /* STPPaymentOptionsViewController.m in Sources */,
				04A488441CA3580700506E53 /* UINavigationController+Stripe_Completion.m in Sources */,
				049A3F961CC75B2E00F57DE7 /* STPPromise.m in Sources */,
				B3BDCAD320EEF5E10034F7F5 /* STPPaymentIntentParams.m in Sources */,
				04695AD41C77F9DB00E08063 /* NSString+Stripe.m in Sources */,
				F15232261EA9303800D65C67 /* STPURLCallbackHandler.m in Sources */,
				F1BEB2FF1F3508BB0043F48C /* NSError+Stripe.m in Sources */,
				049952D01BCF13510088C703 /* STPAPIRequest.m in Sources */,
				F1A2F92E1EEB6A70006B0456 /* NSCharacterSet+Stripe.m in Sources */,
				F1D3A24B1EB012010095BFA9 /* STPFile.m in Sources */,
				B69CFB472236F8E3001E9885 /* STPPaymentMethodCardPresent.m in Sources */,
				B664D66C22B9661200E6354B /* STPThreeDSSelectionCustomization.m in Sources */,
				049A3F9A1CC76A2400F57DE7 /* NSBundle+Stripe_AppName.m in Sources */,
				B690DDF4222F0211000B902D /* STPPaymentMethodAddress.m in Sources */,
				B347DD491FE35423006B3BAC /* STPValidatedTextField.m in Sources */,
				049A3F7B1CC18D5300F57DE7 /* UIView+Stripe_FirstResponder.m in Sources */,
				04CDE5C51BC20AF800548833 /* STPBankAccountParams.m in Sources */,
				C1BD9B361E3940C400CEE925 /* STPSourceVerification.m in Sources */,
			);
			runOnlyForDeploymentPostprocessing = 0;
		};
		3650AA3A21C07E3C002B0893 /* Sources */ = {
			isa = PBXSourcesBuildPhase;
			buildActionMask = 2147483647;
			files = (
				3650AA4521C07E3C002B0893 /* ViewController.m in Sources */,
				3620B63021C41E08009FC6FB /* MockCustomerContext.m in Sources */,
				3650AA5021C07E3D002B0893 /* main.m in Sources */,
				3650AA4221C07E3C002B0893 /* AppDelegate.m in Sources */,
			);
			runOnlyForDeploymentPostprocessing = 0;
		};
		3650AA5121C07E3D002B0893 /* Sources */ = {
			isa = PBXSourcesBuildPhase;
			buildActionMask = 2147483647;
			files = (
				3650AA5A21C07E3D002B0893 /* LocalizationTesterUITests.m in Sources */,
			);
			runOnlyForDeploymentPostprocessing = 0;
		};
		C1B630AF1D1D817900A05285 /* Sources */ = {
			isa = PBXSourcesBuildPhase;
			buildActionMask = 2147483647;
			files = (
			);
			runOnlyForDeploymentPostprocessing = 0;
		};
/* End PBXSourcesBuildPhase section */

/* Begin PBXTargetDependency section */
		045E7C0B1A5F41DE004751EF /* PBXTargetDependency */ = {
			isa = PBXTargetDependency;
			target = 04CDB4411A5F2E1800B854EE /* StripeiOS */;
			targetProxy = 045E7C0A1A5F41DE004751EF /* PBXContainerItemProxy */;
		};
		049E85271A608027000B66CD /* PBXTargetDependency */ = {
			isa = PBXTargetDependency;
			target = 049E84AA1A605D93000B66CD /* StripeiOSStatic */;
			targetProxy = 049E85261A608027000B66CD /* PBXContainerItemProxy */;
		};
		3650AA5721C07E3D002B0893 /* PBXTargetDependency */ = {
			isa = PBXTargetDependency;
			target = 3650AA3D21C07E3C002B0893 /* LocalizationTester */;
			targetProxy = 3650AA5621C07E3D002B0893 /* PBXContainerItemProxy */;
		};
		3650AA6321C087C1002B0893 /* PBXTargetDependency */ = {
			isa = PBXTargetDependency;
			target = 04CDB4411A5F2E1800B854EE /* StripeiOS */;
			targetProxy = 3650AA6221C087C1002B0893 /* PBXContainerItemProxy */;
		};
		C1B630DA1D1D86E100A05285 /* PBXTargetDependency */ = {
			isa = PBXTargetDependency;
			target = C1B630B21D1D817900A05285 /* StripeiOSResources */;
			targetProxy = C1B630D91D1D86E100A05285 /* PBXContainerItemProxy */;
		};
/* End PBXTargetDependency section */

/* Begin PBXVariantGroup section */
		3650AA4B21C07E3D002B0893 /* LaunchScreen.storyboard */ = {
			isa = PBXVariantGroup;
			children = (
				3650AA4C21C07E3D002B0893 /* Base */,
				36BE41CC21CB0B600054EAE5 /* en */,
				36BE41CE21CB0B610054EAE5 /* zh-Hans */,
				36BE41D021CB0B620054EAE5 /* de */,
				36BE41D221CB0B630054EAE5 /* es */,
				36BE41D421CB0B640054EAE5 /* it */,
				36BE41D621CB0B640054EAE5 /* ja */,
				36BE41D821CB0B650054EAE5 /* nl */,
				36BE41DA21CB0B660054EAE5 /* fr */,
				36BE41DC21CB0B670054EAE5 /* fi */,
				36BE41DE21CB0B670054EAE5 /* nb */,
				36BE41E021CB0B680054EAE5 /* da */,
				36BE41E221CB0B680054EAE5 /* es-AR */,
				36BE41E421CB0B690054EAE5 /* fr-CA */,
				36BE41E621CB0B690054EAE5 /* nn-NO */,
				36BE41E821CB0B6A0054EAE5 /* pt-BR */,
				36BE41EA21CB0B6B0054EAE5 /* pt-PT */,
				36BE41EC21CB0B6C0054EAE5 /* sv */,
			);
			name = LaunchScreen.storyboard;
			sourceTree = "<group>";
		};
		F148ABE61D5E805A0014FD92 /* Localizable.strings */ = {
			isa = PBXVariantGroup;
			children = (
				F148ABE71D5E805A0014FD92 /* en */,
				F148ABEA1D5E80790014FD92 /* zh-Hans */,
				F148ABEC1D5E80860014FD92 /* de */,
				F148ABED1D5E808B0014FD92 /* es */,
				F148ABEE1D5E80990014FD92 /* it */,
				F148ABEF1D5E809D0014FD92 /* ja */,
				F148ABF01D5E80A00014FD92 /* nl */,
				F148ABF11D5E81EB0014FD92 /* fr */,
				7E0B1132203572FB00271AD3 /* fi */,
				ED627D57207EA348007EFC56 /* nb */,
				36D153B521AE0FDC00567EFE /* da */,
				36D153B621AE101F00567EFE /* es-AR */,
				36D153B721AE106D00567EFE /* fr-CA */,
				36D153B821AE10E300567EFE /* nn-NO */,
				36D153B921AE111500567EFE /* pt-BR */,
				36D153BA21AE111F00567EFE /* pt-PT */,
				36D153BB21AE11CF00567EFE /* sv */,
			);
			name = Localizable.strings;
			sourceTree = "<group>";
		};
/* End PBXVariantGroup section */

/* Begin XCBuildConfiguration section */
		045E7C0D1A5F41DE004751EF /* Debug */ = {
			isa = XCBuildConfiguration;
			baseConfigurationReference = 04F39F0D1AEF2AFE005B926E /* StripeiOS Tests-Debug.xcconfig */;
			buildSettings = {
				LIBRARY_SEARCH_PATHS = (
					"$(inherited)",
					"$(PROJECT_DIR)/InternalFrameworks",
				);
			};
			name = Debug;
		};
		045E7C0E1A5F41DE004751EF /* Release */ = {
			isa = XCBuildConfiguration;
			baseConfigurationReference = 04F39F0E1AEF2AFE005B926E /* StripeiOS Tests-Release.xcconfig */;
			buildSettings = {
				LIBRARY_SEARCH_PATHS = (
					"$(inherited)",
					"$(PROJECT_DIR)/InternalFrameworks",
				);
			};
			name = Release;
		};
		049E84BD1A605D93000B66CD /* Debug */ = {
			isa = XCBuildConfiguration;
			baseConfigurationReference = 04F39F151AEF2AFE005B926E /* StripeiOSStatic.xcconfig */;
			buildSettings = {
				LIBRARY_SEARCH_PATHS = (
					"$(inherited)",
					"$(PROJECT_DIR)/InternalFrameworks",
				);
			};
			name = Debug;
		};
		049E84BE1A605D93000B66CD /* Release */ = {
			isa = XCBuildConfiguration;
			baseConfigurationReference = 04F39F151AEF2AFE005B926E /* StripeiOSStatic.xcconfig */;
			buildSettings = {
				LIBRARY_SEARCH_PATHS = (
					"$(inherited)",
					"$(PROJECT_DIR)/InternalFrameworks",
				);
			};
			name = Release;
		};
		049E85241A607FFD000B66CD /* Debug */ = {
			isa = XCBuildConfiguration;
			baseConfigurationReference = 04F39F181AEF2AFE005B926E /* StripeiOSStaticFramework.xcconfig */;
			buildSettings = {
			};
			name = Debug;
		};
		049E85251A607FFD000B66CD /* Release */ = {
			isa = XCBuildConfiguration;
			baseConfigurationReference = 04F39F181AEF2AFE005B926E /* StripeiOSStaticFramework.xcconfig */;
			buildSettings = {
			};
			name = Release;
		};
		04CDB4561A5F2E1800B854EE /* Debug */ = {
			isa = XCBuildConfiguration;
			baseConfigurationReference = 04F39F101AEF2AFE005B926E /* StripeiOS-Debug.xcconfig */;
			buildSettings = {
				CODE_SIGN_IDENTITY = "iPhone Developer";
<<<<<<< HEAD
				LIBRARY_SEARCH_PATHS = (
					"$(inherited)",
					"$(PROJECT_DIR)/InternalFrameworks",
				);
				OTHER_LDFLAGS = "-ObjC";
=======
>>>>>>> c8ad0afc
			};
			name = Debug;
		};
		04CDB4571A5F2E1800B854EE /* Release */ = {
			isa = XCBuildConfiguration;
			baseConfigurationReference = 04F39F111AEF2AFE005B926E /* StripeiOS-Release.xcconfig */;
			buildSettings = {
				CODE_SIGN_IDENTITY = "iPhone Developer";
<<<<<<< HEAD
				LIBRARY_SEARCH_PATHS = (
					"$(inherited)",
					"$(PROJECT_DIR)/InternalFrameworks",
				);
				OTHER_LDFLAGS = "-ObjC";
=======
>>>>>>> c8ad0afc
			};
			name = Release;
		};
		11C74BBA164043050071C2CA /* Debug */ = {
			isa = XCBuildConfiguration;
			baseConfigurationReference = 04F39F0A1AEF2AFE005B926E /* Project-Debug.xcconfig */;
			buildSettings = {
				ENABLE_TESTABILITY = YES;
				ONLY_ACTIVE_ARCH = YES;
			};
			name = Debug;
		};
		11C74BBB164043050071C2CA /* Release */ = {
			isa = XCBuildConfiguration;
			baseConfigurationReference = 04F39F0B1AEF2AFE005B926E /* Project-Release.xcconfig */;
			buildSettings = {
			};
			name = Release;
		};
		3650AA5C21C07E3D002B0893 /* Debug */ = {
			isa = XCBuildConfiguration;
			baseConfigurationReference = 36FA86272241710700D5B4D4 /* LocalizationTester-Debug.xcconfig */;
			buildSettings = {
				CODE_SIGN_IDENTITY = "iPhone Developer";
			};
			name = Debug;
		};
		3650AA5D21C07E3D002B0893 /* Release */ = {
			isa = XCBuildConfiguration;
			baseConfigurationReference = 36FA86292241718F00D5B4D4 /* LocalizationTester-Release.xcconfig */;
			buildSettings = {
				CODE_SIGN_IDENTITY = "iPhone Developer";
			};
			name = Release;
		};
		3650AA5E21C07E3D002B0893 /* Debug */ = {
			isa = XCBuildConfiguration;
			baseConfigurationReference = 3634DB2A2241879400E4AA7E /* LocalizationTesterUITests.xcconfig */;
			buildSettings = {
			};
			name = Debug;
		};
		3650AA5F21C07E3D002B0893 /* Release */ = {
			isa = XCBuildConfiguration;
			baseConfigurationReference = 3634DB2A2241879400E4AA7E /* LocalizationTesterUITests.xcconfig */;
			buildSettings = {
			};
			name = Release;
		};
		C1B630B61D1D817900A05285 /* Debug */ = {
			isa = XCBuildConfiguration;
			baseConfigurationReference = 04F94D6F1D21CB20004FC826 /* StripeiOSResources.xcconfig */;
			buildSettings = {
			};
			name = Debug;
		};
		C1B630B71D1D817900A05285 /* Release */ = {
			isa = XCBuildConfiguration;
			baseConfigurationReference = 04F94D6F1D21CB20004FC826 /* StripeiOSResources.xcconfig */;
			buildSettings = {
			};
			name = Release;
		};
/* End XCBuildConfiguration section */

/* Begin XCConfigurationList section */
		045E7C0C1A5F41DE004751EF /* Build configuration list for PBXNativeTarget "StripeiOS Tests" */ = {
			isa = XCConfigurationList;
			buildConfigurations = (
				045E7C0D1A5F41DE004751EF /* Debug */,
				045E7C0E1A5F41DE004751EF /* Release */,
			);
			defaultConfigurationIsVisible = 0;
			defaultConfigurationName = Release;
		};
		049E84BC1A605D93000B66CD /* Build configuration list for PBXNativeTarget "StripeiOSStatic" */ = {
			isa = XCConfigurationList;
			buildConfigurations = (
				049E84BD1A605D93000B66CD /* Debug */,
				049E84BE1A605D93000B66CD /* Release */,
			);
			defaultConfigurationIsVisible = 0;
			defaultConfigurationName = Release;
		};
		049E85231A607FFD000B66CD /* Build configuration list for PBXAggregateTarget "StripeiOSStaticFramework" */ = {
			isa = XCConfigurationList;
			buildConfigurations = (
				049E85241A607FFD000B66CD /* Debug */,
				049E85251A607FFD000B66CD /* Release */,
			);
			defaultConfigurationIsVisible = 0;
			defaultConfigurationName = Release;
		};
		04CDB4551A5F2E1800B854EE /* Build configuration list for PBXNativeTarget "StripeiOS" */ = {
			isa = XCConfigurationList;
			buildConfigurations = (
				04CDB4561A5F2E1800B854EE /* Debug */,
				04CDB4571A5F2E1800B854EE /* Release */,
			);
			defaultConfigurationIsVisible = 0;
			defaultConfigurationName = Release;
		};
		11C74B92164043050071C2CA /* Build configuration list for PBXProject "Stripe" */ = {
			isa = XCConfigurationList;
			buildConfigurations = (
				11C74BBA164043050071C2CA /* Debug */,
				11C74BBB164043050071C2CA /* Release */,
			);
			defaultConfigurationIsVisible = 0;
			defaultConfigurationName = Release;
		};
		3650AA6021C07E3D002B0893 /* Build configuration list for PBXNativeTarget "LocalizationTester" */ = {
			isa = XCConfigurationList;
			buildConfigurations = (
				3650AA5C21C07E3D002B0893 /* Debug */,
				3650AA5D21C07E3D002B0893 /* Release */,
			);
			defaultConfigurationIsVisible = 0;
			defaultConfigurationName = Release;
		};
		3650AA6121C07E3D002B0893 /* Build configuration list for PBXNativeTarget "LocalizationTesterUITests" */ = {
			isa = XCConfigurationList;
			buildConfigurations = (
				3650AA5E21C07E3D002B0893 /* Debug */,
				3650AA5F21C07E3D002B0893 /* Release */,
			);
			defaultConfigurationIsVisible = 0;
			defaultConfigurationName = Release;
		};
		C1B630B81D1D817900A05285 /* Build configuration list for PBXNativeTarget "StripeiOSResources" */ = {
			isa = XCConfigurationList;
			buildConfigurations = (
				C1B630B61D1D817900A05285 /* Debug */,
				C1B630B71D1D817900A05285 /* Release */,
			);
			defaultConfigurationIsVisible = 0;
			defaultConfigurationName = Release;
		};
/* End XCConfigurationList section */
	};
	rootObject = 11C74B8F164043050071C2CA /* Project object */;
}<|MERGE_RESOLUTION|>--- conflicted
+++ resolved
@@ -4397,14 +4397,11 @@
 			baseConfigurationReference = 04F39F101AEF2AFE005B926E /* StripeiOS-Debug.xcconfig */;
 			buildSettings = {
 				CODE_SIGN_IDENTITY = "iPhone Developer";
-<<<<<<< HEAD
 				LIBRARY_SEARCH_PATHS = (
 					"$(inherited)",
 					"$(PROJECT_DIR)/InternalFrameworks",
 				);
 				OTHER_LDFLAGS = "-ObjC";
-=======
->>>>>>> c8ad0afc
 			};
 			name = Debug;
 		};
@@ -4413,14 +4410,11 @@
 			baseConfigurationReference = 04F39F111AEF2AFE005B926E /* StripeiOS-Release.xcconfig */;
 			buildSettings = {
 				CODE_SIGN_IDENTITY = "iPhone Developer";
-<<<<<<< HEAD
 				LIBRARY_SEARCH_PATHS = (
 					"$(inherited)",
 					"$(PROJECT_DIR)/InternalFrameworks",
 				);
 				OTHER_LDFLAGS = "-ObjC";
-=======
->>>>>>> c8ad0afc
 			};
 			name = Release;
 		};
