--- conflicted
+++ resolved
@@ -21,16 +21,10 @@
 
 + (NSString *)muid;
 
-<<<<<<< HEAD
-- (void)logTokenCreationAttemptWithConfiguration:(STPPaymentConfiguration *)configuration;
-=======
 + (NSString *)tokenTypeFromParameters:(NSDictionary *)parameters;
-
-- (void)logRememberMeConversion:(STPAddCardRememberMeUsage)selected;
 
 - (void)logTokenCreationAttemptWithConfiguration:(STPPaymentConfiguration *)configuration
                                        tokenType:(NSString *)tokenType;
->>>>>>> 989a9e6e
 
 - (void)logSourceCreationAttemptWithConfiguration:(STPPaymentConfiguration *)configuration
                                        sourceType:(NSString *)sourceType;
