//
//  STPAnalyticsClient.m
//  Stripe
//
//  Created by Ben Guo on 4/22/16.
//  Copyright © 2016 Stripe, Inc. All rights reserved.
//

#import "STPAnalyticsClient.h"

#import "NSBundle+Stripe_AppName.h"
#import "NSMutableURLRequest+Stripe.h"
#import "STPAPIClient+ApplePay.h"
#import "STPAPIClient.h"
#import "STPAPIClient+Private.h"
#import "STPAddCardViewController+Private.h"
#import "STPAddCardViewController.h"
#import "STPCard.h"
#import "STPCardScanner.h"
#import "STPFormEncodable.h"
#import "STPPaymentCardTextField.h"
#import "STPPaymentCardTextField+Private.h"
#import "STPPaymentConfiguration.h"
#import "STPPaymentContext.h"
#import "STPPaymentOptionsViewController+Private.h"
#import "STPPaymentOptionsViewController.h"
#import "STPToken.h"
#import <UIKit/UIKit.h>
#import <sys/utsname.h>

@interface STPAnalyticsClient()

@property (nonatomic) NSMutableSet *productUsage;
@property (nonatomic) NSSet *additionalInfoSet;
@property (nonatomic, readwrite) NSURLSession *urlSession;

@end

@implementation STPAnalyticsClient

+ (instancetype)sharedClient {
    static id sharedClient;
    static dispatch_once_t onceToken;
    dispatch_once(&onceToken, ^{
        sharedClient = [self new];
    });
    return sharedClient;
}

+ (BOOL)shouldCollectAnalytics {
#if TARGET_OS_SIMULATOR
    return NO;
#else
    return NSClassFromString(@"XCTest") == nil;
#endif
}

+ (NSString *)tokenTypeFromParameters:(NSDictionary *)parameters {
    NSArray *parameterKeys = parameters.allKeys;
    // these are currently mutually exclusive, so we can just run through and find the first match
    NSArray *tokenTypes = @[@"account", @"bank_account", @"card", @"pii", @"cvc_update"];
    for (NSString *type in tokenTypes) {
        if ([parameterKeys containsObject:type]) {
            return type;
        }
    }
    // We want to use a different value for pk_token, that's why it's not above
    if ([parameterKeys containsObject:@"pk_token"]) {
        return @"apple_pay";
    }
    return nil;
}

- (instancetype)init {
    self = [super init];
    if (self) {
        NSURLSessionConfiguration *config = [STPAPIClient sharedUrlSessionConfiguration];
        _urlSession = [NSURLSession sessionWithConfiguration:config];
        _productUsage = [NSMutableSet set];
        _additionalInfoSet = [NSSet set];
    }
    return self;
}

- (void)addClassToProductUsageIfNecessary:(Class)klass {
    @synchronized (self) {
        [self.productUsage addObject:NSStringFromClass(klass)];
    }
}

- (void)addAdditionalInfo:(NSString *)info {
    self.additionalInfoSet = [self.additionalInfoSet setByAddingObject:info];
}

- (void)clearAdditionalInfo {
    self.additionalInfoSet = [NSSet set];
}

- (NSArray *)additionalInfo {
    NSSortDescriptor *sortDescriptor = [NSSortDescriptor sortDescriptorWithKey:NSStringFromSelector(@selector(description)) ascending:YES];
    NSArray *additionalInfo = [self.additionalInfoSet sortedArrayUsingDescriptors:@[sortDescriptor]];
    return additionalInfo ?: @[];
}

- (NSDictionary *)productUsageDictionary {
    NSSortDescriptor *sortDescriptor = [NSSortDescriptor sortDescriptorWithKey:NSStringFromSelector(@selector(description)) ascending:YES];
    NSMutableDictionary *usage = [NSMutableDictionary new];
    NSArray *productUsage;
    @synchronized (self) {
        productUsage = [self.productUsage sortedArrayUsingDescriptors:@[sortDescriptor]] ?: @[];
    }

    NSString *uiUsageLevel = nil;
    if ([self.productUsage containsObject:NSStringFromClass([STPPaymentContext class])]) {
        uiUsageLevel = @"full";
    } else if (self.productUsage.count == 1
             && [self.productUsage containsObject:NSStringFromClass([STPPaymentCardTextField class])]) {
        uiUsageLevel = @"card_text_field";
    } else if (self.productUsage.count > 0) {
        uiUsageLevel = @"partial";
    } else {
        uiUsageLevel = @"none";
    }
    usage[@"ui_usage_level"] = uiUsageLevel;
    usage[@"product_usage"] = productUsage;

    return [usage copy];
}

- (void)logTokenCreationAttemptWithConfiguration:(STPPaymentConfiguration *)configuration
                                       tokenType:(NSString *)tokenType {
    NSDictionary *configurationDictionary = [self.class serializeConfiguration:configuration];
    NSMutableDictionary *payload = [self.class commonPayload];
    [payload addEntriesFromDictionary:@{
                                        @"event": @"stripeios.token_creation",
                                        @"token_type": tokenType ?: @"unknown",
                                        @"additional_info": [self additionalInfo],
                                        }];
    [payload addEntriesFromDictionary:[self productUsageDictionary]];
    [payload addEntriesFromDictionary:configurationDictionary];
    [self logPayload:payload];
}

- (void)logSourceCreationAttemptWithConfiguration:(STPPaymentConfiguration *)configuration
                                       sourceType:(NSString *)sourceType {
    NSDictionary *configurationDictionary = [self.class serializeConfiguration:configuration];
    NSMutableDictionary *payload = [self.class commonPayload];
    [payload addEntriesFromDictionary:@{
                                        @"event": @"stripeios.source_creation",
                                        @"source_type": sourceType ?: @"unknown",
                                        @"additional_info": [self additionalInfo],
                                        }];
    [payload addEntriesFromDictionary:[self productUsageDictionary]];
    [payload addEntriesFromDictionary:configurationDictionary];
    [self logPayload:payload];
}

- (void)logPaymentMethodCreationAttemptWithConfiguration:(STPPaymentConfiguration *)configuration
                                       paymentMethodType:(NSString *)paymentMethodType {
    NSDictionary *configurationDictionary = [self.class serializeConfiguration:configuration];
    NSMutableDictionary *payload = [self.class commonPayload];
    [payload addEntriesFromDictionary:@{
                                        @"event": @"stripeios.payment_method_creation",
                                        @"source_type": paymentMethodType ?: @"unknown",
                                        @"additional_info": [self additionalInfo],
                                        }];
    [payload addEntriesFromDictionary:[self productUsageDictionary]];
    [payload addEntriesFromDictionary:configurationDictionary];
    [self logPayload:payload];
}

- (void)logPaymentIntentConfirmationAttemptWithConfiguration:(STPPaymentConfiguration *)configuration
                                           paymentMethodType:(NSString *)paymentMethodType {
    NSDictionary *configurationDictionary = [self.class serializeConfiguration:configuration];
    NSMutableDictionary *payload = [self.class commonPayload];
    [payload addEntriesFromDictionary:@{
                                        @"event": @"stripeios.payment_intent_confirmation",
                                        @"source_type": paymentMethodType ?: @"unknown",
                                        @"additional_info": [self additionalInfo],
                                        }];
    [payload addEntriesFromDictionary:[self productUsageDictionary]];
    [payload addEntriesFromDictionary:configurationDictionary];
    [self logPayload:payload];
}

- (void)logSetupIntentConfirmationAttemptWithConfiguration:(STPPaymentConfiguration *)configuration
                                         paymentMethodType:(NSString *)paymentMethodType {
    NSDictionary *configurationDictionary = [self.class serializeConfiguration:configuration];
    NSMutableDictionary *payload = [self.class commonPayload];
    [payload addEntriesFromDictionary:@{
                                        @"event": @"stripeios.setup_intent_confirmation",
                                        @"source_type": paymentMethodType ?: @"unknown",
                                        @"additional_info": [self additionalInfo],
                                        }];
    [payload addEntriesFromDictionary:[self productUsageDictionary]];
    [payload addEntriesFromDictionary:configurationDictionary];
    [self logPayload:payload];
}

- (void)log3DS2AuthenticateAttemptWithConfiguration:(STPPaymentConfiguration *)configuration
                                           intentID:(NSString *)intentID {
    NSDictionary *configurationDictionary = [self.class serializeConfiguration:configuration];
    NSMutableDictionary *payload = [self.class commonPayload];
    [payload addEntriesFromDictionary:@{
                                        @"event": @"stripeios.3ds2_authenticate",
                                        @"intent_id": intentID,
                                        @"additional_info": [self additionalInfo],
                                        }];
    [payload addEntriesFromDictionary:[self productUsageDictionary]];
    [payload addEntriesFromDictionary:configurationDictionary];
    [self logPayload:payload];
}

- (void)log3DS2ChallengeFlowErroredWithConfiguration:(STPPaymentConfiguration *)configuration
                                            intentID:(NSString *)intentID
                                     errorDictionary:(NSDictionary *)errorDictionary {
    NSDictionary *configurationDictionary = [self.class serializeConfiguration:configuration];
    NSMutableDictionary *payload = [self.class commonPayload];
    [payload addEntriesFromDictionary:@{
                                        @"event": @"stripeios.3ds2_challenge_flow_errored",
                                        @"intent_id": intentID,
                                        @"additional_info": [self additionalInfo],
                                        @"error_dictionary": errorDictionary,
                                        }];
    [payload addEntriesFromDictionary:[self productUsageDictionary]];
    [payload addEntriesFromDictionary:configurationDictionary];
    [self logPayload:payload];
}

- (void)log3DS2FrictionlessFlowWithConfiguration:(STPPaymentConfiguration *)configuration
                                        intentID:(NSString *)intentID {
    NSDictionary *configurationDictionary = [self.class serializeConfiguration:configuration];
    NSMutableDictionary *payload = [self.class commonPayload];
    [payload addEntriesFromDictionary:@{
                                        @"event": @"stripeios.3ds2_frictionless_flow",
                                        @"intent_id": intentID,
                                        @"additional_info": [self additionalInfo],
                                        }];
    [payload addEntriesFromDictionary:[self productUsageDictionary]];
    [payload addEntriesFromDictionary:configurationDictionary];
    [self logPayload:payload];
}

- (void)logURLRedirectNextActionWithConfiguration:(STPPaymentConfiguration *)configuration
                                         intentID:(NSString *)intentID {
    NSDictionary *configurationDictionary = [self.class serializeConfiguration:configuration];
    NSMutableDictionary *payload = [self.class commonPayload];
    [payload addEntriesFromDictionary:@{
                                        @"event": @"stripeios.url_redirect_next_action",
                                        @"intent_id": intentID,
                                        @"additional_info": [self additionalInfo],
                                        }];
    [payload addEntriesFromDictionary:[self productUsageDictionary]];
    [payload addEntriesFromDictionary:configurationDictionary];
    [self logPayload:payload];
}


- (void)log3DS2ChallengeFlowPresentedWithConfiguration:(STPPaymentConfiguration *)configuration
                                              intentID:(NSString *)intentID
                                                uiType:(NSString *)uiType {
    NSDictionary *configurationDictionary = [self.class serializeConfiguration:configuration];
    NSMutableDictionary *payload = [self.class commonPayload];
    [payload addEntriesFromDictionary:@{
                                        @"event": @"stripeios.3ds2_challenge_flow_presented",
                                        @"intent_id": intentID,
                                        @"3ds2_ui_type": uiType,
                                        @"additional_info": [self additionalInfo],
                                        }];
    [payload addEntriesFromDictionary:[self productUsageDictionary]];
    [payload addEntriesFromDictionary:configurationDictionary];
    [self logPayload:payload];
}


- (void)log3DS2ChallengeFlowTimedOutWithConfiguration:(STPPaymentConfiguration *)configuration
                                             intentID:(NSString *)intentID
                                               uiType:(NSString *)uiType {
    NSDictionary *configurationDictionary = [self.class serializeConfiguration:configuration];
    NSMutableDictionary *payload = [self.class commonPayload];
    [payload addEntriesFromDictionary:@{
                                        @"event": @"stripeios.3ds2_challenge_flow_timed_out",
                                        @"intent_id": intentID,
                                        @"3ds2_ui_type": uiType,
                                        @"additional_info": [self additionalInfo],
                                        }];
    [payload addEntriesFromDictionary:[self productUsageDictionary]];
    [payload addEntriesFromDictionary:configurationDictionary];
    [self logPayload:payload];
}

- (void)log3DS2ChallengeFlowUserCanceledWithConfiguration:(STPPaymentConfiguration *)configuration
                                                 intentID:(NSString *)intentID
                                                   uiType:(NSString *)uiType {
    NSDictionary *configurationDictionary = [self.class serializeConfiguration:configuration];
    NSMutableDictionary *payload = [self.class commonPayload];
    [payload addEntriesFromDictionary:@{
                                        @"event": @"stripeios.3ds2_challenge_flow_canceled",
                                        @"intent_id": intentID,
                                        @"3ds2_ui_type": uiType,
                                        @"additional_info": [self additionalInfo],
                                        }];
    [payload addEntriesFromDictionary:[self productUsageDictionary]];
    [payload addEntriesFromDictionary:configurationDictionary];
    [self logPayload:payload];
}

- (void)log3DS2ChallengeFlowCompletedWithConfiguration:(STPPaymentConfiguration *)configuration
                                              intentID:(NSString *)intentID
                                                uiType:(NSString *)uiType {
    NSDictionary *configurationDictionary = [self.class serializeConfiguration:configuration];
    NSMutableDictionary *payload = [self.class commonPayload];
    [payload addEntriesFromDictionary:@{
                                        @"event": @"stripeios.3ds2_challenge_flow_completed",
                                        @"intent_id": intentID,
                                        @"3ds2_ui_type": uiType,
                                        @"additional_info": [self additionalInfo],
                                        }];
    [payload addEntriesFromDictionary:[self productUsageDictionary]];
    [payload addEntriesFromDictionary:configurationDictionary];
    [self logPayload:payload];
}

<<<<<<< HEAD
#pragma mark - Card Metadata

- (void)logUserEnteredCompletePANBeforeMetadataLoadedWithConfiguration:(STPPaymentConfiguration *)configuration {
    NSDictionary *configurationDictionary = [self.class serializeConfiguration:configuration];
    NSMutableDictionary *payload = [self.class commonPayload];
    [payload addEntriesFromDictionary:@{
                                        @"event": @"stripeios.card_metadata_loaded_too_slow",
                                        }];
    [payload addEntriesFromDictionary:[self productUsageDictionary]];
    [payload addEntriesFromDictionary:configurationDictionary];
    [self logPayload:payload];
}

- (void)logCardMetadataResponseFailureWithConfiguration:(STPPaymentConfiguration *)configuration {
    NSDictionary *configurationDictionary = [self.class serializeConfiguration:configuration];
    NSMutableDictionary *payload = [self.class commonPayload];
    [payload addEntriesFromDictionary:@{
                                        @"event": @"stripeios.card_metadata_load_failure",
                                        }];
    [payload addEntriesFromDictionary:[self productUsageDictionary]];
    [payload addEntriesFromDictionary:configurationDictionary];
    [self logPayload:payload];
}

- (void)logCardMetadataMissingRangeWithConfiguration:(STPPaymentConfiguration *)configuration {
    NSDictionary *configurationDictionary = [self.class serializeConfiguration:configuration];
    NSMutableDictionary *payload = [self.class commonPayload];
    [payload addEntriesFromDictionary:@{
                                        @"event": @"stripeios.card_metadata_missing_range",
                                        }];
    [payload addEntriesFromDictionary:[self productUsageDictionary]];
    [payload addEntriesFromDictionary:configurationDictionary];
=======
- (void)logCardScanSucceededWithDuration:(NSTimeInterval)duration {
    NSMutableDictionary *payload = [self.class commonPayload];
    [payload addEntriesFromDictionary:@{
                                        @"event": @"stripeios.cardscan_success",
                                        @"duration": @(round(duration)),
                                        @"additional_info": [self additionalInfo],
                                        }];
    [payload addEntriesFromDictionary:[self productUsageDictionary]];
    [self logPayload:payload];
}

- (void)logCardScanCancelledWithDuration:(NSTimeInterval)duration {
    NSMutableDictionary *payload = [self.class commonPayload];
    [payload addEntriesFromDictionary:@{
                                        @"event": @"stripeios.cardscan_cancel",
                                        @"duration": @(round(duration)),
                                        @"additional_info": [self additionalInfo],
                                        }];
    [payload addEntriesFromDictionary:[self productUsageDictionary]];
>>>>>>> fe3d295c
    [self logPayload:payload];
}

#pragma mark - Helpers

+ (NSMutableDictionary *)commonPayload {
    NSMutableDictionary *payload = [NSMutableDictionary dictionary];
    payload[@"bindings_version"] = STPSDKVersion;
    payload[@"analytics_ua"] = @"analytics.stripeios-1.0";
    NSString *version = [UIDevice currentDevice].systemVersion;
    if (version) {
        payload[@"os_version"] = version;
    }
    struct utsname systemInfo;
    uname(&systemInfo);
    NSString *deviceType = @(systemInfo.machine);
    if (deviceType) {
        payload[@"device_type"] = deviceType;
    }
    payload[@"app_name"] = [NSBundle stp_applicationName];
    payload[@"app_version"] = [NSBundle stp_applicationVersion];
    payload[@"apple_pay_enabled"] = @([Stripe deviceSupportsApplePay]);
    payload[@"ocr_type"] = @"none";
    if (@available(iOS 13.0, *)) {
        if([[STPAnalyticsClient sharedClient].productUsage containsObject:NSStringFromClass([STPCardScanner class])]) {
            payload[@"ocr_type"] = @"stripe";
        }
    }
    
    return payload;
}

+ (NSDictionary *)serializeConfiguration:(STPPaymentConfiguration *)configuration {
    NSMutableDictionary *dictionary = [NSMutableDictionary dictionary];
    dictionary[@"publishable_key"] = [STPAPIClient sharedClient].publishableKey ?: @"unknown";
    
    if (configuration.additionalPaymentOptions == STPPaymentOptionTypeDefault) {
        dictionary[@"additional_payment_methods"] = @"default";
    }
    else if (configuration.additionalPaymentOptions == STPPaymentOptionTypeNone) {
        dictionary[@"additional_payment_methods"] = @"none";
    }
    else {
        NSMutableArray *methods = [[NSMutableArray alloc] init];
        if (configuration.additionalPaymentOptions & STPPaymentOptionTypeApplePay) {
            [methods addObject:@"applepay"];
        }
        if (configuration.additionalPaymentOptions & STPPaymentOptionTypeFPX) {
            [methods addObject:@"fpx"];
        }
        dictionary[@"additional_payment_methods"] = [methods componentsJoinedByString:@","];
    }
    switch (configuration.requiredBillingAddressFields) {
        case STPBillingAddressFieldsNone:
            dictionary[@"required_billing_address_fields"] = @"none";
        case STPBillingAddressFieldsPostalCode:
            dictionary[@"required_billing_address_fields"] = @"zip";
        case STPBillingAddressFieldsFull:
            dictionary[@"required_billing_address_fields"] = @"full";
        case STPBillingAddressFieldsName:
            dictionary[@"required_billing_address_fields"] = @"name";
    }
    NSMutableArray<NSString *> *shippingFields = [NSMutableArray new];
    if ([configuration.requiredShippingAddressFields containsObject:STPContactFieldName]) {
        [shippingFields addObject:@"name"];
    }
    if ([configuration.requiredShippingAddressFields containsObject:STPContactFieldEmailAddress]) {
        [shippingFields addObject:@"email"];
    }
    if ([configuration.requiredShippingAddressFields containsObject:STPContactFieldPostalAddress]) {
        [shippingFields addObject:@"address"];
    }
    if ([configuration.requiredShippingAddressFields containsObject:STPContactFieldPhoneNumber]) {
        [shippingFields addObject:@"phone"];
    }
    if ([shippingFields count] == 0) {
        [shippingFields addObject:@"none"];
    }
    dictionary[@"required_shipping_address_fields"] = [shippingFields componentsJoinedByString:@"_"];
    switch (configuration.shippingType) {
        case STPShippingTypeShipping:
            dictionary[@"shipping_type"] = @"shipping";
        case STPShippingTypeDelivery:
            dictionary[@"shipping_type"] = @"delivery";
    }
    dictionary[@"company_name"] = configuration.companyName ?: @"unknown";
    dictionary[@"apple_merchant_identifier"] = configuration.appleMerchantIdentifier ?: @"unknown";
    return [dictionary copy];
}

- (void)logPayload:(NSDictionary *)payload {
    if (![[self class] shouldCollectAnalytics]) {
        return;
    }
    NSURL *url = [NSURL URLWithString:@"https://q.stripe.com"];
    NSMutableURLRequest *request = [NSMutableURLRequest requestWithURL:url];
    [request stp_addParametersToURL:payload];
    NSURLSessionDataTask *task = [self.urlSession dataTaskWithRequest:request];
    [task resume];
}

@end<|MERGE_RESOLUTION|>--- conflicted
+++ resolved
@@ -321,7 +321,6 @@
     [self logPayload:payload];
 }
 
-<<<<<<< HEAD
 #pragma mark - Card Metadata
 
 - (void)logUserEnteredCompletePANBeforeMetadataLoadedWithConfiguration:(STPPaymentConfiguration *)configuration {
@@ -354,7 +353,11 @@
                                         }];
     [payload addEntriesFromDictionary:[self productUsageDictionary]];
     [payload addEntriesFromDictionary:configurationDictionary];
-=======
+    [self logPayload:payload];
+}
+
+#pragma mark - Card Scanning
+
 - (void)logCardScanSucceededWithDuration:(NSTimeInterval)duration {
     NSMutableDictionary *payload = [self.class commonPayload];
     [payload addEntriesFromDictionary:@{
@@ -374,7 +377,6 @@
                                         @"additional_info": [self additionalInfo],
                                         }];
     [payload addEntriesFromDictionary:[self productUsageDictionary]];
->>>>>>> fe3d295c
     [self logPayload:payload];
 }
 
