//
//  STPPaymentContext.m
//  Stripe
//
//  Created by Jack Flintermann on 4/20/16.
//  Copyright © 2016 Stripe, Inc. All rights reserved.
//

#import <PassKit/PassKit.h>
#import <objc/runtime.h>

#import "PKPaymentAuthorizationViewController+Stripe_Blocks.h"
#import "STPAddCardViewController+Private.h"
#import "STPCustomer+Stripe_PaymentMethods.h"
#import "STPDispatchFunctions.h"
#import "STPPaymentConfiguration+Private.h"
#import "STPPaymentContext+Private.h"
#import "STPPaymentContextAmountModel.h"
#import "STPPaymentMethod.h"
#import "STPPaymentMethodTuple.h"
#import "STPPaymentMethodType+Private.h"
#import "STPPromise.h"
#import "STPShippingMethodsViewController.h"
#import "STPSourceProtocol.h"
#import "STPWeakStrongMacros.h"
#import "UINavigationController+Stripe_Completion.h"
#import "UIViewController+Stripe_ParentViewController.h"
#import "UIViewController+Stripe_Promises.h"

#define FAUXPAS_IGNORED_IN_METHOD(...)

/**
 The current state of the payment context

 - STPPaymentContextStateNone: No view controllers are currently being shown. The payment may or may not have already been completed
 - STPPaymentContextStateShowingRequestedViewController: The view controller that you requested the context show is being shown (via the push or present payment methods or shipping view controller methods)
 - STPPaymentContextStateRequestingPayment: The payment context is in the middle of requesting payment. It may be showing some other UI or view controller if more information is necessary to complete the payment.
 */
typedef NS_ENUM(NSUInteger, STPPaymentContextState) {
    STPPaymentContextStateNone,
    STPPaymentContextStateShowingRequestedViewController,
    STPPaymentContextStateRequestingPayment,
};

@interface STPPaymentContext()<STPPaymentMethodsViewControllerDelegate, STPShippingAddressViewControllerDelegate>

@property(nonatomic)STPPaymentConfiguration *configuration;
@property(nonatomic)STPTheme *theme;
@property(nonatomic)id<STPBackendAPIAdapter> apiAdapter;
@property(nonatomic)STPAPIClient *apiClient;
@property(nonatomic)STPPromise<STPPaymentMethodTuple *> *loadingPromise;

// these wrap hostViewController's promises because the hostVC is nil at init-time
@property(nonatomic)STPVoidPromise *willAppearPromise;
@property(nonatomic)STPVoidPromise *didAppearPromise;

@property(nonatomic, weak)STPPaymentMethodsViewController *paymentMethodsViewController;
@property(nonatomic)id<STPPaymentMethod> selectedPaymentMethod;
@property(nonatomic)STPAddress *shippingAddress;
@property(nonatomic)PKShippingMethod *selectedShippingMethod;
@property(nonatomic)NSArray<PKShippingMethod *> *shippingMethods;

@property(nonatomic, assign) STPPaymentContextState state;

@property(nonatomic)STPPaymentContextAmountModel *paymentAmountModel;
@property(nonatomic)STPPaymentMethodTuple *paymentMethodTuple;


@end

@implementation STPPaymentContext

- (instancetype)initWithAPIAdapter:(id<STPBackendAPIAdapter>)apiAdapter {
    return [self initWithAPIAdapter:apiAdapter
                      configuration:[STPPaymentConfiguration sharedConfiguration]
                              theme:[STPTheme defaultTheme]];
}

- (instancetype)initWithAPIAdapter:(id<STPBackendAPIAdapter>)apiAdapter
                     configuration:(STPPaymentConfiguration *)configuration
                             theme:(STPTheme *)theme {
    self = [super init];
    if (self) {
        _configuration = configuration;
        _apiAdapter = apiAdapter;
        _theme = theme;
        _willAppearPromise = [STPVoidPromise new];
        _didAppearPromise = [STPVoidPromise new];
        _apiClient = [[STPAPIClient alloc] initWithPublishableKey:configuration.publishableKey];
        _paymentCurrency = @"USD";
        _paymentAmountModel = [[STPPaymentContextAmountModel alloc] initWithAmount:0];
        _modalPresentationStyle = UIModalPresentationFullScreen;
        _state = STPPaymentContextStateNone;
        [self retryLoading];
    }
    return self;
}

- (void)dealloc {
    if (self.configuration.cancelSourceURLRedirectBlock) {
        self.configuration.cancelSourceURLRedirectBlock();
    }
}

- (void)retryLoading {
    if (self.loadingPromise && self.loadingPromise.value) {
        return;
    }
    WEAK(self);
    self.loadingPromise = [[[STPPromise<STPPaymentMethodTuple *> new] onSuccess:^(STPPaymentMethodTuple *tuple) {
        STRONG(self);
        self.paymentMethodTuple = tuple;
    }] onFailure:^(NSError * _Nonnull error) {
        STRONG(self);
        if (self.hostViewController) {
            [self.didAppearPromise onSuccess:^(__unused id value) {
                if (self.paymentMethodsViewController) {
                    [self appropriatelyDismissPaymentMethodsViewController:self.paymentMethodsViewController completion:^{
                        [self.delegate paymentContext:self didFailToLoadWithError:error];
                    }];
                } else {
                    [self.delegate paymentContext:self didFailToLoadWithError:error];
                }
            }];
        }
    }];
    stpDispatchToMainThreadIfNecessary(^{
        [[NSNotificationCenter defaultCenter] postNotificationName:STPNetworkActivityDidBeginNotification object:self];
    });
    [self.apiAdapter retrieveCustomer:^(STPCustomer * _Nullable customer, NSError * _Nullable error) {
        stpDispatchToMainThreadIfNecessary(^{
            [[NSNotificationCenter defaultCenter] postNotificationName:STPNetworkActivityDidEndNotification object:self];
            STRONG(self);
            if (!self) {
                return;
            }
            if (error) {
                [self.loadingPromise fail:error];
                return;
            }

            [self.loadingPromise succeed:[customer stp_paymentMethodTupleWithConfiguration:self.configuration]];
        });
    }];
}

- (BOOL)loading {
    return !self.loadingPromise.completed;
}

- (void)setHostViewController:(UIViewController *)hostViewController {
    NSCAssert(_hostViewController == nil, @"You cannot change the hostViewController on an STPPaymentContext after it's already been set.");
    _hostViewController = hostViewController;
    [self artificiallyRetain:hostViewController];
    [self.willAppearPromise voidCompleteWith:hostViewController.stp_willAppearPromise];
    [self.didAppearPromise voidCompleteWith:hostViewController.stp_didAppearPromise];
}

- (void)setDelegate:(id<STPPaymentContextDelegate>)delegate {
    _delegate = delegate;
    WEAK(self);
    [self.willAppearPromise voidOnSuccess:^{
        STRONG(self);
        if (self.delegate == delegate) {
            [delegate paymentContextDidChange:self];
        }
    }];
}

- (STPPromise<STPPaymentMethodTuple *> *)currentValuePromise {
    WEAK(self);
    return (STPPromise<STPPaymentMethodTuple *> *)[self.loadingPromise map:^id _Nonnull(__unused STPPaymentMethodTuple *value) {
        STRONG(self);
        return self.paymentMethodTuple;
    }];
}

- (void)setPaymentMethodTuple:(STPPaymentMethodTuple *)paymentMethodTuple {
    if (![_paymentMethodTuple isEqual:paymentMethodTuple]) {
        _paymentMethodTuple = paymentMethodTuple;
        stpDispatchToMainThreadIfNecessary(^{
            [self.delegate paymentContextDidChange:self];
        });
    }
}

- (void)setSelectedPaymentMethod:(id<STPPaymentMethod>)selectedPaymentMethod {
    if ([selectedPaymentMethod isEqual:self.selectedPaymentMethod]) {
        return;
    }
    else {
        NSArray *savedPayments = self.paymentMethodTuple.savedPaymentMethods;
        NSArray *availablePaymentTypes = self.paymentMethodTuple.availablePaymentTypes;

        if (selectedPaymentMethod
            && ![savedPayments containsObject:selectedPaymentMethod]
            && ![availablePaymentTypes containsObject:selectedPaymentMethod]) {

            if ([selectedPaymentMethod isKindOfClass:[STPPaymentMethodType class]]) {
                availablePaymentTypes = [availablePaymentTypes arrayByAddingObject:selectedPaymentMethod];

            }
            else {
                savedPayments = [STPCustomer stp_sortedPaymentMethodsFromArray:[savedPayments arrayByAddingObject:selectedPaymentMethod]
                                                                     sortOrder:self.configuration.availablePaymentMethodTypesSet];
            }
        }

        self.paymentMethodTuple = [[STPPaymentMethodTuple alloc] initWithSavedPaymentMethods:savedPayments
                                                                       availablePaymentTypes:availablePaymentTypes
                                                                       selectedPaymentMethod:selectedPaymentMethod];
    }
}

- (id<STPPaymentMethod>)selectedPaymentMethod {
    return self.paymentMethodTuple.selectedPaymentMethod;
}

- (NSArray<id<STPPaymentMethod>> *)paymentMethods {
    return self.paymentMethodTuple.allPaymentMethods.allObjects;
}

- (void)setPaymentAmount:(NSInteger)paymentAmount {
    self.paymentAmountModel = [[STPPaymentContextAmountModel alloc] initWithAmount:paymentAmount];
}

- (NSInteger)paymentAmount {
    return [self.paymentAmountModel paymentAmountWithCurrency:self.paymentCurrency
                                               shippingMethod:self.selectedShippingMethod];
}

- (void)setPaymentSummaryItems:(NSArray<PKPaymentSummaryItem *> *)paymentSummaryItems {
    FAUXPAS_IGNORED_IN_METHOD(APIAvailability)
    self.paymentAmountModel = [[STPPaymentContextAmountModel alloc] initWithPaymentSummaryItems:paymentSummaryItems];
}

- (NSArray<PKPaymentSummaryItem *> *)paymentSummaryItems {
    FAUXPAS_IGNORED_IN_METHOD(APIAvailability)
    return [self.paymentAmountModel paymentSummaryItemsWithCurrency:self.paymentCurrency
                                                        companyName:self.configuration.companyName
                                                     shippingMethod:self.selectedShippingMethod];
}

- (void)setShippingMethods:(NSArray<PKShippingMethod *> *)shippingMethods {
    _shippingMethods = shippingMethods;
    if (shippingMethods != nil && self.selectedShippingMethod != nil) {
        if ([shippingMethods count] == 0) {
            self.selectedShippingMethod = nil;
        }
        else if ([shippingMethods indexOfObject:self.selectedShippingMethod] == NSNotFound) {
            self.selectedShippingMethod = [shippingMethods firstObject];
        }
    }
}

#pragma mark - Payment Methods

- (void)presentPaymentMethodsViewController {
    [self presentPaymentMethodsViewControllerWithNewState:STPPaymentContextStateShowingRequestedViewController];
}

- (void)presentPaymentMethodsViewControllerWithNewState:(STPPaymentContextState)state {
    NSCAssert(self.hostViewController != nil, @"hostViewController must not be nil on STPPaymentContext when calling pushPaymentMethodsViewController on it. Next time, set the hostViewController property first!");
    WEAK(self);
    [self.didAppearPromise voidOnSuccess:^{
        STRONG(self);
        if (self.state == STPPaymentContextStateNone) {
            self.state = state;
            STPPaymentMethodsViewController *paymentMethodsViewController = [[STPPaymentMethodsViewController alloc] initWithPaymentContext:self];
            self.paymentMethodsViewController = paymentMethodsViewController;
            paymentMethodsViewController.prefilledInformation = self.prefilledInformation;
            UINavigationController *navigationController = [[UINavigationController alloc] initWithRootViewController:paymentMethodsViewController];
            navigationController.navigationBar.stp_theme = self.theme;
            navigationController.modalPresentationStyle = self.modalPresentationStyle;
            [self.hostViewController presentViewController:navigationController animated:YES completion:nil];
        }
    }];
}

- (void)pushPaymentMethodsViewController {
    NSCAssert(self.hostViewController != nil, @"hostViewController must not be nil on STPPaymentContext when calling pushPaymentMethodsViewController on it. Next time, set the hostViewController property first!");
    UINavigationController *navigationController;
    if ([self.hostViewController isKindOfClass:[UINavigationController class]]) {
        navigationController = (UINavigationController *)self.hostViewController;
    } else {
        navigationController = self.hostViewController.navigationController;
    }
    NSCAssert(self.hostViewController != nil, @"The payment context's hostViewController is not a navigation controller, or is not contained in one. Either make sure it is inside a navigation controller before calling pushPaymentMethodsViewController, or call presentPaymentMethodsViewController instead.");
    WEAK(self);
    [self.didAppearPromise voidOnSuccess:^{
        STRONG(self);
        if (self.state == STPPaymentContextStateNone) {
            self.state = STPPaymentContextStateShowingRequestedViewController;

            STPPaymentMethodsViewController *paymentMethodsViewController = [[STPPaymentMethodsViewController alloc] initWithPaymentContext:self];
            self.paymentMethodsViewController = paymentMethodsViewController;
            paymentMethodsViewController.prefilledInformation = self.prefilledInformation;
            [navigationController pushViewController:paymentMethodsViewController animated:YES];
        }
    }];
}

- (void)paymentMethodsViewController:(__unused STPPaymentMethodsViewController *)paymentMethodsViewController
              didSelectPaymentMethod:(id<STPPaymentMethod>)paymentMethod {
    self.selectedPaymentMethod = paymentMethod;
}

- (void)paymentMethodsViewControllerDidFinish:(STPPaymentMethodsViewController *)paymentMethodsViewController {
    [self appropriatelyDismissPaymentMethodsViewController:paymentMethodsViewController completion:^{
        if (self.state == STPPaymentContextStateRequestingPayment) {
            self.state = STPPaymentContextStateNone;
            [self requestPayment];
        }
        else {
            self.state = STPPaymentContextStateNone;
        }
    }];
}

- (void)paymentMethodsViewControllerDidCancel:(STPPaymentMethodsViewController *)paymentMethodsViewController {
    [self appropriatelyDismissPaymentMethodsViewController:paymentMethodsViewController completion:^{
        if (self.state == STPPaymentContextStateRequestingPayment) {
            [self didFinishWithStatus:STPPaymentStatusUserCancellation
                                error:nil];
        }
        else {
            self.state = STPPaymentContextStateNone;
        }
    }];
}

- (void)paymentMethodsViewController:(__unused STPPaymentMethodsViewController *)paymentMethodsViewController
              didFailToLoadWithError:(__unused NSError *)error {
    // we'll handle this ourselves when the loading promise fails.
}

- (void)appropriatelyDismissPaymentMethodsViewController:(STPPaymentMethodsViewController *)viewController
                                              completion:(STPVoidBlock)completion {
    if ([viewController stp_isAtRootOfNavigationController]) {
        // if we're the root of the navigation controller, we've been presented modally.
        [viewController.presentingViewController dismissViewControllerAnimated:YES completion:^{
            self.paymentMethodsViewController = nil;
            if (completion) {
                completion();
            }
        }];
    } else {
        // otherwise, we've been pushed onto the stack.
        [viewController.navigationController stp_popToViewController:self.hostViewController animated:YES completion:^{
            self.paymentMethodsViewController = nil;
            if (completion) {
                completion();
            }
        }];
    }
}

#pragma mark - Shipping Info

- (void)presentShippingViewController {
    [self presentShippingViewControllerWithNewState:STPPaymentContextStateShowingRequestedViewController];
}

- (void)presentShippingViewControllerWithNewState:(STPPaymentContextState)state {
    NSCAssert(self.hostViewController != nil, @"hostViewController must not be nil on STPPaymentContext when calling presentShippingViewController on it. Next time, set the hostViewController property first!");
    WEAK(self);
    [self.didAppearPromise voidOnSuccess:^{
        STRONG(self);
        if (self.state == STPPaymentContextStateNone) {
            self.state = state;

            STPShippingAddressViewController *addressViewController = [[STPShippingAddressViewController alloc] initWithPaymentContext:self];
            UINavigationController *navigationController = [[UINavigationController alloc] initWithRootViewController:addressViewController];
            navigationController.navigationBar.stp_theme = self.theme;
            navigationController.modalPresentationStyle = self.modalPresentationStyle;
            [self.hostViewController presentViewController:navigationController animated:YES completion:nil];
        }
    }];
}

- (void)pushShippingViewController {
    NSCAssert(self.hostViewController != nil, @"hostViewController must not be nil on STPPaymentContext when calling pushShippingViewController on it. Next time, set the hostViewController property first!");
    UINavigationController *navigationController;
    if ([self.hostViewController isKindOfClass:[UINavigationController class]]) {
        navigationController = (UINavigationController *)self.hostViewController;
    } else {
        navigationController = self.hostViewController.navigationController;
    }
    NSCAssert(self.hostViewController != nil, @"The payment context's hostViewController is not a navigation controller, or is not contained in one. Either make sure it is inside a navigation controller before calling pushShippingInfoViewController, or call presentShippingInfoViewController instead.");
    WEAK(self);
    [self.didAppearPromise voidOnSuccess:^{
        STRONG(self);
        if (self.state == STPPaymentContextStateNone) {
            self.state = STPPaymentContextStateShowingRequestedViewController;

            STPShippingAddressViewController *addressViewController = [[STPShippingAddressViewController alloc] initWithPaymentContext:self];
            [navigationController pushViewController:addressViewController animated:YES];
        }
    }];
}

- (void)shippingAddressViewControllerDidCancel:(STPShippingAddressViewController *)addressViewController {
    [self appropriatelyDismissViewController:addressViewController completion:^{
        if (self.state == STPPaymentContextStateRequestingPayment) {
            [self didFinishWithStatus:STPPaymentStatusUserCancellation
                                error:nil];
        }
        else {
            self.state = STPPaymentContextStateNone;
        }
    }];
}

- (void)shippingAddressViewController:(__unused STPShippingAddressViewController *)addressViewController
                      didEnterAddress:(STPAddress *)address
                           completion:(STPShippingMethodsCompletionBlock)completion {
    if ([self.delegate respondsToSelector:@selector(paymentContext:didUpdateShippingAddress:completion:)]) {
        [self.delegate paymentContext:self didUpdateShippingAddress:address completion:^(STPShippingStatus status, NSError *shippingValidationError, NSArray<PKShippingMethod *> * shippingMethods, PKShippingMethod *selectedMethod) {
            self.shippingMethods = shippingMethods;
            if (completion) {
                completion(status, shippingValidationError, shippingMethods, selectedMethod);
            }
        }];
    }
    else {
        if (completion) {
            completion(STPShippingStatusValid, nil, nil, nil);
        }
    }
}

- (void)shippingAddressViewController:(STPShippingAddressViewController *)addressViewController
                 didFinishWithAddress:(STPAddress *)address
                       shippingMethod:(PKShippingMethod *)method {
    self.shippingAddress = address;
    self.selectedShippingMethod = method;
    [self.delegate paymentContextDidChange:self];
    [self appropriatelyDismissViewController:addressViewController completion:^{
        if (self.state == STPPaymentContextStateRequestingPayment) {
            self.state = STPPaymentContextStateNone;
            [self requestPayment];
        }
    }];
}

- (void)appropriatelyDismissViewController:(UIViewController *)viewController
                                completion:(STPVoidBlock)completion {
    if ([viewController stp_isAtRootOfNavigationController]) {
        // if we're the root of the navigation controller, we've been presented modally.
        [viewController.presentingViewController dismissViewControllerAnimated:YES completion:^{
            if (completion) {
                completion();
            }
        }];
    } else {
        // otherwise, we've been pushed onto the stack.
        [viewController.navigationController stp_popToViewController:self.hostViewController animated:YES completion:^{
            if (completion) {
                completion();
            }
        }];
    }
}

#pragma mark - Request Payment

- (void)requestPayment {
    FAUXPAS_IGNORED_IN_METHOD(APIAvailability);
    WEAK(self);
    [[[self.didAppearPromise voidFlatMap:^STPPromise * _Nonnull{
        STRONG(self);
        return self.loadingPromise;
    }] onSuccess:^(__unused STPPaymentMethodTuple *tuple) {
        STRONG(self);
        if (!self) {
            return;
        }

        if (self.state != STPPaymentContextStateNone) {
            return;
        }

        if (!self.selectedPaymentMethod) {
            [self presentPaymentMethodsViewControllerWithNewState:STPPaymentContextStateRequestingPayment];
        }
        else if (self.configuration.requiredShippingAddressFields != STPBillingAddressFieldsNone &&
                 !self.shippingAddress)
        {
            [self presentShippingViewControllerWithNewState:STPPaymentContextStateRequestingPayment];
        }
        else if ([self.selectedPaymentMethod isKindOfClass:[STPCard class]]) {
            self.state = STPPaymentContextStateRequestingPayment;
            STPPaymentResult *result = [[STPPaymentResult alloc] initWithSource:(STPCard *)self.selectedPaymentMethod];
            [self.delegate paymentContext:self didCreatePaymentResult:result completion:^(NSError * _Nullable error) {
                stpDispatchToMainThreadIfNecessary(^{
                    if (error) {
                        [self didFinishWithStatus:STPPaymentStatusError error:error];
                    } else {
                        [self didFinishWithStatus:STPPaymentStatusSuccess error:nil];
                    }
                });
            }];
        }
        else if ([self.selectedPaymentMethod isKindOfClass:[STPSource class]]) {
            // TODO:
            // Concrete source object, check flow to see if synchronous charge or webhook based
            // If a card source, we need to check if the user wants us to 3DS or not

            self.state = STPPaymentContextStateRequestingPayment;

            STPSource *source = (STPSource *)self.selectedPaymentMethod;

            switch (source.flow) {
                case STPSourceFlowNone: {
                    // TODO: if this is a card, check if 3DS should be used
                    STPPaymentResult *result = [[STPPaymentResult alloc] initWithSource:source];
                    [self.delegate paymentContext:self didCreatePaymentResult:result completion:^(NSError * _Nullable error) {
                        stpDispatchToMainThreadIfNecessary(^{
                            if (error) {
                                [self didFinishWithStatus:STPPaymentStatusError error:error];
                            } else {
                                [self didFinishWithStatus:STPPaymentStatusSuccess error:nil];
                            }
                        });
                    }];

                }
                    break;
                case STPSourceFlowRedirect: {

                    STPSourceCompletionBlock onRedirectCompletion = ^(STPSource *finishedSource, NSError *error) {
                        stpDispatchToMainThreadIfNecessary(^{
                            if (error) {
                                [self didFinishWithStatus:STPPaymentStatusError error:error];
                            } else {
                                switch (finishedSource.status) {
                                    case STPSourceStatusChargeable:
                                    case STPSourceStatusConsumed:
                                        [self didFinishWithStatus:STPPaymentStatusSuccess
                                                            error:nil];
                                        break;
                                    case STPSourceStatusPending:
                                        [self didFinishWithStatus:STPPaymentStatusPending
                                                            error:nil];
                                        break;
                                    case STPSourceStatusFailed:
                                        /*
                                         Source status failed is a failure because
                                         the user did not do the redirect action and
                                         so is treated as a user cancel
                                         */
                                        [self didFinishWithStatus:STPPaymentStatusUserCancellation
                                                            error:nil];
                                        break;
                                    case STPSourceStatusCanceled:
                                        /*
                                         Source status canceled is a failure because
                                         the merchant did not charge the source quickly enough
                                         and it expired, and so is an error.
                                         */
                                        [self didFinishWithStatus:STPPaymentStatusError
                                                            error:[NSError stp_genericFailedToParseResponseError]];
                                        break;
                                    case STPSourceStatusUnknown:
                                        [self didFinishWithStatus:STPPaymentStatusError
                                                            error:[NSError stp_genericFailedToParseResponseError]];
                                        break;
                                }
                            }
                        });
                    };

                    self.configuration.sourceURLRedirectBlock(self.apiClient,
                                                              source,
                                                              self.hostViewController,
                                                              onRedirectCompletion);
                }
                    break;
                case STPSourceFlowReceiver:
                case STPSourceFlowCodeVerification:
                case STPSourceFlowUnknown:
                {
                    // We don't support this type
                    [self didFinishWithStatus:STPPaymentStatusError
                                        error:[NSError stp_genericFailedToParseResponseError]];
                }
                    break;
            }
        }
        else if ([self.selectedPaymentMethod isEqual:[STPPaymentMethodType applePay]]) {
            self.state = STPPaymentContextStateRequestingPayment;
            PKPaymentRequest *paymentRequest = [self buildPaymentRequest];
            STPShippingAddressSelectionBlock shippingAddressHandler = ^(STPAddress *shippingAddress, STPShippingAddressValidationBlock completion) {
                // Apple Pay always returns a partial address here, so we won't
                // update self.shippingAddress or self.shippingMethods
                if ([self.delegate respondsToSelector:@selector(paymentContext:didUpdateShippingAddress:completion:)]) {
                    [self.delegate paymentContext:self didUpdateShippingAddress:shippingAddress completion:^(STPShippingStatus status, __unused NSError *shippingValidationError, NSArray<PKShippingMethod *> *shippingMethods, __unused PKShippingMethod *selectedMethod) {
                        completion(status, shippingMethods, self.paymentSummaryItems);
                    }];
                }
                else {
                    completion(STPShippingStatusValid, self.shippingMethods, self.paymentSummaryItems);
                }
            };
            STPShippingMethodSelectionBlock shippingMethodHandler = ^(PKShippingMethod *shippingMethod, STPPaymentSummaryItemCompletionBlock completion) {
                self.selectedShippingMethod = shippingMethod;
                [self.delegate paymentContextDidChange:self];
                completion(self.paymentSummaryItems);
            };
            STPPaymentAuthorizationBlock paymentHandler = ^(PKPayment *payment) {
                self.selectedShippingMethod = payment.shippingMethod;
                self.shippingAddress = [[STPAddress alloc] initWithABRecord:payment.shippingAddress];
                [self.delegate paymentContextDidChange:self];
            };
            STPApplePayTokenHandlerBlock applePayTokenHandler = ^(STPToken *token, STPErrorBlock tokenCompletion) {
                stpDispatchToMainThreadIfNecessary(^{
                    [[NSNotificationCenter defaultCenter] postNotificationName:STPNetworkActivityDidBeginNotification object:self];
                });
                [self.apiAdapter attachSourceToCustomer:token completion:^(NSError *tokenError) {
                    stpDispatchToMainThreadIfNecessary(^{
                        [[NSNotificationCenter defaultCenter] postNotificationName:STPNetworkActivityDidEndNotification object:self];
                        if (tokenError) {
                            tokenCompletion(tokenError);
                        } else {
                            STPPaymentResult *result = [[STPPaymentResult alloc] initWithSource:token.card];
                            [self.delegate paymentContext:self didCreatePaymentResult:result completion:^(NSError * error) {
                                // for Apple Pay, the didFinishWithStatus callback is fired later when Apple Pay VC finishes
                                if (error) {
                                    tokenCompletion(error);
                                } else {
                                    tokenCompletion(nil);
                                }
                            }];
                        }
                    });
                }];
            };
            PKPaymentAuthorizationViewController *paymentAuthVC;
            paymentAuthVC = [PKPaymentAuthorizationViewController
                             stp_controllerWithPaymentRequest:paymentRequest
                             apiClient:self.apiClient
                             onShippingAddressSelection:shippingAddressHandler
                             onShippingMethodSelection:shippingMethodHandler
                             onPaymentAuthorization:paymentHandler
                             onTokenCreation:applePayTokenHandler
                             onFinish:^(STPPaymentStatus status, NSError * _Nullable error) {
                                 [self.hostViewController dismissViewControllerAnimated:YES completion:^{
                                     [self didFinishWithStatus:status
                                                         error:error];
                                 }];
                             }];
            [self.hostViewController presentViewController:paymentAuthVC
                                                  animated:YES
                                                completion:nil];
        }
        else if ([self.selectedPaymentMethod isKindOfClass:[STPPaymentMethodType class]]) {
            // This is a non-concrete method (eg just a type they want to use)
            // Need to convert to an actual source and then re-call requestPayment
            STPPaymentMethodType *type = (STPPaymentMethodType *)self.selectedPaymentMethod;

            STPSourceInfoCompletionBlock completion = ^(STPSourceParams * _Nullable sourceParams) {
<<<<<<< HEAD
                if (sourceParams) {
                    if (self.prefilledInformation.metadata) {
                        sourceParams.metadata = self.prefilledInformation.metadata;
                    }
                    [self.apiClient createSourceWithParams:sourceParams completion:^(STPSource * _Nullable source, NSError * _Nullable error) {
                        if (source) {
                            self.selectedPaymentMethod = source;
                            self.state = STPPaymentContextStateNone;
                            [self requestPayment];
                        }
                        else {
                            [self didFinishWithStatus:STPPaymentStatusError
                                                error:error ?: [NSError stp_genericConnectionError]];
                        }
                    }];
=======
                STPVoidBlock vcCompletion = ^() {
                    if (sourceParams) {
                        [self.apiClient createSourceWithParams:sourceParams completion:^(STPSource * _Nullable source, NSError * _Nullable error) {
                            if (source) {
                                self.selectedPaymentMethod = source;
                                self.state = STPPaymentContextStateNone;
                                [self requestPayment];
                            }
                            else {
                                [self didFinishWithStatus:STPPaymentStatusError
                                                    error:error ?: [NSError stp_genericConnectionError]];
                            }
                        }];
                    }
                    else {
                        // User cancelled
                        [self didFinishWithStatus:STPPaymentStatusUserCancellation
                                            error:nil];
                    }
                };

                if (self.hostViewController.presentedViewController) {
                    [self.hostViewController dismissViewControllerAnimated:YES
                                                                completion:vcCompletion];
>>>>>>> 82692059
                }
                else {
                    vcCompletion();
                }

            };

            STPSourceInfoViewController *sourceInfoVC = [[STPSourceInfoViewController alloc] initWithSourceType:type.sourceType
                                                                                                         amount:self.paymentAmount
                                                                                                  configuration:self.configuration
                                                                                           prefilledInformation:self.prefilledInformation
                                                                                                          theme:self.theme
                                                                                                     completion:completion];

            if (sourceInfoVC) {
                self.state = STPPaymentContextStateRequestingPayment;

                if (sourceInfoVC.completeSourceParams) {
                    completion(sourceInfoVC.completeSourceParams);
                }
                else {
                    UINavigationController *navigationController = [[UINavigationController alloc] initWithRootViewController:sourceInfoVC];
                    navigationController.navigationBar.stp_theme = self.theme;
                    navigationController.modalPresentationStyle = self.modalPresentationStyle;
                    [self.hostViewController presentViewController:navigationController animated:YES completion:nil];
                }
            }
            else {
                // Unsupported source type
                // TODO: Add STPPaymentContext error domain and fill this in
                [self didFinishWithStatus:STPPaymentStatusError error:nil];
            }
        }
        else {
            // Unsupported payment method
            // TODO: Add STPPaymentContext error domain and fill this in
            [self didFinishWithStatus:STPPaymentStatusError error:nil];
        }
    }] onFailure:^(NSError *error) {
        STRONG(self);
        [self didFinishWithStatus:STPPaymentStatusError error:error];
    }];
}

- (void)didFinishWithStatus:(STPPaymentStatus)status
                      error:(nullable NSError *)error {
    self.state = STPPaymentContextStateNone;
    [self.delegate paymentContext:self
              didFinishWithStatus:status
                            error:error];
}

- (PKPaymentRequest *)buildPaymentRequest {
    FAUXPAS_IGNORED_IN_METHOD(APIAvailability);
    if (!self.configuration.appleMerchantIdentifier || !self.paymentAmount) {
        return nil;
    }
    PKPaymentRequest *paymentRequest = [Stripe paymentRequestWithMerchantIdentifier:self.configuration.appleMerchantIdentifier];

    NSArray<PKPaymentSummaryItem *> *summaryItems = self.paymentSummaryItems;
    paymentRequest.paymentSummaryItems = summaryItems;
    paymentRequest.requiredBillingAddressFields = [STPAddress applePayAddressFieldsFromBillingAddressFields:self.configuration.requiredBillingAddressFields];
    paymentRequest.requiredShippingAddressFields = self.configuration.requiredShippingAddressFields;
    paymentRequest.currencyCode = self.paymentCurrency.uppercaseString;
    if (self.selectedShippingMethod != nil) {
        NSMutableArray<PKShippingMethod *>* orderedShippingMethods = [self.shippingMethods mutableCopy];
        [orderedShippingMethods removeObject:self.selectedShippingMethod];
        [orderedShippingMethods insertObject:self.selectedShippingMethod atIndex:0];
        paymentRequest.shippingMethods = orderedShippingMethods;
    }
    else {
        paymentRequest.shippingMethods = self.shippingMethods;
    }
    if ([paymentRequest respondsToSelector:@selector(shippingType)]) {
        paymentRequest.shippingType = [[self class] pkShippingType:self.configuration.shippingType];;
    }
    if (self.shippingAddress != nil) {
#pragma clang diagnostic push
#pragma clang diagnostic ignored "-Wdeprecated"
        // Using shippingContact if available to work around an iOS10 bug:
        // https://openradar.appspot.com/radar?id=5518219632705536
        if ([paymentRequest respondsToSelector:@selector(shippingContact)]) {
            paymentRequest.shippingContact = [self.shippingAddress PKContactValue];
        }
        else {
            paymentRequest.shippingAddress = [self.shippingAddress ABRecordValue];
        }
#pragma clang diagnostic pop
    }
    return paymentRequest;
}

+ (PKShippingType)pkShippingType:(STPShippingType)shippingType {
    FAUXPAS_IGNORED_IN_METHOD(APIAvailability);
    switch (shippingType) {
        case STPShippingTypeShipping:
            return PKShippingTypeShipping;
        case STPShippingTypeDelivery:
            return PKShippingTypeDelivery;
    }
}

static char kSTPPaymentCoordinatorAssociatedObjectKey;

- (void)artificiallyRetain:(NSObject *)host {
    objc_setAssociatedObject(host, &kSTPPaymentCoordinatorAssociatedObjectKey, self, OBJC_ASSOCIATION_RETAIN_NONATOMIC);
}

@end

<|MERGE_RESOLUTION|>--- conflicted
+++ resolved
@@ -659,25 +659,11 @@
             STPPaymentMethodType *type = (STPPaymentMethodType *)self.selectedPaymentMethod;
 
             STPSourceInfoCompletionBlock completion = ^(STPSourceParams * _Nullable sourceParams) {
-<<<<<<< HEAD
-                if (sourceParams) {
-                    if (self.prefilledInformation.metadata) {
-                        sourceParams.metadata = self.prefilledInformation.metadata;
-                    }
-                    [self.apiClient createSourceWithParams:sourceParams completion:^(STPSource * _Nullable source, NSError * _Nullable error) {
-                        if (source) {
-                            self.selectedPaymentMethod = source;
-                            self.state = STPPaymentContextStateNone;
-                            [self requestPayment];
-                        }
-                        else {
-                            [self didFinishWithStatus:STPPaymentStatusError
-                                                error:error ?: [NSError stp_genericConnectionError]];
-                        }
-                    }];
-=======
                 STPVoidBlock vcCompletion = ^() {
                     if (sourceParams) {
+                        if (self.prefilledInformation.metadata) {
+                          sourceParams.metadata = self.prefilledInformation.metadata;
+                        }
                         [self.apiClient createSourceWithParams:sourceParams completion:^(STPSource * _Nullable source, NSError * _Nullable error) {
                             if (source) {
                                 self.selectedPaymentMethod = source;
@@ -700,7 +686,6 @@
                 if (self.hostViewController.presentedViewController) {
                     [self.hostViewController dismissViewControllerAnimated:YES
                                                                 completion:vcCompletion];
->>>>>>> 82692059
                 }
                 else {
                     vcCompletion();
