//
//  STPPaymentMethod.m
//  Stripe
//
//  Created by Yuki Tokuhiro on 3/5/19.
//  Copyright © 2019 Stripe, Inc. All rights reserved.
//

#import "STPPaymentMethod.h"

#import "NSDictionary+Stripe.h"
#import "STPImageLibrary.h"
#import "STPLocalizationUtils.h"
#import "STPPaymentMethodAlipay.h"
#import "STPPaymentMethodAUBECSDebit.h"
#import "STPPaymentMethodBacsDebit.h"
#import "STPPaymentMethodBancontact.h"
#import "STPPaymentMethodBillingDetails.h"
#import "STPPaymentMethodCard.h"
#import "STPPaymentMethodCardPresent.h"
#import "STPPaymentMethodEPS.h"
#import "STPPaymentMethodFPX.h"
#import "STPPaymentMethodGiropay.h"
#import "STPPaymentMethodGrabPay.h"
#import "STPPaymentMethodiDEAL.h"
#import "STPPaymentMethodPrzelewy24.h"
#import "STPPaymentMethodSEPADebit.h"
#import "STPPaymentMethodSofort.h"

@interface STPPaymentMethod ()

@property (nonatomic, copy, nullable, readwrite) NSString *stripeId;
@property (nonatomic, strong, nullable, readwrite) NSDate *created;
@property (nonatomic, readwrite) BOOL liveMode;
@property (nonatomic, readwrite) STPPaymentMethodType type;
@property (nonatomic, strong, nullable, readwrite) STPPaymentMethodBillingDetails *billingDetails;
@property (nonatomic, strong, nullable, readwrite) STPPaymentMethodCard *card;
@property (nonatomic, strong, nullable, readwrite) STPPaymentMethodiDEAL *iDEAL;
@property (nonatomic, strong, nullable, readwrite) STPPaymentMethodFPX *fpx;
@property (nonatomic, strong, nullable, readwrite) STPPaymentMethodBacsDebit *bacsDebit;
@property (nonatomic, strong, nullable, readwrite) STPPaymentMethodCardPresent *cardPresent;
@property (nonatomic, strong, nullable, readwrite) STPPaymentMethodSEPADebit *sepaDebit;
@property (nonatomic, strong, nullable, readwrite) STPPaymentMethodAUBECSDebit *auBECSDebit;
@property (nonatomic, strong, nullable, readwrite) STPPaymentMethodGiropay *giropay;
@property (nonatomic, strong, nullable, readwrite) STPPaymentMethodEPS *eps;
@property (nonatomic, strong, nullable, readwrite) STPPaymentMethodPrzelewy24 *przelewy24;
@property (nonatomic, strong, nullable, readwrite) STPPaymentMethodBancontact *bancontact;
@property (nonatomic, strong, nullable, readwrite) STPPaymentMethodSofort *sofort;
@property (nonatomic, strong, nullable, readwrite) STPPaymentMethodAlipay *alipay;
@property (nonatomic, strong, nullable, readwrite) STPPaymentMethodGrabPay *grabPay;
@property (nonatomic, copy, nullable, readwrite) NSString *customerId;
@property (nonatomic, copy, nullable, readwrite) NSDictionary<NSString*, NSString *> *metadata;
@property (nonatomic, copy, nonnull, readwrite) NSDictionary *allResponseFields;

@end


@implementation STPPaymentMethod

- (NSString *)description {
    NSArray *props = @[
                       // Object
                       [NSString stringWithFormat:@"%@: %p", NSStringFromClass([self class]), self],
                       
                       // Identifier
                       [NSString stringWithFormat:@"stripeId = %@", self.stripeId],
                       
                       // STPPaymentMethod details (alphabetical)
                       [NSString stringWithFormat:@"alipay = %@", self.alipay],
                       [NSString stringWithFormat:@"auBECSDebit = %@", self.auBECSDebit],
                       [NSString stringWithFormat:@"bacsDebit = %@", self.bacsDebit],
                       [NSString stringWithFormat:@"bancontact = %@", self.bancontact],
                       [NSString stringWithFormat:@"billingDetails = %@", self.billingDetails],
                       [NSString stringWithFormat:@"card = %@", self.card],
                       [NSString stringWithFormat:@"cardPresent = %@", self.cardPresent],
                       [NSString stringWithFormat:@"created = %@", self.created],
                       [NSString stringWithFormat:@"customerId = %@", self.customerId],
                       [NSString stringWithFormat:@"ideal = %@", self.iDEAL],
                       [NSString stringWithFormat:@"eps = %@", self.eps],
                       [NSString stringWithFormat:@"fpx = %@", self.fpx],
                       [NSString stringWithFormat:@"giropay = %@", self.giropay],
                       [NSString stringWithFormat:@"grabPay = %@", self.bacsDebit],
                       [NSString stringWithFormat:@"przelewy24 = %@", self.przelewy24],
                       [NSString stringWithFormat:@"sepaDebit = %@", self.sepaDebit],
                       [NSString stringWithFormat:@"sofort = %@", self.sofort],
                       [NSString stringWithFormat:@"liveMode = %@", self.liveMode ? @"YES" : @"NO"],
                       [NSString stringWithFormat:@"metadata = %@", self.metadata],
                       [NSString stringWithFormat:@"type = %@", [self.allResponseFields stp_stringForKey:@"type"]],
                       ];
    return [NSString stringWithFormat:@"<%@>", [props componentsJoinedByString:@"; "]];
}

#pragma mark - STPPaymentMethodType

+ (NSDictionary<NSString *,NSNumber *> *)stringToTypeMapping {
    return @{
             @"card": @(STPPaymentMethodTypeCard),
             @"ideal": @(STPPaymentMethodTypeiDEAL),
             @"fpx": @(STPPaymentMethodTypeFPX),
             @"card_present": @(STPPaymentMethodTypeCardPresent),
             @"sepa_debit": @(STPPaymentMethodTypeSEPADebit),
             @"bacs_debit": @(STPPaymentMethodTypeBacsDebit),
             @"au_becs_debit": @(STPPaymentMethodTypeAUBECSDebit),
             @"grabpay": @(STPPaymentMethodTypeGrabPay),
             @"giropay": @(STPPaymentMethodTypeGiropay),
             @"p24": @(STPPaymentMethodTypePrzelewy24),
             @"eps": @(STPPaymentMethodTypeEPS),
             @"bancontact": @(STPPaymentMethodTypeBancontact),
             @"sofort": @(STPPaymentMethodTypeSofort),
             @"alipay": @(STPPaymentMethodTypeAlipay),
             };
}

+ (nullable NSString *)stringFromType:(STPPaymentMethodType)type {
    return [[[self stringToTypeMapping] allKeysForObject:@(type)] firstObject];
}

+ (STPPaymentMethodType)typeFromString:(NSString *)string {
    NSString *key = [string lowercaseString];
    NSNumber *typeNumber = [self stringToTypeMapping][key];
    
    if (typeNumber != nil) {
        return (STPPaymentMethodType)[typeNumber integerValue];
    }
    
    return STPPaymentMethodTypeUnknown;
}

+ (NSArray<NSNumber *> *)typesFromStrings:(NSArray<NSString *> *)strings {
    NSMutableArray *types = [NSMutableArray new];
    for (NSString *string in strings) {
        [types addObject:@([self typeFromString:string])];
    }
    return [types copy];
}

#pragma mark - STPAPIResponseDecodable

+ (nullable instancetype)decodedObjectFromAPIResponse:(nullable NSDictionary *)response {
    NSDictionary *dict = [response stp_dictionaryByRemovingNulls];
    if (!dict) {
        return nil;
    }
    
    // Required fields
    NSString *stripeId = [dict stp_stringForKey:@"id"];
    if (!stripeId) {
        return nil;
    }
    
    STPPaymentMethod * paymentMethod = [self new];
    paymentMethod.allResponseFields = dict;
    paymentMethod.stripeId = stripeId;
    paymentMethod.created = [dict stp_dateForKey:@"created"];
    paymentMethod.liveMode = [dict stp_boolForKey:@"livemode" or:NO];
    paymentMethod.billingDetails = [STPPaymentMethodBillingDetails decodedObjectFromAPIResponse:[dict stp_dictionaryForKey:@"billing_details"]];
    paymentMethod.card = [STPPaymentMethodCard decodedObjectFromAPIResponse:[dict stp_dictionaryForKey:@"card"]];
    paymentMethod.type = [self typeFromString:[dict stp_stringForKey:@"type"]];
    paymentMethod.iDEAL = [STPPaymentMethodiDEAL decodedObjectFromAPIResponse:[dict stp_dictionaryForKey:@"ideal"]];
    paymentMethod.fpx = [STPPaymentMethodFPX decodedObjectFromAPIResponse:[dict stp_dictionaryForKey:@"fpx"]];
    paymentMethod.cardPresent = [STPPaymentMethodCardPresent decodedObjectFromAPIResponse:[dict stp_dictionaryForKey:@"card_present"]];
    paymentMethod.sepaDebit = [STPPaymentMethodSEPADebit decodedObjectFromAPIResponse:[dict stp_dictionaryForKey:@"sepa_debit"]];
    paymentMethod.bacsDebit = [STPPaymentMethodBacsDebit decodedObjectFromAPIResponse:[dict stp_dictionaryForKey:@"bacs_debit"]];
    paymentMethod.auBECSDebit = [STPPaymentMethodAUBECSDebit decodedObjectFromAPIResponse:[dict stp_dictionaryForKey:@"au_becs_debit"]];
    paymentMethod.giropay = [STPPaymentMethodGiropay decodedObjectFromAPIResponse:[dict stp_dictionaryForKey:@"giropay"]];
    paymentMethod.eps = [STPPaymentMethodEPS decodedObjectFromAPIResponse:[dict stp_dictionaryForKey:@"eps"]];
    paymentMethod.przelewy24 = [STPPaymentMethodPrzelewy24 decodedObjectFromAPIResponse:[dict stp_dictionaryForKey:@"p24"]];
    paymentMethod.bancontact = [STPPaymentMethodBancontact decodedObjectFromAPIResponse:[dict stp_dictionaryForKey:@"bancontact"]];
    paymentMethod.sofort = [STPPaymentMethodSofort decodedObjectFromAPIResponse:[dict stp_dictionaryForKey:@"sofort"]];
    paymentMethod.customerId = [dict stp_stringForKey:@"customer"];
    paymentMethod.metadata = [[dict stp_dictionaryForKey:@"metadata"] stp_dictionaryByRemovingNonStrings];
    paymentMethod.alipay = [STPPaymentMethodAlipay decodedObjectFromAPIResponse:[dict stp_dictionaryForKey:@"alipay"]];
    paymentMethod.grabPay = [STPPaymentMethodGrabPay decodedObjectFromAPIResponse:[dict stp_dictionaryForKey:@"grabpay"]];
    return paymentMethod;
}

#pragma mark - STPPaymentOption

- (UIImage *)image {
    if (self.type == STPPaymentMethodTypeCard && self.card != nil) {
        return [STPImageLibrary brandImageForCardBrand:self.card.brand];
    } else {
        return [STPImageLibrary brandImageForCardBrand:STPCardBrandUnknown];
    }
}

- (UIImage *)templateImage {
    if (self.type == STPPaymentMethodTypeCard && self.card != nil) {
        return [STPImageLibrary templatedBrandImageForCardBrand:self.card.brand];
    } else {
        return [STPImageLibrary templatedBrandImageForCardBrand:STPCardBrandUnknown];
    }
}

- (NSString *)label {
    switch (self.type) {
        case STPPaymentMethodTypeAlipay:
            return STPLocalizedString(@"Alipay", @"Payment Method type brand name");
        case STPPaymentMethodTypeCard:
            if (self.card != nil) {
                NSString *brand = STPStringFromCardBrand(self.card.brand);
                return [NSString stringWithFormat:@"%@ %@", brand, self.card.last4];
            } else {
                return STPStringFromCardBrand(STPCardBrandUnknown);
            }
        case STPPaymentMethodTypeiDEAL:
            return STPLocalizedString(@"iDEAL", @"Source type brand name");
        case STPPaymentMethodTypeFPX:
            if (self.fpx != nil) {
                return STPStringFromFPXBankBrand(STPFPXBankBrandFromIdentifier(self.fpx.bankIdentifierCode));
            } else {
                return STPLocalizedString(@"FPX", @"Payment Method type brand name");
            }
        case STPPaymentMethodTypeSEPADebit:
            return STPLocalizedString(@"SEPA Debit", @"Payment method brand name");
        case STPPaymentMethodTypeAUBECSDebit:
            return STPLocalizedString(@"AU BECS Debit", @"Payment Method type brand name.");
        case STPPaymentMethodTypeGrabPay:
            return STPLocalizedString(@"GrabPay", @"Payment Method type brand name.");
        case STPPaymentMethodTypeGiropay:
            return STPLocalizedString(@"giropay", @"Payment Method type brand name.");
        case STPPaymentMethodTypeEPS:
            return STPLocalizedString(@"EPS", @"Payment Method type brand name.");
        case STPPaymentMethodTypePrzelewy24:
            return STPLocalizedString(@"Przelewy24", @"Payment Method type brand name.");
        case STPPaymentMethodTypeBancontact:
            return STPLocalizedString(@"Bancontact", @"Payment Method type brand name");
        case STPPaymentMethodTypeSofort:
            return STPLocalizedString(@"Sofort", @"Payment Method type brand name");
        case STPPaymentMethodTypeBacsDebit:
        case STPPaymentMethodTypeCardPresent:
            // fall through
        case STPPaymentMethodTypeUnknown:
            return STPLocalizedString(@"Unknown", @"Default missing source type label");
    }
}

- (BOOL)isReusable {

    switch (self.type) {
        case STPPaymentMethodTypeCard:
            return YES;
        case STPPaymentMethodTypeAlipay: // Careful! Revisit this if/when we support recurring Alipay
        case STPPaymentMethodTypeAUBECSDebit:
        case STPPaymentMethodTypeBacsDebit:
        case STPPaymentMethodTypeSEPADebit:
        case STPPaymentMethodTypeiDEAL:
        case STPPaymentMethodTypeFPX:
        case STPPaymentMethodTypeCardPresent:
        case STPPaymentMethodTypeGiropay:
        case STPPaymentMethodTypeEPS:
        case STPPaymentMethodTypePrzelewy24:
        case STPPaymentMethodTypeBancontact:
<<<<<<< HEAD
        case STPPaymentMethodTypeSofort:
=======
        case STPPaymentMethodTypeGrabPay:
>>>>>>> 4de42b8a
            // fall through
        case STPPaymentMethodTypeUnknown:
            return NO;
    }
}

@end<|MERGE_RESOLUTION|>--- conflicted
+++ resolved
@@ -251,11 +251,8 @@
         case STPPaymentMethodTypeEPS:
         case STPPaymentMethodTypePrzelewy24:
         case STPPaymentMethodTypeBancontact:
-<<<<<<< HEAD
         case STPPaymentMethodTypeSofort:
-=======
         case STPPaymentMethodTypeGrabPay:
->>>>>>> 4de42b8a
             // fall through
         case STPPaymentMethodTypeUnknown:
             return NO;
