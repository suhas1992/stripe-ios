--- conflicted
+++ resolved
@@ -3,6 +3,7 @@
 //  Stripe
 //
 //  Created by Saikat Chakrabarti on 10/30/12.
+//  Copyright (c) 2012 Stripe. All rights reserved.
 //
 
 #import <Foundation/Foundation.h>
@@ -12,12 +13,7 @@
 #import "STPBankAccount.h"
 #import "STPToken.h"
 
-<<<<<<< HEAD
-extern NSString *const STPLibraryVersionNumber; // Version of this library.
-extern NSString *const STPUserAgentFieldName;   // We set our own custom HTTP header field on requests to better understand library usage.
-=======
 @class Stripe, STPCard, STPBankAccount;
->>>>>>> 476720eb
 
 // These methods are deprecated. You should instead use STPAPIClient to create tokens.
 // Example: [Stripe createTokenWithCard:card completion:completion];
