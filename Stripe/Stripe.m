--- conflicted
+++ resolved
@@ -12,12 +12,8 @@
 #import "Stripe.h"
 #import "STPUtils.h"
 
-<<<<<<< HEAD
-NSString *const STPLibraryVersionNumber = @"2.2.0";
+NSString *const STPLibraryVersionNumber = @"2.2.1";
 NSString *const STPUserAgentFieldName = @"X-Stripe-User-Agent";
-=======
-NSString *const kStripeiOSVersion = @"2.2.1";
->>>>>>> f8aaba71
 
 @implementation Stripe
 
@@ -252,15 +248,9 @@
 
 + (NSDictionary *)stripeUserAgentDetails {
     NSMutableDictionary *details = [@{
-<<<<<<< HEAD
-                                      @"lang" : @"objective-c",
-                                      @"bindings_version" : STPLibraryVersionNumber,
-                                      } mutableCopy];
-=======
         @"lang": @"objective-c",
-        @"bindings_version": kStripeiOSVersion,
+        @"bindings_version": STPLibraryVersionNumber,
     } mutableCopy];
->>>>>>> f8aaba71
     NSString *version = [UIDevice currentDevice].systemVersion;
     if (version) {
         details[@"os_version"] = version;
