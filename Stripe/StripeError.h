--- conflicted
+++ resolved
@@ -14,14 +14,9 @@
 typedef enum STPErrorCode {
     STPConnectionError = 40,     // Trouble connecting to Stripe.
     STPInvalidRequestError = 50, // Your request had invalid parameters.
-<<<<<<< HEAD
-    STPAPIError = 60, // General-purpose API error (should be rare).
-    STPCardError = 70, // Something was wrong with the given card (most common).
-    STPCheckoutError = 80, // Stripe Checkout encountered an error.
-=======
     STPAPIError = 60,            // General-purpose API error (should be rare).
     STPCardError = 70,           // Something was wrong with the given card (most common).
->>>>>>> f8aaba71
+    STPCheckoutError = 80, // Stripe Checkout encountered an error.
 } STPErrorCode;
 
 #pragma mark userInfo keys
