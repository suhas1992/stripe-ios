--- conflicted
+++ resolved
@@ -226,26 +226,10 @@
     [self waitForExpectationsWithTimeout:STPTestingNetworkRequestTimeout handler:nil];
 }
 
-<<<<<<< HEAD
 - (void)testConfirmPaymentIntentWithShippingDetailsSucceeds {
     __block NSString *clientSecret = nil;
     XCTestExpectation *createExpectation = [self expectationWithDescription:@"Create PaymentIntent."];
     [[STPTestingAPIClient sharedClient] createPaymentIntentWithParams:nil completion:^(NSString * _Nullable createdClientSecret, NSError * _Nullable creationError) {
-=======
-#pragma mark - AU BECS Debit
-
-- (void)testConfirmAUBECSDebitPaymentIntent {
-
-    __block NSString *clientSecret = nil;
-    XCTestExpectation *createExpectation = [self expectationWithDescription:@"Create PaymentIntent."];
-    [[STPTestingAPIClient sharedClient] createPaymentIntentWithParams:@{
-        @"currency": @"aud",
-        @"amount": @(2000),
-        @"payment_method_types": @[@"au_becs_debit"],
-    }
-                                                              account:@"au"
-                                                           completion:^(NSString * _Nullable createdClientSecret, NSError * _Nullable creationError) {
->>>>>>> 3a5b12e1
         XCTAssertNotNil(createdClientSecret);
         XCTAssertNil(creationError);
         [createExpectation fulfill];
@@ -253,7 +237,6 @@
     }];
     [self waitForExpectationsWithTimeout:STPTestingNetworkRequestTimeout handler:nil];
     XCTAssertNotNil(clientSecret);
-<<<<<<< HEAD
     
     STPPaymentIntentParams *params = [[STPPaymentIntentParams alloc] initWithClientSecret:clientSecret];
     STPPaymentMethodCardParams *cardParams = [STPPaymentMethodCardParams new];
@@ -308,7 +291,26 @@
     [self waitForExpectationsWithTimeout:STPTestingNetworkRequestTimeout handler:nil];
 }
 
-=======
+#pragma mark - AU BECS Debit
+
+- (void)testConfirmAUBECSDebitPaymentIntent {
+
+    __block NSString *clientSecret = nil;
+    XCTestExpectation *createExpectation = [self expectationWithDescription:@"Create PaymentIntent."];
+    [[STPTestingAPIClient sharedClient] createPaymentIntentWithParams:@{
+        @"currency": @"aud",
+        @"amount": @(2000),
+        @"payment_method_types": @[@"au_becs_debit"],
+    }
+                                                              account:@"au"
+                                                           completion:^(NSString * _Nullable createdClientSecret, NSError * _Nullable creationError) {
+        XCTAssertNotNil(createdClientSecret);
+        XCTAssertNil(creationError);
+        [createExpectation fulfill];
+        clientSecret = [createdClientSecret copy];
+    }];
+    [self waitForExpectationsWithTimeout:STPTestingNetworkRequestTimeout handler:nil];
+    XCTAssertNotNil(clientSecret);
 
 
     STPPaymentMethodAUBECSDebitParams *becsParams = [STPPaymentMethodAUBECSDebitParams new];
@@ -346,7 +348,6 @@
 
     [self waitForExpectationsWithTimeout:STPTestingNetworkRequestTimeout handler:nil];
 }
->>>>>>> 3a5b12e1
 
 #pragma mark - Helpers
 
